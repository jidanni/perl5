package Class::Struct;

## See POD after __END__

require 5.002;

use strict;
use vars qw(@ISA @EXPORT $VERSION);

use Carp;

require Exporter;
@ISA = qw(Exporter);
@EXPORT = qw(struct);

$VERSION = '0.58';

## Tested on 5.002 and 5.003 without class membership tests:
my $CHECK_CLASS_MEMBERSHIP = ($] >= 5.003_95);

my $print = 0;
sub printem {
    if (@_) { $print = shift }
    else    { $print++ }
}

{
    package Class::Struct::Tie_ISA;

    sub TIEARRAY {
        my $class = shift;
        return bless [], $class;
    }

    sub STORE {
        my ($self, $index, $value) = @_;
        Class::Struct::_subclass_error();
    }

    sub FETCH {
        my ($self, $index) = @_;
        $self->[$index];
    }

    sub FETCHSIZE {
        my $self = shift;
        return scalar(@$self);
    }

    sub DESTROY { }
}

sub struct {

    # Determine parameter list structure, one of:
    #   struct( class => [ element-list ])
    #   struct( class => { element-list })
    #   struct( element-list )
    # Latter form assumes current package name as struct name.

    my ($class, @decls);
    my $base_type = ref $_[1];
    if ( $base_type eq 'HASH' ) {
        $class = shift;
        @decls = %{shift()};
        _usage_error() if @_;
    }
    elsif ( $base_type eq 'ARRAY' ) {
        $class = shift;
        @decls = @{shift()};
        _usage_error() if @_;
    }
    else {
        $base_type = 'ARRAY';
        $class = (caller())[0];
        @decls = @_;
    }
    _usage_error() if @decls % 2 == 1;

    # Ensure we are not, and will not be, a subclass.

    my $isa = do {
        no strict 'refs';
        \@{$class . '::ISA'};
    };
    _subclass_error() if @$isa;
    tie @$isa, 'Class::Struct::Tie_ISA';

    # Create constructor.

    croak "function 'new' already defined in package $class"
        if do { no strict 'refs'; defined &{$class . "::new"} };

    my @methods = ();
    my %refs = ();
    my %arrays = ();
    my %hashes = ();
    my %classes = ();
    my $got_class = 0;
    my $out = '';

    $out = "{\n  package $class;\n  use Carp;\n  sub new {\n";
    $out .= "    my (\$class, \%init) = \@_;\n";
<<<<<<< HEAD
=======
    $out .= "    \$class = __PACKAGE__ unless \@_;\n";
>>>>>>> 3b46fdb1

    my $cnt = 0;
    my $idx = 0;
    my( $cmt, $name, $type, $elem );

    if( $base_type eq 'HASH' ){
        $out .= "    my(\$r) = {};\n";
        $cmt = '';
    }
    elsif( $base_type eq 'ARRAY' ){
        $out .= "    my(\$r) = [];\n";
    }
    while( $idx < @decls ){
        $name = $decls[$idx];
        $type = $decls[$idx+1];
        push( @methods, $name );
        if( $base_type eq 'HASH' ){
            $elem = "{'${class}::$name'}";
        }
        elsif( $base_type eq 'ARRAY' ){
            $elem = "[$cnt]";
            ++$cnt;
            $cmt = " # $name";
        }
        if( $type =~ /^\*(.)/ ){
            $refs{$name}++;
            $type = $1;
        }
        my $init = "defined(\$init{'$name'}) ? \$init{'$name'} :";
        if( $type eq '@' ){
            $out .= "    croak 'Initializer for $name must be array reference'\n"; 
            $out .= "        if defined(\$init{'$name'}) && ref(\$init{'$name'}) ne 'ARRAY';\n";
            $out .= "    \$r->$elem = $init [];$cmt\n"; 
            $arrays{$name}++;
        }
        elsif( $type eq '%' ){
            $out .= "    croak 'Initializer for $name must be hash reference'\n";
            $out .= "        if defined(\$init{'$name'}) && ref(\$init{'$name'}) ne 'HASH';\n";
            $out .= "    \$r->$elem = $init {};$cmt\n";
            $hashes{$name}++;
        }
        elsif ( $type eq '$') {
            $out .= "    \$r->$elem = $init undef;$cmt\n";
        }
        elsif( $type =~ /^\w+(?:::\w+)*$/ ){
            $init = "defined(\$init{'$name'}) ? \%{\$init{'$name'}} : ()";
            $out .= "    croak 'Initializer for $name must be hash reference'\n";
            $out .= "        if defined(\$init{'$name'}) && ref(\$init{'$name'}) ne 'HASH';\n";
            $out .= "    \$r->$elem = '${type}'->new($init);$cmt\n";
            $classes{$name} = $type;
            $got_class = 1;
        }
        else{
            croak "'$type' is not a valid struct element type";
        }
        $idx += 2;
    }
    $out .= "    bless \$r, \$class;\n  }\n";

    # Create accessor methods.

    my( $pre, $pst, $sel );
    $cnt = 0;
    foreach $name (@methods){
        if ( do { no strict 'refs'; defined &{$class . "::$name"} } ) {
            carp "function '$name' already defined, overrides struct accessor method"
                if $^W;
        }
        else {
            $pre = $pst = $cmt = $sel = '';
            if( defined $refs{$name} ){
                $pre = "\\(";
                $pst = ")";
                $cmt = " # returns ref";
            }
            $out .= "  sub $name {$cmt\n    my \$r = shift;\n";
            if( $base_type eq 'ARRAY' ){
                $elem = "[$cnt]";
                ++$cnt;
            }
            elsif( $base_type eq 'HASH' ){
                $elem = "{'${class}::$name'}";
            }
            if( defined $arrays{$name} ){
                $out .= "    my \$i;\n";
                $out .= "    \@_ ? (\$i = shift) : return \$r->$elem;\n"; 
                $sel = "->[\$i]";
            }
            elsif( defined $hashes{$name} ){
                $out .= "    my \$i;\n";
                $out .= "    \@_ ? (\$i = shift) : return \$r->$elem;\n"; 
                $sel = "->{\$i}";
            }
            elsif( defined $classes{$name} ){
                if ( $CHECK_CLASS_MEMBERSHIP ) {
                    $out .= "    croak '$name argument is wrong class' if \@_ && ! UNIVERSAL::isa(\$_[0], '$classes{$name}');\n";
                }
            }
            $out .= "    croak 'Too many args to $name' if \@_ > 1;\n";
            $out .= "    \@_ ? ($pre\$r->$elem$sel = shift$pst) : $pre\$r->$elem$sel$pst;\n";
            $out .= "  }\n";
        }
    }
    $out .= "}\n1;\n";

    print $out if $print;
    my $result = eval $out;
    carp $@ if $@;
}

sub _usage_error {
    confess "struct usage error";
}

sub _subclass_error {
    croak 'struct class cannot be a subclass (@ISA not allowed)';
}

1; # for require


__END__

=head1 NAME

Class::Struct - declare struct-like datatypes as Perl classes

=head1 SYNOPSIS

    use Class::Struct;
            # declare struct, based on array:
    struct( CLASS_NAME => [ ELEMENT_NAME => ELEMENT_TYPE, ... ]);
            # declare struct, based on hash:
    struct( CLASS_NAME => { ELEMENT_NAME => ELEMENT_TYPE, ... });

    package CLASS_NAME;
    use Class::Struct;
            # declare struct, based on array, implicit class name:
    struct( ELEMENT_NAME => ELEMENT_TYPE, ... );


    package Myobj;
    use Class::Struct;
            # declare struct with four types of elements:
    struct( s => '$', a => '@', h => '%', c => 'My_Other_Class' );

    $obj = new Myobj;               # constructor

                                    # scalar type accessor:
    $element_value = $obj->s;           # element value
    $obj->s('new value');               # assign to element

                                    # array type accessor:
    $ary_ref = $obj->a;                 # reference to whole array
    $ary_element_value = $obj->a(2);    # array element value
    $obj->a(2, 'new value');            # assign to array element

                                    # hash type accessor:
    $hash_ref = $obj->h;                # reference to whole hash
    $hash_element_value = $obj->h('x'); # hash element value
    $obj->h('x', 'new value');        # assign to hash element

                                    # class type accessor:
    $element_value = $obj->c;           # object reference
    $obj->c->method(...);               # call method of object
    $obj->c(new My_Other_Class);        # assign a new object


=head1 DESCRIPTION

C<Class::Struct> exports a single function, C<struct>.
Given a list of element names and types, and optionally
a class name, C<struct> creates a Perl 5 class that implements
a "struct-like" data structure.

The new class is given a constructor method, C<new>, for creating
struct objects.

Each element in the struct data has an accessor method, which is
used to assign to the element and to fetch its value.  The
default accessor can be overridden by declaring a C<sub> of the
same name in the package.  (See Example 2.)

Each element's type can be scalar, array, hash, or class.


=head2 The C<struct()> function

The C<struct> function has three forms of parameter-list.

    struct( CLASS_NAME => [ ELEMENT_LIST ]);
    struct( CLASS_NAME => { ELEMENT_LIST });
    struct( ELEMENT_LIST );

The first and second forms explicitly identify the name of the
class being created.  The third form assumes the current package
name as the class name.

An object of a class created by the first and third forms is
based on an array, whereas an object of a class created by the
second form is based on a hash. The array-based forms will be
somewhat faster and smaller; the hash-based forms are more
flexible.

The class created by C<struct> must not be a subclass of another
class other than C<UNIVERSAL>.

It can, however, be used as a superclass for other classes. To facilitate
this, the generated constructor method uses a two-argument blessing.
Furthermore, if the class is hash-based, the key of each element is
prefixed with the class name (see I<Perl Cookbook>, Recipe 13.12).

A function named C<new> must not be explicitly defined in a class
created by C<struct>.

The I<ELEMENT_LIST> has the form

    NAME => TYPE, ...

Each name-type pair declares one element of the struct. Each
element name will be defined as an accessor method unless a
method by that name is explicitly defined; in the latter case, a
warning is issued if the warning flag (B<-w>) is set.


=head2 Element Types and Accessor Methods

The four element types -- scalar, array, hash, and class -- are
represented by strings -- C<'$'>, C<'@'>, C<'%'>, and a class name --
optionally preceded by a C<'*'>.

The accessor method provided by C<struct> for an element depends
on the declared type of the element.

=over

=item Scalar (C<'$'> or C<'*$'>)

The element is a scalar, and by default is initialized to C<undef>
(but see L<Initializing with new>).

The accessor's argument, if any, is assigned to the element.

If the element type is C<'$'>, the value of the element (after
assignment) is returned. If the element type is C<'*$'>, a reference
to the element is returned.

=item Array (C<'@'> or C<'*@'>)

The element is an array, initialized by default to C<()>.

With no argument, the accessor returns a reference to the
element's whole array (whether or not the element was
specified as C<'@'> or C<'*@').

With one or two arguments, the first argument is an index
specifying one element of the array; the second argument, if
present, is assigned to the array element.  If the element type
is C<'@'>, the accessor returns the array element value.  If the
element type is C<'*@'>, a reference to the array element is
returned.

=item Hash (C<'%'> or C<'*%'>)

The element is a hash, initialized by default to C<()>.

With no argument, the accessor returns a reference to the
element's whole hash (whether or not the element was
specified as C<'%'> or C<'*%').

With one or two arguments, the first argument is a key specifying
one element of the hash; the second argument, if present, is
assigned to the hash element.  If the element type is C<'%'>, the
accessor returns the hash element value.  If the element type is
C<'*%'>, a reference to the hash element is returned.

=item Class (C<'Class_Name'> or C<'*Class_Name'>)

The element's value must be a reference blessed to the named
class or to one of its subclasses. The element is initialized to
the result of calling the C<new> constructor of the named class.

The accessor's argument, if any, is assigned to the element. The
accessor will C<croak> if this is not an appropriate object
reference.

If the element type does not start with a C<'*'>, the accessor
returns the element value (after assignment). If the element type
starts with a C<'*'>, a reference to the element itself is returned.

=back

=head2 Initializing with C<new>

C<struct> always creates a constructor called C<new>. That constructor
may take a list of initializers for the various elements of the new
struct. 

Each initializer is a pair of values: I<element name>C< =E<gt> >I<value>.
The initializer value for a scalar element is just a scalar value. The 
initializer for an array element is an array reference. The initializer
for a hash is a hash reference.

The initializer for a class element is also a hash reference, and the
contents of that hash are passed to the element's own constructor.

See Example 3 below for an example of initialization.


=head1 EXAMPLES

=over

=item Example 1

Giving a struct element a class type that is also a struct is how
structs are nested.  Here, C<timeval> represents a time (seconds and
microseconds), and C<rusage> has two elements, each of which is of
type C<timeval>.

    use Class::Struct;

    struct( rusage => {
        ru_utime => timeval,  # seconds
        ru_stime => timeval,  # microseconds
    });

    struct( timeval => [
        tv_secs  => '$',
        tv_usecs => '$',
    ]);

        # create an object:
    my $t = new rusage;

        # $t->ru_utime and $t->ru_stime are objects of type timeval.
        # set $t->ru_utime to 100.0 sec and $t->ru_stime to 5.0 sec.
    $t->ru_utime->tv_secs(100);
    $t->ru_utime->tv_usecs(0);
    $t->ru_stime->tv_secs(5);
    $t->ru_stime->tv_usecs(0);


=item Example 2

An accessor function can be redefined in order to provide
additional checking of values, etc.  Here, we want the C<count>
element always to be nonnegative, so we redefine the C<count>
accessor accordingly.

    package MyObj;
    use Class::Struct;

    # declare the struct
    struct ( 'MyObj', { count => '$', stuff => '%' } );

    # override the default accessor method for 'count'
    sub count {
        my $self = shift;
        if ( @_ ) {
            die 'count must be nonnegative' if $_[0] < 0;
            $self->{'count'} = shift;
            warn "Too many args to count" if @_;
        }
        return $self->{'count'};
    }

    package main;
    $x = new MyObj;
    print "\$x->count(5) = ", $x->count(5), "\n";
                            # prints '$x->count(5) = 5'

    print "\$x->count = ", $x->count, "\n";
                            # prints '$x->count = 5'

    print "\$x->count(-5) = ", $x->count(-5), "\n";
                            # dies due to negative argument!

=item Example 3

The constructor of a generated class can be passed a list
of I<element>=>I<value> pairs, with which to initialize the struct.
If no initializer is specified for a particular element, its default
initialization is performed instead. Initializers for non-existent
elements are silently ignored.

Note that the initializer for a nested struct is specified
as an anonymous hash of initializers, which is passed on to the nested
struct's constructor.


    use Class::Struct;

    struct Breed =>
    {
        name  => '$',
        cross => '$',
    };

    struct Cat =>
    [
        name     => '$',
        kittens  => '@',
        markings => '%',
        breed    => 'Breed',
    ];


    my $cat = Cat->new( name     => 'Socks',
                        kittens  => ['Monica', 'Kenneth'],
                        markings => { socks=>1, blaze=>"white" },
                        breed    => { name=>'short-hair', cross=>1 },
                      );

    print "Once a cat called ", $cat->name, "\n";
    print "(which was a ", $cat->breed->name, ")\n";
    print "had two kittens: ", join(' and ', @{$cat->kittens}), "\n";


=head1 Author and Modification History


Modified by Damian Conway, 1999-03-05, v0.58.

    Added handling of hash-like arg list to class ctor.

    Changed to two-argument blessing in ctor to support
    derivation from created classes.

    Added classname prefixes to keys in hash-based classes
    (refer to "Perl Cookbook", Recipe 13.12 for rationale).

    Corrected behaviour of accessors for '*@' and '*%' struct
    elements.  Package now implements documented behaviour when
    returning a reference to an entire hash or array element.
    Previously these were returned as a reference to a reference
    to the element.


Renamed to C<Class::Struct> and modified by Jim Miner, 1997-04-02.

    members() function removed.
    Documentation corrected and extended.
    Use of struct() in a subclass prohibited.
    User definition of accessor allowed.
    Treatment of '*' in element types corrected.
    Treatment of classes as element types corrected.
    Class name to struct() made optional.
    Diagnostic checks added.


Originally C<Class::Template> by Dean Roehrich.

    # Template.pm   --- struct/member template builder
    #   12mar95
    #   Dean Roehrich
    #
    # changes/bugs fixed since 28nov94 version:
    #  - podified
    # changes/bugs fixed since 21nov94 version:
    #  - Fixed examples.
    # changes/bugs fixed since 02sep94 version:
    #  - Moved to Class::Template.
    # changes/bugs fixed since 20feb94 version:
    #  - Updated to be a more proper module.
    #  - Added "use strict".
    #  - Bug in build_methods, was using @var when @$var needed.
    #  - Now using my() rather than local().
    #
    # Uses perl5 classes to create nested data types.
    # This is offered as one implementation of Tom Christiansen's "structs.pl"
    # idea.

=cut<|MERGE_RESOLUTION|>--- conflicted
+++ resolved
@@ -101,10 +101,7 @@
 
     $out = "{\n  package $class;\n  use Carp;\n  sub new {\n";
     $out .= "    my (\$class, \%init) = \@_;\n";
-<<<<<<< HEAD
-=======
     $out .= "    \$class = __PACKAGE__ unless \@_;\n";
->>>>>>> 3b46fdb1
 
     my $cnt = 0;
     my $idx = 0;
