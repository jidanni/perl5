/*    perl.c
 *
 *    Copyright (c) 1987-1999 Larry Wall
 *
 *    You may distribute under the terms of either the GNU General Public
 *    License or the Artistic License, as specified in the README file.
 *
 */

/*
 * "A ship then new they built for him/of mithril and of elven glass" --Bilbo
 */

#include "EXTERN.h"
#define PERL_IN_PERL_C
#include "perl.h"
#include "patchlevel.h"			/* for local_patches */

/* XXX If this causes problems, set i_unistd=undef in the hint file.  */
#ifdef I_UNISTD
#include <unistd.h>
#endif

#if !defined(STANDARD_C) && !defined(HAS_GETENV_PROTOTYPE)
char *getenv (char *); /* Usually in <stdlib.h> */
#endif

static I32 read_e_script(pTHXo_ int idx, SV *buf_sv, int maxlen);

#ifdef I_FCNTL
#include <fcntl.h>
#endif
#ifdef I_SYS_FILE
#include <sys/file.h>
#endif

#ifdef IAMSUID
#ifndef DOSUID
#define DOSUID
#endif
#endif

#ifdef SETUID_SCRIPTS_ARE_SECURE_NOW
#ifdef DOSUID
#undef DOSUID
#endif
#endif

#ifdef PERL_OBJECT
#define perl_construct	Perl_construct
#define perl_parse	Perl_parse
#define perl_run	Perl_run
#define perl_destruct	Perl_destruct
#define perl_free	Perl_free
#endif

#ifdef PERL_IMPLICIT_SYS
PerlInterpreter *
perl_alloc_using(struct IPerlMem* ipM, struct IPerlMem* ipMS,
		 struct IPerlMem* ipMP, struct IPerlEnv* ipE,
		 struct IPerlStdIO* ipStd, struct IPerlLIO* ipLIO,
		 struct IPerlDir* ipD, struct IPerlSock* ipS,
		 struct IPerlProc* ipP)
{
    PerlInterpreter *my_perl;
#ifdef PERL_OBJECT
    my_perl = (PerlInterpreter*)new(ipM) CPerlObj(ipM, ipMS, ipMP, ipE, ipStd,
						  ipLIO, ipD, ipS, ipP);
    PERL_SET_INTERP(my_perl);
#else
    /* New() needs interpreter, so call malloc() instead */
    my_perl = (PerlInterpreter*)(*ipM->pMalloc)(ipM, sizeof(PerlInterpreter));
    PERL_SET_INTERP(my_perl);
    Zero(my_perl, 1, PerlInterpreter);
    PL_Mem = ipM;
    PL_MemShared = ipMS;
    PL_MemParse = ipMP;
    PL_Env = ipE;
    PL_StdIO = ipStd;
    PL_LIO = ipLIO;
    PL_Dir = ipD;
    PL_Sock = ipS;
    PL_Proc = ipP;
#endif

    return my_perl;
}
#else
PerlInterpreter *
perl_alloc(void)
{
    PerlInterpreter *my_perl;

    /* New() needs interpreter, so call malloc() instead */
    my_perl = (PerlInterpreter*)PerlMem_malloc(sizeof(PerlInterpreter));
    PERL_SET_INTERP(my_perl);
    Zero(my_perl, 1, PerlInterpreter);
    return my_perl;
}
#endif /* PERL_IMPLICIT_SYS */

void
perl_construct(pTHXx)
{
#ifdef USE_THREADS
    int i;
#ifndef FAKE_THREADS
    struct perl_thread *thr = NULL;
#endif /* FAKE_THREADS */
#endif /* USE_THREADS */
    
#ifdef MULTIPLICITY
    init_interp();
    PL_perl_destruct_level = 1; 
#else
   if (PL_perl_destruct_level > 0)
       init_interp();
#endif

   /* Init the real globals (and main thread)? */
    if (!PL_linestr) {
#ifdef USE_THREADS

    	INIT_THREADS;
#ifdef ALLOC_THREAD_KEY
        ALLOC_THREAD_KEY;
#else
	if (pthread_key_create(&PL_thr_key, 0))
	    Perl_croak(aTHX_ "panic: pthread_key_create");
#endif
	MUTEX_INIT(&PL_sv_mutex);
	/*
	 * Safe to use basic SV functions from now on (though
	 * not things like mortals or tainting yet).
	 */
	MUTEX_INIT(&PL_eval_mutex);
	COND_INIT(&PL_eval_cond);
	MUTEX_INIT(&PL_threads_mutex);
	COND_INIT(&PL_nthreads_cond);
#ifdef EMULATE_ATOMIC_REFCOUNTS
	MUTEX_INIT(&PL_svref_mutex);
#endif /* EMULATE_ATOMIC_REFCOUNTS */
	
	MUTEX_INIT(&PL_cred_mutex);

	thr = init_main_thread();
#endif /* USE_THREADS */

	PL_protect = MEMBER_TO_FPTR(Perl_default_protect); /* for exceptions */

	PL_curcop = &PL_compiling;	/* needed by ckWARN, right away */

	PL_linestr = NEWSV(65,79);
	sv_upgrade(PL_linestr,SVt_PVIV);

	if (!SvREADONLY(&PL_sv_undef)) {
	    /* set read-only and try to insure than we wont see REFCNT==0
	       very often */

	    SvREADONLY_on(&PL_sv_undef);
	    SvREFCNT(&PL_sv_undef) = (~(U32)0)/2;

	    sv_setpv(&PL_sv_no,PL_No);
	    SvNV(&PL_sv_no);
	    SvREADONLY_on(&PL_sv_no);
	    SvREFCNT(&PL_sv_no) = (~(U32)0)/2;

	    sv_setpv(&PL_sv_yes,PL_Yes);
	    SvNV(&PL_sv_yes);
	    SvREADONLY_on(&PL_sv_yes);
	    SvREFCNT(&PL_sv_yes) = (~(U32)0)/2;
	}

#ifdef PERL_OBJECT
	/* TODO: */
	/* PL_sighandlerp = sighandler; */
#else
	PL_sighandlerp = Perl_sighandler;
#endif
	PL_pidstatus = newHV();

#ifdef MSDOS
	/*
	 * There is no way we can refer to them from Perl so close them to save
	 * space.  The other alternative would be to provide STDAUX and STDPRN
	 * filehandles.
	 */
	(void)fclose(stdaux);
	(void)fclose(stdprn);
#endif
    }

    PL_nrs = newSVpvn("\n", 1);
    PL_rs = SvREFCNT_inc(PL_nrs);

    init_stacks();

    init_ids();
    PL_lex_state = LEX_NOTPARSING;

    JMPENV_BOOTSTRAP;
    STATUS_ALL_SUCCESS;

    init_i18nl10n(1);
    SET_NUMERIC_STANDARD();

#if defined(PERL_SUBVERSION) && PERL_SUBVERSION > 0
    sprintf(PL_patchlevel, "%7.5f",   (double) PERL_REVISION
				+ ((double) PERL_VERSION / (double) 1000)
				+ ((double) PERL_SUBVERSION / (double) 100000));
#else
    sprintf(PL_patchlevel, "%5.3f", (double) PERL_REVISION +
				((double) PERL_VERSION / (double) 1000));
#endif

#if defined(LOCAL_PATCH_COUNT)
    PL_localpatches = local_patches;	/* For possible -v */
#endif

    PerlIO_init();			/* Hook to IO system */

    PL_fdpid = newAV();			/* for remembering popen pids by fd */
    PL_modglobal = newHV();		/* pointers to per-interpreter module globals */

    ENTER;
}

void
perl_destruct(pTHXx)
{
    dTHR;
    int destruct_level;  /* 0=none, 1=full, 2=full with checks */
    I32 last_sv_count;
    HV *hv;
#ifdef USE_THREADS
    Thread t;
    dTHX;
#endif /* USE_THREADS */

    /* wait for all pseudo-forked children to finish */
    PERL_WAIT_FOR_CHILDREN;

#ifdef USE_THREADS
#ifndef FAKE_THREADS
    /* Pass 1 on any remaining threads: detach joinables, join zombies */
  retry_cleanup:
    MUTEX_LOCK(&PL_threads_mutex);
    DEBUG_S(PerlIO_printf(Perl_debug_log,
			  "perl_destruct: waiting for %d threads...\n",
			  PL_nthreads - 1));
    for (t = thr->next; t != thr; t = t->next) {
	MUTEX_LOCK(&t->mutex);
	switch (ThrSTATE(t)) {
	    AV *av;
	case THRf_ZOMBIE:
	    DEBUG_S(PerlIO_printf(Perl_debug_log,
				  "perl_destruct: joining zombie %p\n", t));
	    ThrSETSTATE(t, THRf_DEAD);
	    MUTEX_UNLOCK(&t->mutex);
	    PL_nthreads--;
	    /*
	     * The SvREFCNT_dec below may take a long time (e.g. av
	     * may contain an object scalar whose destructor gets
	     * called) so we have to unlock threads_mutex and start
	     * all over again.
	     */
	    MUTEX_UNLOCK(&PL_threads_mutex);
	    JOIN(t, &av);
	    SvREFCNT_dec((SV*)av);
	    DEBUG_S(PerlIO_printf(Perl_debug_log,
				  "perl_destruct: joined zombie %p OK\n", t));
	    goto retry_cleanup;
	case THRf_R_JOINABLE:
	    DEBUG_S(PerlIO_printf(Perl_debug_log,
				  "perl_destruct: detaching thread %p\n", t));
	    ThrSETSTATE(t, THRf_R_DETACHED);
	    /* 
	     * We unlock threads_mutex and t->mutex in the opposite order
	     * from which we locked them just so that DETACH won't
	     * deadlock if it panics. It's only a breach of good style
	     * not a bug since they are unlocks not locks.
	     */
	    MUTEX_UNLOCK(&PL_threads_mutex);
	    DETACH(t);
	    MUTEX_UNLOCK(&t->mutex);
	    goto retry_cleanup;
	default:
	    DEBUG_S(PerlIO_printf(Perl_debug_log,
				  "perl_destruct: ignoring %p (state %u)\n",
				  t, ThrSTATE(t)));
	    MUTEX_UNLOCK(&t->mutex);
	    /* fall through and out */
	}
    }
    /* We leave the above "Pass 1" loop with threads_mutex still locked */

    /* Pass 2 on remaining threads: wait for the thread count to drop to one */
    while (PL_nthreads > 1)
    {
	DEBUG_S(PerlIO_printf(Perl_debug_log,
			      "perl_destruct: final wait for %d threads\n",
			      PL_nthreads - 1));
	COND_WAIT(&PL_nthreads_cond, &PL_threads_mutex);
    }
    /* At this point, we're the last thread */
    MUTEX_UNLOCK(&PL_threads_mutex);
    DEBUG_S(PerlIO_printf(Perl_debug_log, "perl_destruct: armageddon has arrived\n"));
    MUTEX_DESTROY(&PL_threads_mutex);
    COND_DESTROY(&PL_nthreads_cond);
#endif /* !defined(FAKE_THREADS) */
#endif /* USE_THREADS */

    destruct_level = PL_perl_destruct_level;
#ifdef DEBUGGING
    {
	char *s;
	if (s = PerlEnv_getenv("PERL_DESTRUCT_LEVEL")) {
	    int i = atoi(s);
	    if (destruct_level < i)
		destruct_level = i;
	}
    }
#endif

    LEAVE;
    FREETMPS;

    /* We must account for everything.  */

    /* Destroy the main CV and syntax tree */
    if (PL_main_root) {
	PL_curpad = AvARRAY(PL_comppad);
	op_free(PL_main_root);
	PL_main_root = Nullop;
    }
    PL_curcop = &PL_compiling;
    PL_main_start = Nullop;
    SvREFCNT_dec(PL_main_cv);
    PL_main_cv = Nullcv;
    PL_dirty = TRUE;

    if (PL_sv_objcount) {
	/*
	 * Try to destruct global references.  We do this first so that the
	 * destructors and destructees still exist.  Some sv's might remain.
	 * Non-referenced objects are on their own.
	 */
	sv_clean_objs();
    }

    /* unhook hooks which will soon be, or use, destroyed data */
    SvREFCNT_dec(PL_warnhook);
    PL_warnhook = Nullsv;
    SvREFCNT_dec(PL_diehook);
    PL_diehook = Nullsv;

    /* call exit list functions */
    while (PL_exitlistlen-- > 0)
	PL_exitlist[PL_exitlistlen].fn(aTHXo_ PL_exitlist[PL_exitlistlen].ptr);

    Safefree(PL_exitlist);

    if (destruct_level == 0){

	DEBUG_P(debprofdump());
    
	/* The exit() function will do everything that needs doing. */
	return;
    }

    /* loosen bonds of global variables */

    if(PL_rsfp) {
	(void)PerlIO_close(PL_rsfp);
	PL_rsfp = Nullfp;
    }

    /* Filters for program text */
    SvREFCNT_dec(PL_rsfp_filters);
    PL_rsfp_filters = Nullav;

    /* switches */
    PL_preprocess   = FALSE;
    PL_minus_n      = FALSE;
    PL_minus_p      = FALSE;
    PL_minus_l      = FALSE;
    PL_minus_a      = FALSE;
    PL_minus_F      = FALSE;
    PL_doswitches   = FALSE;
    PL_dowarn       = G_WARN_OFF;
    PL_doextract    = FALSE;
    PL_sawampersand = FALSE;	/* must save all match strings */
    PL_unsafe       = FALSE;

    Safefree(PL_inplace);
    PL_inplace = Nullch;

    if (PL_e_script) {
	SvREFCNT_dec(PL_e_script);
	PL_e_script = Nullsv;
    }

    /* magical thingies */

    Safefree(PL_ofs);	/* $, */
    PL_ofs = Nullch;

    Safefree(PL_ors);	/* $\ */
    PL_ors = Nullch;

    SvREFCNT_dec(PL_rs);	/* $/ */
    PL_rs = Nullsv;

    SvREFCNT_dec(PL_nrs);	/* $/ helper */
    PL_nrs = Nullsv;

    PL_multiline = 0;	/* $* */

    SvREFCNT_dec(PL_statname);
    PL_statname = Nullsv;
    PL_statgv = Nullgv;

    /* defgv, aka *_ should be taken care of elsewhere */

    /* clean up after study() */
    SvREFCNT_dec(PL_lastscream);
    PL_lastscream = Nullsv;
    Safefree(PL_screamfirst);
    PL_screamfirst = 0;
    Safefree(PL_screamnext);
    PL_screamnext  = 0;

    /* float buffer */
    Safefree(PL_efloatbuf);
    PL_efloatbuf = Nullch;
    PL_efloatsize = 0;

    /* startup and shutdown function lists */
    SvREFCNT_dec(PL_beginav);
    SvREFCNT_dec(PL_endav);
    SvREFCNT_dec(PL_stopav);
    SvREFCNT_dec(PL_initav);
    PL_beginav = Nullav;
    PL_endav = Nullav;
    PL_stopav = Nullav;
    PL_initav = Nullav;

    /* shortcuts just get cleared */
    PL_envgv = Nullgv;
    PL_incgv = Nullgv;
    PL_hintgv = Nullgv;
    PL_errgv = Nullgv;
    PL_argvgv = Nullgv;
    PL_argvoutgv = Nullgv;
    PL_stdingv = Nullgv;
    PL_stderrgv = Nullgv;
    PL_last_in_gv = Nullgv;
    PL_replgv = Nullgv;
    PL_debstash = Nullhv;

    /* reset so print() ends up where we expect */
    setdefout(Nullgv);

    SvREFCNT_dec(PL_argvout_stack);
    PL_argvout_stack = Nullav;

    SvREFCNT_dec(PL_fdpid);
    PL_fdpid = Nullav;
    SvREFCNT_dec(PL_modglobal);
    PL_modglobal = Nullhv;
    SvREFCNT_dec(PL_preambleav);
    PL_preambleav = Nullav;
    SvREFCNT_dec(PL_subname);
    PL_subname = Nullsv;
    SvREFCNT_dec(PL_linestr);
    PL_linestr = Nullsv;
    SvREFCNT_dec(PL_pidstatus);
    PL_pidstatus = Nullhv;
    SvREFCNT_dec(PL_toptarget);
    PL_toptarget = Nullsv;
    SvREFCNT_dec(PL_bodytarget);
    PL_bodytarget = Nullsv;
    PL_formtarget = Nullsv;

    /* clear utf8 character classes */
    SvREFCNT_dec(PL_utf8_alnum);
    SvREFCNT_dec(PL_utf8_alnumc);
    SvREFCNT_dec(PL_utf8_ascii);
    SvREFCNT_dec(PL_utf8_alpha);
    SvREFCNT_dec(PL_utf8_space);
    SvREFCNT_dec(PL_utf8_cntrl);
    SvREFCNT_dec(PL_utf8_graph);
    SvREFCNT_dec(PL_utf8_digit);
    SvREFCNT_dec(PL_utf8_upper);
    SvREFCNT_dec(PL_utf8_lower);
    SvREFCNT_dec(PL_utf8_print);
    SvREFCNT_dec(PL_utf8_punct);
    SvREFCNT_dec(PL_utf8_xdigit);
    SvREFCNT_dec(PL_utf8_mark);
    SvREFCNT_dec(PL_utf8_toupper);
    SvREFCNT_dec(PL_utf8_tolower);
    PL_utf8_alnum	= Nullsv;
    PL_utf8_alnumc	= Nullsv;
    PL_utf8_ascii	= Nullsv;
    PL_utf8_alpha	= Nullsv;
    PL_utf8_space	= Nullsv;
    PL_utf8_cntrl	= Nullsv;
    PL_utf8_graph	= Nullsv;
    PL_utf8_digit	= Nullsv;
    PL_utf8_upper	= Nullsv;
    PL_utf8_lower	= Nullsv;
    PL_utf8_print	= Nullsv;
    PL_utf8_punct	= Nullsv;
    PL_utf8_xdigit	= Nullsv;
    PL_utf8_mark	= Nullsv;
    PL_utf8_toupper	= Nullsv;
    PL_utf8_totitle	= Nullsv;
    PL_utf8_tolower	= Nullsv;

    if (!specialWARN(PL_compiling.cop_warnings))
	SvREFCNT_dec(PL_compiling.cop_warnings);
    PL_compiling.cop_warnings = Nullsv;

    /* Prepare to destruct main symbol table.  */

    hv = PL_defstash;
    PL_defstash = 0;
    SvREFCNT_dec(hv);
    SvREFCNT_dec(PL_curstname);
    PL_curstname = Nullsv;

    /* clear queued errors */
    SvREFCNT_dec(PL_errors);
    PL_errors = Nullsv;

    FREETMPS;
    if (destruct_level >= 2 && ckWARN_d(WARN_INTERNAL)) {
	if (PL_scopestack_ix != 0)
	    Perl_warner(aTHX_ WARN_INTERNAL,
	         "Unbalanced scopes: %ld more ENTERs than LEAVEs\n",
		 (long)PL_scopestack_ix);
	if (PL_savestack_ix != 0)
	    Perl_warner(aTHX_ WARN_INTERNAL,
		 "Unbalanced saves: %ld more saves than restores\n",
		 (long)PL_savestack_ix);
	if (PL_tmps_floor != -1)
	    Perl_warner(aTHX_ WARN_INTERNAL,"Unbalanced tmps: %ld more allocs than frees\n",
		 (long)PL_tmps_floor + 1);
	if (cxstack_ix != -1)
	    Perl_warner(aTHX_ WARN_INTERNAL,"Unbalanced context: %ld more PUSHes than POPs\n",
		 (long)cxstack_ix + 1);
    }

    /* Now absolutely destruct everything, somehow or other, loops or no. */
    last_sv_count = 0;
    SvFLAGS(PL_strtab) |= SVTYPEMASK;		/* don't clean out strtab now */
    while (PL_sv_count != 0 && PL_sv_count != last_sv_count) {
	last_sv_count = PL_sv_count;
	sv_clean_all();
    }
    SvFLAGS(PL_strtab) &= ~SVTYPEMASK;
    SvFLAGS(PL_strtab) |= SVt_PVHV;
    
    /* Destruct the global string table. */
    {
	/* Yell and reset the HeVAL() slots that are still holding refcounts,
	 * so that sv_free() won't fail on them.
	 */
	I32 riter;
	I32 max;
	HE *hent;
	HE **array;

	riter = 0;
	max = HvMAX(PL_strtab);
	array = HvARRAY(PL_strtab);
	hent = array[0];
	for (;;) {
	    if (hent && ckWARN_d(WARN_INTERNAL)) {
		Perl_warner(aTHX_ WARN_INTERNAL,
		     "Unbalanced string table refcount: (%d) for \"%s\"",
		     HeVAL(hent) - Nullsv, HeKEY(hent));
		HeVAL(hent) = Nullsv;
		hent = HeNEXT(hent);
	    }
	    if (!hent) {
		if (++riter > max)
		    break;
		hent = array[riter];
	    }
	}
    }
    SvREFCNT_dec(PL_strtab);

    if (PL_sv_count != 0 && ckWARN_d(WARN_INTERNAL))
	Perl_warner(aTHX_ WARN_INTERNAL,"Scalars leaked: %ld\n", (long)PL_sv_count);

    sv_free_arenas();

    /* No SVs have survived, need to clean out */
    Safefree(PL_origfilename);
    Safefree(PL_archpat_auto);
    Safefree(PL_reg_start_tmp);
    if (PL_reg_curpm)
	Safefree(PL_reg_curpm);
    Safefree(PL_reg_poscache);
    Safefree(HeKEY_hek(&PL_hv_fetch_ent_mh));
    Safefree(PL_op_mask);
    nuke_stacks();
    PL_hints = 0;		/* Reset hints. Should hints be per-interpreter ? */
    
    DEBUG_P(debprofdump());
#ifdef USE_THREADS
    MUTEX_DESTROY(&PL_strtab_mutex);
    MUTEX_DESTROY(&PL_sv_mutex);
    MUTEX_DESTROY(&PL_eval_mutex);
    MUTEX_DESTROY(&PL_cred_mutex);
    COND_DESTROY(&PL_eval_cond);
#ifdef EMULATE_ATOMIC_REFCOUNTS
    MUTEX_DESTROY(&PL_svref_mutex);
#endif /* EMULATE_ATOMIC_REFCOUNTS */

    /* As the penultimate thing, free the non-arena SV for thrsv */
    Safefree(SvPVX(PL_thrsv));
    Safefree(SvANY(PL_thrsv));
    Safefree(PL_thrsv);
    PL_thrsv = Nullsv;
#endif /* USE_THREADS */
    
    /* As the absolutely last thing, free the non-arena SV for mess() */

    if (PL_mess_sv) {
	/* it could have accumulated taint magic */
	if (SvTYPE(PL_mess_sv) >= SVt_PVMG) {
	    MAGIC* mg;
	    MAGIC* moremagic;
	    for (mg = SvMAGIC(PL_mess_sv); mg; mg = moremagic) {
		moremagic = mg->mg_moremagic;
		if (mg->mg_ptr && mg->mg_type != 'g' && mg->mg_len >= 0)
		    Safefree(mg->mg_ptr);
		Safefree(mg);
	    }
	}
	/* we know that type >= SVt_PV */
	SvOOK_off(PL_mess_sv);
	Safefree(SvPVX(PL_mess_sv));
	Safefree(SvANY(PL_mess_sv));
	Safefree(PL_mess_sv);
	PL_mess_sv = Nullsv;
    }
}

void
perl_free(pTHXx)
{
#if defined(PERL_OBJECT)
    PerlMem_free(this);
#else
    PerlMem_free(aTHXx);
#endif
}

void
Perl_call_atexit(pTHX_ ATEXIT_t fn, void *ptr)
{
    Renew(PL_exitlist, PL_exitlistlen+1, PerlExitListEntry);
    PL_exitlist[PL_exitlistlen].fn = fn;
    PL_exitlist[PL_exitlistlen].ptr = ptr;
    ++PL_exitlistlen;
}

int
perl_parse(pTHXx_ XSINIT_t xsinit, int argc, char **argv, char **env)
{
    dTHR;
    I32 oldscope;
    int ret;
    dJMPENV;
#ifdef USE_THREADS
    dTHX;
#endif

#ifdef SETUID_SCRIPTS_ARE_SECURE_NOW
#ifdef IAMSUID
#undef IAMSUID
    Perl_croak(aTHX_ "suidperl is no longer needed since the kernel can now execute\n\
setuid perl scripts securely.\n");
#endif
#endif

#if defined(__DYNAMIC__) && (defined(NeXT) || defined(__NeXT__))
    _dyld_lookup_and_bind
	("__environ", (unsigned long *) &environ_pointer, NULL);
#endif /* environ */

    PL_origargv = argv;
    PL_origargc = argc;
#ifndef VMS  /* VMS doesn't have environ array */
    PL_origenviron = environ;
#endif

    if (PL_do_undump) {

	/* Come here if running an undumped a.out. */

	PL_origfilename = savepv(argv[0]);
	PL_do_undump = FALSE;
	cxstack_ix = -1;		/* start label stack again */
	init_ids();
	init_postdump_symbols(argc,argv,env);
	return 0;
    }

    if (PL_main_root) {
	PL_curpad = AvARRAY(PL_comppad);
	op_free(PL_main_root);
	PL_main_root = Nullop;
    }
    PL_main_start = Nullop;
    SvREFCNT_dec(PL_main_cv);
    PL_main_cv = Nullcv;

    time(&PL_basetime);
    oldscope = PL_scopestack_ix;
    PL_dowarn = G_WARN_OFF;

    CALLPROTECT(aTHX_ pcur_env, &ret, MEMBER_TO_FPTR(S_parse_body),
		env, xsinit);
    switch (ret) {
    case 0:
	if (PL_stopav)
	    call_list(oldscope, PL_stopav);
	return 0;
    case 1:
	STATUS_ALL_FAILURE;
	/* FALL THROUGH */
    case 2:
	/* my_exit() was called */
	while (PL_scopestack_ix > oldscope)
	    LEAVE;
	FREETMPS;
	PL_curstash = PL_defstash;
	if (PL_stopav)
	    call_list(oldscope, PL_stopav);
	return STATUS_NATIVE_EXPORT;
    case 3:
	PerlIO_printf(Perl_error_log, "panic: top_env\n");
	return 1;
    }
    return 0;
}

STATIC void *
S_parse_body(pTHX_ va_list args)
{
    dTHR;
    int argc = PL_origargc;
    char **argv = PL_origargv;
    char **env = va_arg(args, char**);
    char *scriptname = NULL;
    int fdscript = -1;
    VOL bool dosearch = FALSE;
    char *validarg = "";
    AV* comppadlist;
    register SV *sv;
    register char *s;
    char *cddir = Nullch;

    XSINIT_t xsinit = va_arg(args, XSINIT_t);

    sv_setpvn(PL_linestr,"",0);
    sv = newSVpvn("",0);		/* first used for -I flags */
    SAVEFREESV(sv);
    init_main_stash();

    for (argc--,argv++; argc > 0; argc--,argv++) {
	if (argv[0][0] != '-' || !argv[0][1])
	    break;
#ifdef DOSUID
    if (*validarg)
	validarg = " PHOOEY ";
    else
	validarg = argv[0];
#endif
	s = argv[0]+1;
      reswitch:
	switch (*s) {
#ifndef PERL_STRICT_CR
	case '\r':
#endif
	case ' ':
	case '0':
	case 'F':
	case 'a':
	case 'c':
	case 'd':
	case 'D':
	case 'h':
	case 'i':
	case 'l':
	case 'M':
	case 'm':
	case 'n':
	case 'p':
	case 's':
	case 'u':
	case 'U':
	case 'v':
	case 'W':
	case 'X':
	case 'w':
	    if (s = moreswitches(s))
		goto reswitch;
	    break;

	case 'T':
	    PL_tainting = TRUE;
	    s++;
	    goto reswitch;

	case 'e':
	    if (PL_euid != PL_uid || PL_egid != PL_gid)
		Perl_croak(aTHX_ "No -e allowed in setuid scripts");
	    if (!PL_e_script) {
		PL_e_script = newSVpvn("",0);
		filter_add(read_e_script, NULL);
	    }
	    if (*++s)
		sv_catpv(PL_e_script, s);
	    else if (argv[1]) {
		sv_catpv(PL_e_script, argv[1]);
		argc--,argv++;
	    }
	    else
		Perl_croak(aTHX_ "No code specified for -e");
	    sv_catpv(PL_e_script, "\n");
	    break;

	case 'I':	/* -I handled both here and in moreswitches() */
	    forbid_setid("-I");
	    if (!*++s && (s=argv[1]) != Nullch) {
		argc--,argv++;
	    }
	    while (s && isSPACE(*s))
		++s;
	    if (s && *s) {
		char *e, *p;
		for (e = s; *e && !isSPACE(*e); e++) ;
		p = savepvn(s, e-s);
		incpush(p, TRUE);
		sv_catpv(sv,"-I");
		sv_catpv(sv,p);
		sv_catpv(sv," ");
		Safefree(p);
	    }	/* XXX else croak? */
	    break;
	case 'P':
	    forbid_setid("-P");
	    PL_preprocess = TRUE;
	    s++;
	    goto reswitch;
	case 'S':
	    forbid_setid("-S");
	    dosearch = TRUE;
	    s++;
	    goto reswitch;
	case 'V':
	    if (!PL_preambleav)
		PL_preambleav = newAV();
	    av_push(PL_preambleav, newSVpv("use Config qw(myconfig config_vars)",0));
	    if (*++s != ':')  {
		PL_Sv = newSVpv("print myconfig();",0);
#ifdef VMS
		sv_catpv(PL_Sv,"print \"\\nCharacteristics of this PERLSHR image: \\n\",");
#else
		sv_catpv(PL_Sv,"print \"\\nCharacteristics of this binary (from libperl): \\n\",");
#endif
		sv_catpv(PL_Sv,"\"  Compile-time options:");
#  ifdef DEBUGGING
		sv_catpv(PL_Sv," DEBUGGING");
#  endif
#  ifdef MULTIPLICITY
		sv_catpv(PL_Sv," MULTIPLICITY");
#  endif
#  ifdef USE_THREADS
		sv_catpv(PL_Sv," USE_THREADS");
#  endif
#  ifdef PERL_OBJECT
		sv_catpv(PL_Sv," PERL_OBJECT");
#  endif
#  ifdef PERL_IMPLICIT_CONTEXT
		sv_catpv(PL_Sv," PERL_IMPLICIT_CONTEXT");
#  endif
#  ifdef PERL_IMPLICIT_SYS
		sv_catpv(PL_Sv," PERL_IMPLICIT_SYS");
#  endif
		sv_catpv(PL_Sv,"\\n\",");

#if defined(LOCAL_PATCH_COUNT)
		if (LOCAL_PATCH_COUNT > 0) {
		    int i;
		    sv_catpv(PL_Sv,"\"  Locally applied patches:\\n\",");
		    for (i = 1; i <= LOCAL_PATCH_COUNT; i++) {
			if (PL_localpatches[i])
			    Perl_sv_catpvf(aTHX_ PL_Sv,"q\"  \t%s\n\",",PL_localpatches[i]);
		    }
		}
#endif
		Perl_sv_catpvf(aTHX_ PL_Sv,"\"  Built under %s\\n\"",OSNAME);
#ifdef __DATE__
#  ifdef __TIME__
		Perl_sv_catpvf(aTHX_ PL_Sv,",\"  Compiled at %s %s\\n\"",__DATE__,__TIME__);
#  else
		Perl_sv_catpvf(aTHX_ PL_Sv,",\"  Compiled on %s\\n\"",__DATE__);
#  endif
#endif
		sv_catpv(PL_Sv, "; \
$\"=\"\\n    \"; \
@env = map { \"$_=\\\"$ENV{$_}\\\"\" } sort grep {/^PERL/} keys %ENV; \
print \"  \\%ENV:\\n    @env\\n\" if @env; \
print \"  \\@INC:\\n    @INC\\n\";");
	    }
	    else {
		PL_Sv = newSVpv("config_vars(qw(",0);
		sv_catpv(PL_Sv, ++s);
		sv_catpv(PL_Sv, "))");
		s += strlen(s);
	    }
	    av_push(PL_preambleav, PL_Sv);
	    scriptname = BIT_BUCKET;	/* don't look for script or read stdin */
	    goto reswitch;
	case 'x':
	    PL_doextract = TRUE;
	    s++;
	    if (*s)
		cddir = s;
	    break;
	case 0:
	    break;
	case '-':
	    if (!*++s || isSPACE(*s)) {
		argc--,argv++;
		goto switch_end;
	    }
	    /* catch use of gnu style long options */
	    if (strEQ(s, "version")) {
		s = "v";
		goto reswitch;
	    }
	    if (strEQ(s, "help")) {
		s = "h";
		goto reswitch;
	    }
	    s--;
	    /* FALL THROUGH */
	default:
	    Perl_croak(aTHX_ "Unrecognized switch: -%s  (-h will show valid options)",s);
	}
    }
  switch_end:

    if (
#ifndef SECURE_INTERNAL_GETENV
        !PL_tainting &&
#endif
                        (s = PerlEnv_getenv("PERL5OPT"))) {
	while (isSPACE(*s))
	    s++;
	if (*s == '-' && *(s+1) == 'T')
	    PL_tainting = TRUE;
	else {
	    while (s && *s) {
		while (isSPACE(*s))
		    s++;
		if (*s == '-') {
		    s++;
		    if (isSPACE(*s))
			continue;
		}
		if (!*s)
		    break;
		if (!strchr("DIMUdmw", *s))
		    Perl_croak(aTHX_ "Illegal switch in PERL5OPT: -%c", *s);
		s = moreswitches(s);
	    }
	}
    }

    if (!scriptname)
	scriptname = argv[0];
    if (PL_e_script) {
	argc++,argv--;
	scriptname = BIT_BUCKET;	/* don't look for script or read stdin */
    }
    else if (scriptname == Nullch) {
#ifdef MSDOS
	if ( PerlLIO_isatty(PerlIO_fileno(PerlIO_stdin())) )
	    moreswitches("h");
#endif
	scriptname = "-";
    }

    init_perllib();

    open_script(scriptname,dosearch,sv,&fdscript);

    validate_suid(validarg, scriptname,fdscript);

#if defined(SIGCHLD) || defined(SIGCLD)
    {
#ifndef SIGCHLD
#  define SIGCHLD SIGCLD
#endif
	Sighandler_t sigstate = rsignal_state(SIGCHLD);
	if (sigstate == SIG_IGN) {
	    if (ckWARN(WARN_SIGNAL))
		Perl_warner(aTHX_ WARN_SIGNAL,
			    "Can't ignore signal CHLD, forcing to default");
	    (void)rsignal(SIGCHLD, (Sighandler_t)SIG_DFL);
	}
    }
#endif

    if (PL_doextract) {
	find_beginning();
	if (cddir && PerlDir_chdir(cddir) < 0)
	    Perl_croak(aTHX_ "Can't chdir to %s",cddir);

    }

    PL_main_cv = PL_compcv = (CV*)NEWSV(1104,0);
    sv_upgrade((SV *)PL_compcv, SVt_PVCV);
    CvUNIQUE_on(PL_compcv);

    PL_comppad = newAV();
    av_push(PL_comppad, Nullsv);
    PL_curpad = AvARRAY(PL_comppad);
    PL_comppad_name = newAV();
    PL_comppad_name_fill = 0;
    PL_min_intro_pending = 0;
    PL_padix = 0;
#ifdef USE_THREADS
    av_store(PL_comppad_name, 0, newSVpvn("@_", 2));
    PL_curpad[0] = (SV*)newAV();
    SvPADMY_on(PL_curpad[0]);	/* XXX Needed? */
    CvOWNER(PL_compcv) = 0;
    New(666, CvMUTEXP(PL_compcv), 1, perl_mutex);
    MUTEX_INIT(CvMUTEXP(PL_compcv));
#endif /* USE_THREADS */

    comppadlist = newAV();
    AvREAL_off(comppadlist);
    av_store(comppadlist, 0, (SV*)PL_comppad_name);
    av_store(comppadlist, 1, (SV*)PL_comppad);
    CvPADLIST(PL_compcv) = comppadlist;

    boot_core_UNIVERSAL();
    boot_core_xsutils();

    if (xsinit)
	(*xsinit)(aTHXo);	/* in case linked C routines want magical variables */
#if defined(VMS) || defined(WIN32) || defined(DJGPP)
    init_os_extras();
#endif

#ifdef USE_SOCKS
    SOCKSinit(argv[0]);
#endif    

    init_predump_symbols();
    /* init_postdump_symbols not currently designed to be called */
    /* more than once (ENV isn't cleared first, for example)	 */
    /* But running with -u leaves %ENV & @ARGV undefined!    XXX */
    if (!PL_do_undump)
	init_postdump_symbols(argc,argv,env);

    init_lexer();

    /* now parse the script */

    SETERRNO(0,SS$_NORMAL);
    PL_error_count = 0;
    if (yyparse() || PL_error_count) {
	if (PL_minus_c)
	    Perl_croak(aTHX_ "%s had compilation errors.\n", PL_origfilename);
	else {
	    Perl_croak(aTHX_ "Execution of %s aborted due to compilation errors.\n",
		       PL_origfilename);
	}
    }
    CopLINE_set(PL_curcop, 0);
    PL_curstash = PL_defstash;
    PL_preprocess = FALSE;
    if (PL_e_script) {
	SvREFCNT_dec(PL_e_script);
	PL_e_script = Nullsv;
    }

    /* now that script is parsed, we can modify record separator */
    SvREFCNT_dec(PL_rs);
    PL_rs = SvREFCNT_inc(PL_nrs);
    sv_setsv(get_sv("/", TRUE), PL_rs);
    if (PL_do_undump)
	my_unexec();

    if (isWARN_ONCE) {
	SAVECOPFILE(PL_curcop);
	SAVECOPLINE(PL_curcop);
	gv_check(PL_defstash);
    }

    LEAVE;
    FREETMPS;

#ifdef MYMALLOC
    if ((s=PerlEnv_getenv("PERL_DEBUG_MSTATS")) && atoi(s) >= 2)
	dump_mstats("after compilation:");
#endif

    ENTER;
    PL_restartop = 0;
    return NULL;
}

int
perl_run(pTHXx)
{
    dTHR;
    I32 oldscope;
    int ret;
    dJMPENV;
#ifdef USE_THREADS
    dTHX;
#endif

    oldscope = PL_scopestack_ix;

 redo_body:
    CALLPROTECT(aTHX_ pcur_env, &ret, MEMBER_TO_FPTR(S_run_body), oldscope);
    switch (ret) {
    case 1:
	cxstack_ix = -1;		/* start context stack again */
	goto redo_body;
    case 0:  /* normal completion */
    case 2:  /* my_exit() */
	while (PL_scopestack_ix > oldscope)
	    LEAVE;
	FREETMPS;
	PL_curstash = PL_defstash;
	if (PL_endav && !PL_minus_c)
	    call_list(oldscope, PL_endav);
#ifdef MYMALLOC
	if (PerlEnv_getenv("PERL_DEBUG_MSTATS"))
	    dump_mstats("after execution:  ");
#endif
	return STATUS_NATIVE_EXPORT;
    case 3:
	if (PL_restartop) {
	    POPSTACK_TO(PL_mainstack);
	    goto redo_body;
	}
	PerlIO_printf(Perl_error_log, "panic: restartop\n");
	FREETMPS;
	return 1;
    }

    /* NOTREACHED */
    return 0;
}

STATIC void *
S_run_body(pTHX_ va_list args)
{
    dTHR;
    I32 oldscope = va_arg(args, I32);

    DEBUG_r(PerlIO_printf(Perl_debug_log, "%s $` $& $' support.\n",
                    PL_sawampersand ? "Enabling" : "Omitting"));

    if (!PL_restartop) {
	DEBUG_x(dump_all());
	DEBUG(PerlIO_printf(Perl_debug_log, "\nEXECUTING...\n\n"));
	DEBUG_S(PerlIO_printf(Perl_debug_log, "main thread is 0x%"UVxf"\n",
			      PTR2UV(thr)));

	if (PL_minus_c) {
	    PerlIO_printf(Perl_error_log, "%s syntax OK\n", PL_origfilename);
	    my_exit(0);
	}
	if (PERLDB_SINGLE && PL_DBsingle)
	    sv_setiv(PL_DBsingle, 1); 
	if (PL_initav)
	    call_list(oldscope, PL_initav);
    }

    /* do it */

    if (PL_restartop) {
	PL_op = PL_restartop;
	PL_restartop = 0;
	CALLRUNOPS(aTHX);
    }
    else if (PL_main_start) {
	CvDEPTH(PL_main_cv) = 1;
	PL_op = PL_main_start;
	CALLRUNOPS(aTHX);
    }

    my_exit(0);
    /* NOTREACHED */
    return NULL;
}

SV*
Perl_get_sv(pTHX_ const char *name, I32 create)
{
    GV *gv;
#ifdef USE_THREADS
    if (name[1] == '\0' && !isALPHA(name[0])) {
	PADOFFSET tmp = find_threadsv(name);
    	if (tmp != NOT_IN_PAD) {
	    dTHR;
	    return THREADSV(tmp);
	}
    }
#endif /* USE_THREADS */
    gv = gv_fetchpv(name, create, SVt_PV);
    if (gv)
	return GvSV(gv);
    return Nullsv;
}

AV*
Perl_get_av(pTHX_ const char *name, I32 create)
{
    GV* gv = gv_fetchpv(name, create, SVt_PVAV);
    if (create)
    	return GvAVn(gv);
    if (gv)
	return GvAV(gv);
    return Nullav;
}

HV*
Perl_get_hv(pTHX_ const char *name, I32 create)
{
    GV* gv = gv_fetchpv(name, create, SVt_PVHV);
    if (create)
    	return GvHVn(gv);
    if (gv)
	return GvHV(gv);
    return Nullhv;
}

CV*
Perl_get_cv(pTHX_ const char *name, I32 create)
{
    GV* gv = gv_fetchpv(name, create, SVt_PVCV);
    /* XXX unsafe for threads if eval_owner isn't held */
    /* XXX this is probably not what they think they're getting.
     * It has the same effect as "sub name;", i.e. just a forward
     * declaration! */
    if (create && !GvCVu(gv))
    	return newSUB(start_subparse(FALSE, 0),
		      newSVOP(OP_CONST, 0, newSVpv(name,0)),
		      Nullop,
		      Nullop);
    if (gv)
	return GvCVu(gv);
    return Nullcv;
}

/* Be sure to refetch the stack pointer after calling these routines. */

I32
Perl_call_argv(pTHX_ const char *sub_name, I32 flags, register char **argv)
              
          		/* See G_* flags in cop.h */
                     	/* null terminated arg list */
{
    dSP;

    PUSHMARK(SP);
    if (argv) {
	while (*argv) {
	    XPUSHs(sv_2mortal(newSVpv(*argv,0)));
	    argv++;
	}
	PUTBACK;
    }
    return call_pv(sub_name, flags);
}

I32
Perl_call_pv(pTHX_ const char *sub_name, I32 flags)
              		/* name of the subroutine */
          		/* See G_* flags in cop.h */
{
    return call_sv((SV*)get_cv(sub_name, TRUE), flags);
}

I32
Perl_call_method(pTHX_ const char *methname, I32 flags)
               		/* name of the subroutine */
          		/* See G_* flags in cop.h */
{
    dSP;
    OP myop;
    if (!PL_op)
	PL_op = &myop;
    XPUSHs(sv_2mortal(newSVpv(methname,0)));
    PUTBACK;
    pp_method();
	if(PL_op == &myop)
		PL_op = Nullop;
    return call_sv(*PL_stack_sp--, flags);
}

/* May be called with any of a CV, a GV, or an SV containing the name. */
I32
Perl_call_sv(pTHX_ SV *sv, I32 flags)
       
          		/* See G_* flags in cop.h */
{
    dSP;
    LOGOP myop;		/* fake syntax tree node */
    I32 oldmark;
    I32 retval;
    I32 oldscope;
    bool oldcatch = CATCH_GET;
    int ret;
    OP* oldop = PL_op;
    dJMPENV;

    if (flags & G_DISCARD) {
	ENTER;
	SAVETMPS;
    }

    Zero(&myop, 1, LOGOP);
    myop.op_next = Nullop;
    if (!(flags & G_NOARGS))
	myop.op_flags |= OPf_STACKED;
    myop.op_flags |= ((flags & G_VOID) ? OPf_WANT_VOID :
		      (flags & G_ARRAY) ? OPf_WANT_LIST :
		      OPf_WANT_SCALAR);
    SAVEOP();
    PL_op = (OP*)&myop;

    EXTEND(PL_stack_sp, 1);
    *++PL_stack_sp = sv;
    oldmark = TOPMARK;
    oldscope = PL_scopestack_ix;

    if (PERLDB_SUB && PL_curstash != PL_debstash
	   /* Handle first BEGIN of -d. */
	  && (PL_DBcv || (PL_DBcv = GvCV(PL_DBsub)))
	   /* Try harder, since this may have been a sighandler, thus
	    * curstash may be meaningless. */
	  && (SvTYPE(sv) != SVt_PVCV || CvSTASH((CV*)sv) != PL_debstash)
	  && !(flags & G_NODEBUG))
	PL_op->op_private |= OPpENTERSUB_DB;

    if (!(flags & G_EVAL)) {
	CATCH_SET(TRUE);
	call_xbody((OP*)&myop, FALSE);
	retval = PL_stack_sp - (PL_stack_base + oldmark);
	CATCH_SET(oldcatch);
    }
    else {
	cLOGOP->op_other = PL_op;
	PL_markstack_ptr--;
	/* we're trying to emulate pp_entertry() here */
	{
	    register PERL_CONTEXT *cx;
	    I32 gimme = GIMME_V;
	    
	    ENTER;
	    SAVETMPS;
	    
	    push_return(PL_op->op_next);
	    PUSHBLOCK(cx, CXt_EVAL, PL_stack_sp);
	    PUSHEVAL(cx, 0, 0);
	    PL_eval_root = PL_op;             /* Only needed so that goto works right. */
	    
	    PL_in_eval = EVAL_INEVAL;
	    if (flags & G_KEEPERR)
		PL_in_eval |= EVAL_KEEPERR;
	    else
		sv_setpv(ERRSV,"");
	}
	PL_markstack_ptr++;

  redo_body:
	CALLPROTECT(aTHX_ pcur_env, &ret, MEMBER_TO_FPTR(S_call_body),
		    (OP*)&myop, FALSE);
	switch (ret) {
	case 0:
	    retval = PL_stack_sp - (PL_stack_base + oldmark);
	    if (!(flags & G_KEEPERR))
		sv_setpv(ERRSV,"");
	    break;
	case 1:
	    STATUS_ALL_FAILURE;
	    /* FALL THROUGH */
	case 2:
	    /* my_exit() was called */
	    PL_curstash = PL_defstash;
	    FREETMPS;
	    if (PL_statusvalue && !(PL_exit_flags & PERL_EXIT_EXPECTED))
		Perl_croak(aTHX_ "Callback called exit");
	    my_exit_jump();
	    /* NOTREACHED */
	case 3:
	    if (PL_restartop) {
		PL_op = PL_restartop;
		PL_restartop = 0;
		goto redo_body;
	    }
	    PL_stack_sp = PL_stack_base + oldmark;
	    if (flags & G_ARRAY)
		retval = 0;
	    else {
		retval = 1;
		*++PL_stack_sp = &PL_sv_undef;
	    }
	    break;
	}

	if (PL_scopestack_ix > oldscope) {
	    SV **newsp;
	    PMOP *newpm;
	    I32 gimme;
	    register PERL_CONTEXT *cx;
	    I32 optype;

	    POPBLOCK(cx,newpm);
	    POPEVAL(cx);
	    pop_return();
	    PL_curpm = newpm;
	    LEAVE;
	}
    }

    if (flags & G_DISCARD) {
	PL_stack_sp = PL_stack_base + oldmark;
	retval = 0;
	FREETMPS;
	LEAVE;
    }
    PL_op = oldop;
    return retval;
}

STATIC void *
S_call_body(pTHX_ va_list args)
{
    OP *myop = va_arg(args, OP*);
    int is_eval = va_arg(args, int);

    call_xbody(myop, is_eval);
    return NULL;
}

STATIC void
S_call_xbody(pTHX_ OP *myop, int is_eval)
{
    dTHR;

    if (PL_op == myop) {
	if (is_eval)
	    PL_op = Perl_pp_entereval(aTHX);
	else
	    PL_op = Perl_pp_entersub(aTHX);
    }
    if (PL_op)
	CALLRUNOPS(aTHX);
}

/* Eval a string. The G_EVAL flag is always assumed. */

I32
Perl_eval_sv(pTHX_ SV *sv, I32 flags)
       
          		/* See G_* flags in cop.h */
{
    dSP;
    UNOP myop;		/* fake syntax tree node */
    I32 oldmark = SP - PL_stack_base;
    I32 retval;
    I32 oldscope;
    int ret;
    OP* oldop = PL_op;
    dJMPENV;

    if (flags & G_DISCARD) {
	ENTER;
	SAVETMPS;
    }

    SAVEOP();
    PL_op = (OP*)&myop;
    Zero(PL_op, 1, UNOP);
    EXTEND(PL_stack_sp, 1);
    *++PL_stack_sp = sv;
    oldscope = PL_scopestack_ix;

    if (!(flags & G_NOARGS))
	myop.op_flags = OPf_STACKED;
    myop.op_next = Nullop;
    myop.op_type = OP_ENTEREVAL;
    myop.op_flags |= ((flags & G_VOID) ? OPf_WANT_VOID :
		      (flags & G_ARRAY) ? OPf_WANT_LIST :
		      OPf_WANT_SCALAR);
    if (flags & G_KEEPERR)
	myop.op_flags |= OPf_SPECIAL;

 redo_body:
    CALLPROTECT(aTHX_ pcur_env, &ret, MEMBER_TO_FPTR(S_call_body),
		(OP*)&myop, TRUE);
    switch (ret) {
    case 0:
	retval = PL_stack_sp - (PL_stack_base + oldmark);
	if (!(flags & G_KEEPERR))
	    sv_setpv(ERRSV,"");
	break;
    case 1:
	STATUS_ALL_FAILURE;
	/* FALL THROUGH */
    case 2:
	/* my_exit() was called */
	PL_curstash = PL_defstash;
	FREETMPS;
	if (PL_statusvalue && !(PL_exit_flags & PERL_EXIT_EXPECTED))
	    Perl_croak(aTHX_ "Callback called exit");
	my_exit_jump();
	/* NOTREACHED */
    case 3:
	if (PL_restartop) {
	    PL_op = PL_restartop;
	    PL_restartop = 0;
	    goto redo_body;
	}
	PL_stack_sp = PL_stack_base + oldmark;
	if (flags & G_ARRAY)
	    retval = 0;
	else {
	    retval = 1;
	    *++PL_stack_sp = &PL_sv_undef;
	}
	break;
    }

    if (flags & G_DISCARD) {
	PL_stack_sp = PL_stack_base + oldmark;
	retval = 0;
	FREETMPS;
	LEAVE;
    }
    PL_op = oldop;
    return retval;
}

SV*
Perl_eval_pv(pTHX_ const char *p, I32 croak_on_error)
{
    dSP;
    SV* sv = newSVpv(p, 0);

    PUSHMARK(SP);
    eval_sv(sv, G_SCALAR);
    SvREFCNT_dec(sv);

    SPAGAIN;
    sv = POPs;
    PUTBACK;

    if (croak_on_error && SvTRUE(ERRSV)) {
	STRLEN n_a;
	Perl_croak(aTHX_ SvPVx(ERRSV, n_a));
    }

    return sv;
}

/* Require a module. */

void
Perl_require_pv(pTHX_ const char *pv)
{
    SV* sv;
    dSP;
    PUSHSTACKi(PERLSI_REQUIRE);
    PUTBACK;
    sv = sv_newmortal();
    sv_setpv(sv, "require '");
    sv_catpv(sv, pv);
    sv_catpv(sv, "'");
    eval_sv(sv, G_DISCARD);
    SPAGAIN;
    POPSTACK;
}

void
Perl_magicname(pTHX_ char *sym, char *name, I32 namlen)
{
    register GV *gv;

    if (gv = gv_fetchpv(sym,TRUE, SVt_PV))
	sv_magic(GvSV(gv), (SV*)gv, 0, name, namlen);
}

STATIC void
S_usage(pTHX_ char *name)		/* XXX move this out into a module ? */
{
    /* This message really ought to be max 23 lines.
     * Removed -h because the user already knows that opton. Others? */

    static char *usage_msg[] = {
"-0[octal]       specify record separator (\\0, if no argument)",
"-a              autosplit mode with -n or -p (splits $_ into @F)",
"-c              check syntax only (runs BEGIN and END blocks)",
"-d[:debugger]   run program under debugger",
"-D[number/list] set debugging flags (argument is a bit mask or alphabets)",
"-e 'command'    one line of program (several -e's allowed, omit programfile)",
"-F/pattern/     split() pattern for -a switch (//'s are optional)",
"-i[extension]   edit <> files in place (makes backup if extension supplied)",
"-Idirectory     specify @INC/#include directory (several -I's allowed)",
"-l[octal]       enable line ending processing, specifies line terminator",
"-[mM][-]module  execute `use/no module...' before executing program",
"-n              assume 'while (<>) { ... }' loop around program",
"-p              assume loop like -n but print line also, like sed",
"-P              run program through C preprocessor before compilation",
"-s              enable rudimentary parsing for switches after programfile",
"-S              look for programfile using PATH environment variable",
"-T              enable tainting checks",
"-u              dump core after parsing program",
"-U              allow unsafe operations",
"-v              print version, subversion (includes VERY IMPORTANT perl info)",
"-V[:variable]   print configuration summary (or a single Config.pm variable)",
"-w              enable many useful warnings (RECOMMENDED)",
"-x[directory]   strip off text before #!perl line and perhaps cd to directory",
"\n",
NULL
};
    char **p = usage_msg;

    printf("\nUsage: %s [switches] [--] [programfile] [arguments]", name);
    while (*p)
	printf("\n  %s", *p++);
}

/* This routine handles any switches that can be given during run */

char *
Perl_moreswitches(pTHX_ char *s)
{
    I32 numlen;
    U32 rschar;

    switch (*s) {
    case '0':
    {
	dTHR;
	rschar = (U32)scan_oct(s, 4, &numlen);
	SvREFCNT_dec(PL_nrs);
	if (rschar & ~((U8)~0))
	    PL_nrs = &PL_sv_undef;
	else if (!rschar && numlen >= 2)
	    PL_nrs = newSVpvn("", 0);
	else {
	    char ch = rschar;
	    PL_nrs = newSVpvn(&ch, 1);
	}
	return s + numlen;
    }
    case 'F':
	PL_minus_F = TRUE;
	PL_splitstr = savepv(s + 1);
	s += strlen(s);
	return s;
    case 'a':
	PL_minus_a = TRUE;
	s++;
	return s;
    case 'c':
	PL_minus_c = TRUE;
	s++;
	return s;
    case 'd':
	forbid_setid("-d");
	s++;
	if (*s == ':' || *s == '=')  {
	    my_setenv("PERL5DB", Perl_form(aTHX_ "use Devel::%s;", ++s));
	    s += strlen(s);
	}
	if (!PL_perldb) {
	    PL_perldb = PERLDB_ALL;
	    init_debugger();
	}
	return s;
    case 'D':
    {	
#ifdef DEBUGGING
	forbid_setid("-D");
	if (isALPHA(s[1])) {
	    static char debopts[] = "psltocPmfrxuLHXDS";
	    char *d;

	    for (s++; *s && (d = strchr(debopts,*s)); s++)
		PL_debug |= 1 << (d - debopts);
	}
	else {
	    PL_debug = atoi(s+1);
	    for (s++; isDIGIT(*s); s++) ;
	}
	PL_debug |= 0x80000000;
#else
	dTHR;
	if (ckWARN_d(WARN_DEBUGGING))
	    Perl_warner(aTHX_ WARN_DEBUGGING,
	           "Recompile perl with -DDEBUGGING to use -D switch\n");
	for (s++; isALNUM(*s); s++) ;
#endif
	/*SUPPRESS 530*/
	return s;
    }	
    case 'h':
	usage(PL_origargv[0]);    
	PerlProc_exit(0);
    case 'i':
	if (PL_inplace)
	    Safefree(PL_inplace);
	PL_inplace = savepv(s+1);
	/*SUPPRESS 530*/
	for (s = PL_inplace; *s && !isSPACE(*s); s++) ;
	if (*s) {
	    *s++ = '\0';
	    if (*s == '-')	/* Additional switches on #! line. */
	        s++;
	}
	return s;
    case 'I':	/* -I handled both here and in parse_perl() */
	forbid_setid("-I");
	++s;
	while (*s && isSPACE(*s))
	    ++s;
	if (*s) {
	    char *e, *p;
	    for (e = s; *e && !isSPACE(*e); e++) ;
	    p = savepvn(s, e-s);
	    incpush(p, TRUE);
	    Safefree(p);
	    s = e;
	}
	else
	    Perl_croak(aTHX_ "No space allowed after -I");
	return s;
    case 'l':
	PL_minus_l = TRUE;
	s++;
	if (PL_ors)
	    Safefree(PL_ors);
	if (isDIGIT(*s)) {
	    PL_ors = savepv("\n");
	    PL_orslen = 1;
	    *PL_ors = (char)scan_oct(s, 3 + (*s == '0'), &numlen);
	    s += numlen;
	}
	else {
	    dTHR;
	    if (RsPARA(PL_nrs)) {
		PL_ors = "\n\n";
		PL_orslen = 2;
	    }
	    else
		PL_ors = SvPV(PL_nrs, PL_orslen);
	    PL_ors = savepvn(PL_ors, PL_orslen);
	}
	return s;
    case 'M':
	forbid_setid("-M");	/* XXX ? */
	/* FALL THROUGH */
    case 'm':
	forbid_setid("-m");	/* XXX ? */
	if (*++s) {
	    char *start;
	    SV *sv;
	    char *use = "use ";
	    /* -M-foo == 'no foo'	*/
	    if (*s == '-') { use = "no "; ++s; }
	    sv = newSVpv(use,0);
	    start = s;
	    /* We allow -M'Module qw(Foo Bar)'	*/
	    while(isALNUM(*s) || *s==':') ++s;
	    if (*s != '=') {
		sv_catpv(sv, start);
		if (*(start-1) == 'm') {
		    if (*s != '\0')
			Perl_croak(aTHX_ "Can't use '%c' after -mname", *s);
		    sv_catpv( sv, " ()");
		}
	    } else {
		sv_catpvn(sv, start, s-start);
		sv_catpv(sv, " split(/,/,q{");
		sv_catpv(sv, ++s);
		sv_catpv(sv,    "})");
	    }
	    s += strlen(s);
	    if (!PL_preambleav)
		PL_preambleav = newAV();
	    av_push(PL_preambleav, sv);
	}
	else
	    Perl_croak(aTHX_ "No space allowed after -%c", *(s-1));
	return s;
    case 'n':
	PL_minus_n = TRUE;
	s++;
	return s;
    case 'p':
	PL_minus_p = TRUE;
	s++;
	return s;
    case 's':
	forbid_setid("-s");
	PL_doswitches = TRUE;
	s++;
	return s;
    case 'T':
	if (!PL_tainting)
	    Perl_croak(aTHX_ "Too late for \"-T\" option");
	s++;
	return s;
    case 'u':
	PL_do_undump = TRUE;
	s++;
	return s;
    case 'U':
	PL_unsafe = TRUE;
	s++;
	return s;
    case 'v':
#if defined(PERL_SUBVERSION) && PERL_SUBVERSION > 0
	printf("\nThis is perl, version %d.%03d_%02d built for %s",
	    PERL_REVISION, PERL_VERSION, PERL_SUBVERSION, ARCHNAME);
#else
	printf("\nThis is perl, version %s built for %s",
		PL_patchlevel, ARCHNAME);
#endif
#if defined(LOCAL_PATCH_COUNT)
	if (LOCAL_PATCH_COUNT > 0)
	    printf("\n(with %d registered patch%s, see perl -V for more detail)",
		(int)LOCAL_PATCH_COUNT, (LOCAL_PATCH_COUNT!=1) ? "es" : "");
#endif

	printf("\n\nCopyright 1987-1999, Larry Wall\n");
#ifdef MSDOS
	printf("\nMS-DOS port Copyright (c) 1989, 1990, Diomidis Spinellis\n");
#endif
#ifdef DJGPP
	printf("djgpp v2 port (jpl5003c) by Hirofumi Watanabe, 1996\n");
	printf("djgpp v2 port (perl5004+) by Laszlo Molnar, 1997-1999\n");
#endif
#ifdef OS2
	printf("\n\nOS/2 port Copyright (c) 1990, 1991, Raymond Chen, Kai Uwe Rommel\n"
	    "Version 5 port Copyright (c) 1994-1999, Andreas Kaiser, Ilya Zakharevich\n");
#endif
#ifdef atarist
	printf("atariST series port, ++jrb  bammi@cadence.com\n");
#endif
#ifdef __BEOS__
	printf("BeOS port Copyright Tom Spindler, 1997-1999\n");
#endif
#ifdef MPE
	printf("MPE/iX port Copyright by Mark Klein and Mark Bixby, 1996-1999\n");
#endif
#ifdef OEMVS
	printf("MVS (OS390) port by Mortice Kern Systems, 1997-1999\n");
#endif
#ifdef __VOS__
	printf("Stratus VOS port by Paul_Green@stratus.com, 1997-1999\n");
#endif
#ifdef __OPEN_VM
	printf("VM/ESA port by Neale Ferguson, 1998-1999\n");
#endif
#ifdef POSIX_BC
	printf("BS2000 (POSIX) port by Start Amadeus GmbH, 1998-1999\n");
#endif
#ifdef __MINT__
	printf("MiNT port by Guido Flohr, 1997-1999\n");
#endif
#ifdef BINARY_BUILD_NOTICE
	BINARY_BUILD_NOTICE;
#endif
	printf("\n\
Perl may be copied only under the terms of either the Artistic License or the\n\
GNU General Public License, which may be found in the Perl 5.0 source kit.\n\n\
Complete documentation for Perl, including FAQ lists, should be found on\n\
this system using `man perl' or `perldoc perl'.  If you have access to the\n\
Internet, point your browser at http://www.perl.com/, the Perl Home Page.\n\n");
	PerlProc_exit(0);
    case 'w':
	if (! (PL_dowarn & G_WARN_ALL_MASK))
	    PL_dowarn |= G_WARN_ON; 
	s++;
	return s;
    case 'W':
	PL_dowarn = G_WARN_ALL_ON|G_WARN_ON; 
	PL_compiling.cop_warnings = WARN_ALL ;
	s++;
	return s;
    case 'X':
	PL_dowarn = G_WARN_ALL_OFF; 
	PL_compiling.cop_warnings = WARN_NONE ;
	s++;
	return s;
    case '*':
    case ' ':
	if (s[1] == '-')	/* Additional switches on #! line. */
	    return s+2;
	break;
    case '-':
    case 0:
#if defined(WIN32) || !defined(PERL_STRICT_CR)
    case '\r':
#endif
    case '\n':
    case '\t':
	break;
#ifdef ALTERNATE_SHEBANG
    case 'S':			/* OS/2 needs -S on "extproc" line. */
	break;
#endif
    case 'P':
	if (PL_preprocess)
	    return s+1;
	/* FALL THROUGH */
    default:
	Perl_croak(aTHX_ "Can't emulate -%.1s on #! line",s);
    }
    return Nullch;
}

/* compliments of Tom Christiansen */

/* unexec() can be found in the Gnu emacs distribution */
/* Known to work with -DUNEXEC and using unexelf.c from GNU emacs-20.2 */

void
Perl_my_unexec(pTHX)
{
#ifdef UNEXEC
    SV*    prog;
    SV*    file;
    int    status = 1;
    extern int etext;

    prog = newSVpv(BIN_EXP, 0);
    sv_catpv(prog, "/perl");
    file = newSVpv(PL_origfilename, 0);
    sv_catpv(file, ".perldump");

    unexec(SvPVX(file), SvPVX(prog), &etext, sbrk(0), 0);
    /* unexec prints msg to stderr in case of failure */
    PerlProc_exit(status);
#else
#  ifdef VMS
#    include <lib$routines.h>
     lib$signal(SS$_DEBUG);  /* ssdef.h #included from vmsish.h */
#  else
    ABORT();		/* for use with undump */
#  endif
#endif
}

/* initialize curinterp */
STATIC void
S_init_interp(pTHX)
{

#ifdef PERL_OBJECT		/* XXX kludge */
#define I_REINIT \
  STMT_START {				\
    PL_chopset		= " \n-";	\
    PL_copline		= NOLINE;	\
    PL_curcop		= &PL_compiling;\
    PL_curcopdb		= NULL;		\
    PL_dbargs		= 0;		\
    PL_dumpindent	= 4;		\
    PL_laststatval	= -1;		\
    PL_laststype	= OP_STAT;	\
    PL_maxscream	= -1;		\
    PL_maxsysfd		= MAXSYSFD;	\
    PL_statname		= Nullsv;	\
    PL_tmps_floor	= -1;		\
    PL_tmps_ix		= -1;		\
    PL_op_mask		= NULL;		\
    PL_laststatval	= -1;		\
    PL_laststype	= OP_STAT;	\
    PL_mess_sv		= Nullsv;	\
    PL_splitstr		= " ";		\
    PL_generation	= 100;		\
    PL_exitlist		= NULL;		\
    PL_exitlistlen	= 0;		\
    PL_regindent	= 0;		\
    PL_in_clean_objs	= FALSE;	\
    PL_in_clean_all	= FALSE;	\
    PL_profiledata	= NULL;		\
    PL_rsfp		= Nullfp;	\
    PL_rsfp_filters	= Nullav;	\
    PL_dirty		= FALSE;	\
  } STMT_END
    I_REINIT;
#else
#  ifdef MULTIPLICITY
#    define PERLVAR(var,type)
#    define PERLVARA(var,n,type)
#    if defined(PERL_IMPLICIT_CONTEXT)
#      if defined(USE_THREADS)
#        define PERLVARI(var,type,init)		PERL_GET_INTERP->var = init;
#        define PERLVARIC(var,type,init)	PERL_GET_INTERP->var = init;
#      else /* !USE_THREADS */
#        define PERLVARI(var,type,init)		aTHX->var = init;
#        define PERLVARIC(var,type,init)	aTHX->var = init;
#      endif /* USE_THREADS */
#    else
#      define PERLVARI(var,type,init)	PERL_GET_INTERP->var = init;
#      define PERLVARIC(var,type,init)	PERL_GET_INTERP->var = init;
#    endif
#    include "intrpvar.h"
#    ifndef USE_THREADS
#      include "thrdvar.h"
#    endif
#    undef PERLVAR
#    undef PERLVARA
#    undef PERLVARI
#    undef PERLVARIC
#  else
#    define PERLVAR(var,type)
#    define PERLVARA(var,n,type)
#    define PERLVARI(var,type,init)	PL_##var = init;
#    define PERLVARIC(var,type,init)	PL_##var = init;
#    include "intrpvar.h"
#    ifndef USE_THREADS
#      include "thrdvar.h"
#    endif
#    undef PERLVAR
#    undef PERLVARA
#    undef PERLVARI
#    undef PERLVARIC
#  endif
#endif

}

STATIC void
S_init_main_stash(pTHX)
{
    dTHR;
    GV *gv;

    /* Note that strtab is a rather special HV.  Assumptions are made
       about not iterating on it, and not adding tie magic to it.
       It is properly deallocated in perl_destruct() */
    PL_strtab = newHV();
#ifdef USE_THREADS
    MUTEX_INIT(&PL_strtab_mutex);
#endif
    HvSHAREKEYS_off(PL_strtab);			/* mandatory */
    hv_ksplit(PL_strtab, 512);
    
    PL_curstash = PL_defstash = newHV();
    PL_curstname = newSVpvn("main",4);
    gv = gv_fetchpv("main::",TRUE, SVt_PVHV);
    SvREFCNT_dec(GvHV(gv));
    GvHV(gv) = (HV*)SvREFCNT_inc(PL_defstash);
    SvREADONLY_on(gv);
    HvNAME(PL_defstash) = savepv("main");
    PL_incgv = gv_HVadd(gv_AVadd(gv_fetchpv("INC",TRUE, SVt_PVAV)));
    GvMULTI_on(PL_incgv);
    PL_hintgv = gv_fetchpv("\010",TRUE, SVt_PV); /* ^H */
    GvMULTI_on(PL_hintgv);
    PL_defgv = gv_fetchpv("_",TRUE, SVt_PVAV);
    PL_errgv = gv_HVadd(gv_fetchpv("@", TRUE, SVt_PV));
    GvMULTI_on(PL_errgv);
    PL_replgv = gv_fetchpv("\022", TRUE, SVt_PV); /* ^R */
    GvMULTI_on(PL_replgv);
    (void)Perl_form(aTHX_ "%240s","");	/* Preallocate temp - for immediate signals. */
    sv_grow(ERRSV, 240);	/* Preallocate - for immediate signals. */
    sv_setpvn(ERRSV, "", 0);
    PL_curstash = PL_defstash;
    CopSTASH_set(&PL_compiling, PL_defstash);
    PL_debstash = GvHV(gv_fetchpv("DB::", GV_ADDMULTI, SVt_PVHV));
    PL_globalstash = GvHV(gv_fetchpv("CORE::GLOBAL::", GV_ADDMULTI, SVt_PVHV));
    /* We must init $/ before switches are processed. */
    sv_setpvn(get_sv("/", TRUE), "\n", 1);
}

STATIC void
S_open_script(pTHX_ char *scriptname, bool dosearch, SV *sv, int *fdscript)
{
    dTHR;
    register char *s;

    *fdscript = -1;

    if (PL_e_script) {
	PL_origfilename = savepv("-e");
    }
    else {
	/* if find_script() returns, it returns a malloc()-ed value */
	PL_origfilename = scriptname = find_script(scriptname, dosearch, NULL, 1);

	if (strnEQ(scriptname, "/dev/fd/", 8) && isDIGIT(scriptname[8]) ) {
	    char *s = scriptname + 8;
	    *fdscript = atoi(s);
	    while (isDIGIT(*s))
		s++;
	    if (*s) {
		scriptname = savepv(s + 1);
		Safefree(PL_origfilename);
		PL_origfilename = scriptname;
	    }
	}
    }

    CopFILE_set(PL_curcop, PL_origfilename);
    if (strEQ(PL_origfilename,"-"))
	scriptname = "";
    if (*fdscript >= 0) {
	PL_rsfp = PerlIO_fdopen(*fdscript,PERL_SCRIPT_MODE);
#if defined(HAS_FCNTL) && defined(F_SETFD)
	if (PL_rsfp)
	    fcntl(PerlIO_fileno(PL_rsfp),F_SETFD,1);  /* ensure close-on-exec */
#endif
    }
    else if (PL_preprocess) {
	char *cpp_cfg = CPPSTDIN;
	SV *cpp = newSVpvn("",0);
	SV *cmd = NEWSV(0,0);

	if (strEQ(cpp_cfg, "cppstdin"))
	    Perl_sv_catpvf(aTHX_ cpp, "%s/", BIN_EXP);
	sv_catpv(cpp, cpp_cfg);

	sv_catpv(sv,"-I");
	sv_catpv(sv,PRIVLIB_EXP);

#ifdef MSDOS
	Perl_sv_setpvf(aTHX_ cmd, "\
sed %s -e \"/^[^#]/b\" \
 -e \"/^#[ 	]*include[ 	]/b\" \
 -e \"/^#[ 	]*define[ 	]/b\" \
 -e \"/^#[ 	]*if[ 	]/b\" \
 -e \"/^#[ 	]*ifdef[ 	]/b\" \
 -e \"/^#[ 	]*ifndef[ 	]/b\" \
 -e \"/^#[ 	]*else/b\" \
 -e \"/^#[ 	]*elif[ 	]/b\" \
 -e \"/^#[ 	]*undef[ 	]/b\" \
 -e \"/^#[ 	]*endif/b\" \
 -e \"s/^#.*//\" \
 %s | %_ -C %_ %s",
	  (PL_doextract ? "-e \"1,/^#/d\n\"" : ""),
#else
#  ifdef __OPEN_VM
	Perl_sv_setpvf(aTHX_ cmd, "\
%s %s -e '/^[^#]/b' \
 -e '/^#[ 	]*include[ 	]/b' \
 -e '/^#[ 	]*define[ 	]/b' \
 -e '/^#[ 	]*if[ 	]/b' \
 -e '/^#[ 	]*ifdef[ 	]/b' \
 -e '/^#[ 	]*ifndef[ 	]/b' \
 -e '/^#[ 	]*else/b' \
 -e '/^#[ 	]*elif[ 	]/b' \
 -e '/^#[ 	]*undef[ 	]/b' \
 -e '/^#[ 	]*endif/b' \
 -e 's/^[ 	]*#.*//' \
 %s | %_ %_ %s",
#  else
	Perl_sv_setpvf(aTHX_ cmd, "\
%s %s -e '/^[^#]/b' \
 -e '/^#[ 	]*include[ 	]/b' \
 -e '/^#[ 	]*define[ 	]/b' \
 -e '/^#[ 	]*if[ 	]/b' \
 -e '/^#[ 	]*ifdef[ 	]/b' \
 -e '/^#[ 	]*ifndef[ 	]/b' \
 -e '/^#[ 	]*else/b' \
 -e '/^#[ 	]*elif[ 	]/b' \
 -e '/^#[ 	]*undef[ 	]/b' \
 -e '/^#[ 	]*endif/b' \
 -e 's/^[ 	]*#.*//' \
 %s | %_ -C %_ %s",
#  endif
#ifdef LOC_SED
	  LOC_SED,
#else
	  "sed",
#endif
	  (PL_doextract ? "-e '1,/^#/d\n'" : ""),
#endif
	  scriptname, cpp, sv, CPPMINUS);
	PL_doextract = FALSE;
#ifdef IAMSUID				/* actually, this is caught earlier */
	if (PL_euid != PL_uid && !PL_euid) {	/* if running suidperl */
#ifdef HAS_SETEUID
	    (void)seteuid(PL_uid);		/* musn't stay setuid root */
#else
#ifdef HAS_SETREUID
	    (void)setreuid((Uid_t)-1, PL_uid);
#else
#ifdef HAS_SETRESUID
	    (void)setresuid((Uid_t)-1, PL_uid, (Uid_t)-1);
#else
	    PerlProc_setuid(PL_uid);
#endif
#endif
#endif
	    if (PerlProc_geteuid() != PL_uid)
		Perl_croak(aTHX_ "Can't do seteuid!\n");
	}
#endif /* IAMSUID */
	PL_rsfp = PerlProc_popen(SvPVX(cmd), "r");
	SvREFCNT_dec(cmd);
	SvREFCNT_dec(cpp);
    }
    else if (!*scriptname) {
	forbid_setid("program input from stdin");
	PL_rsfp = PerlIO_stdin();
    }
    else {
	PL_rsfp = PerlIO_open(scriptname,PERL_SCRIPT_MODE);
#if defined(HAS_FCNTL) && defined(F_SETFD)
	if (PL_rsfp)
	    fcntl(PerlIO_fileno(PL_rsfp),F_SETFD,1);  /* ensure close-on-exec */
#endif
    }
    if (!PL_rsfp) {
#ifdef DOSUID
#ifndef IAMSUID		/* in case script is not readable before setuid */
	if (PL_euid &&
	    PerlLIO_stat(CopFILE(PL_curcop),&PL_statbuf) >= 0 &&
	    PL_statbuf.st_mode & (S_ISUID|S_ISGID))
	{
	    /* try again */
	    PerlProc_execv(Perl_form(aTHX_ "%s/sperl%s", BIN_EXP, PL_patchlevel), PL_origargv);
	    Perl_croak(aTHX_ "Can't do setuid\n");
	}
#endif
#endif
	Perl_croak(aTHX_ "Can't open perl script \"%s\": %s\n",
		   CopFILE(PL_curcop), Strerror(errno));
    }
}

/* Mention
 * I_SYSSTATVFS	HAS_FSTATVFS
 * I_SYSMOUNT
 * I_STATFS	HAS_FSTATFS
 * I_MNTENT	HAS_GETMNTENT	HAS_HASMNTOPT
 * here so that metaconfig picks them up. */

#ifdef IAMSUID
STATIC int
S_fd_on_nosuid_fs(pTHX_ int fd)
{
    int check_okay = 0; /* able to do all the required sys/libcalls */
    int on_nosuid  = 0; /* the fd is on a nosuid fs */
/*
 * Preferred order: fstatvfs(), fstatfs(), ustat()+getmnt(), getmntent().
 * fstatvfs() is UNIX98.
 * fstatfs() is 4.3 BSD.
 * ustat()+getmnt() is pre-4.3 BSD.
 * getmntent() is O(number-of-mounted-filesystems) and can hang on
 * an irrelevant filesystem while trying to reach the right one.
 */

#   ifdef HAS_FSTATVFS
    struct statvfs stfs;
    check_okay = fstatvfs(fd, &stfs) == 0;
    on_nosuid  = check_okay && (stfs.f_flag  & ST_NOSUID);
#   else
#       ifdef PERL_MOUNT_NOSUID
#           if defined(HAS_FSTATFS) && \
	       defined(HAS_STRUCT_STATFS) && \
	       defined(HAS_STRUCT_STATFS_F_FLAGS)
    struct statfs  stfs;
    check_okay = fstatfs(fd, &stfs)  == 0;
    on_nosuid  = check_okay && (stfs.f_flags & PERL_MOUNT_NOSUID);
#           else
#               if defined(HAS_FSTAT) && \
		   defined(HAS_USTAT) && \
		   defined(HAS_GETMNT) && \
<<<<<<< HEAD
		   defined(HAS_STRUCT_FS_DATA) &&
=======
		   defined(HAS_STRUCT_FS_DATA) && \
>>>>>>> fd9459bc
		   defined(NOSTAT_ONE)
    struct stat fdst;
    if (fstat(fd, &fdst) == 0) {
	struct ustat us;
	if (ustat(fdst.st_dev, &us) == 0) {
	    struct fs_data fsd;
	    /* NOSTAT_ONE here because we're not examining fields which
	     * vary between that case and STAT_ONE. */
            if (getmnt((int*)0, &fsd, (int)0, NOSTAT_ONE, us.f_fname) == 0) {
		size_t cmplen = sizeof(us.f_fname);
		if (sizeof(fsd.fd_req.path) < cmplen)
		    cmplen = sizeof(fsd.fd_req.path);
		if (strnEQ(fsd.fd_req.path, us.f_fname, cmplen) &&
		    fdst.st_dev == fsd.fd_req.dev) {
			check_okay = 1;
			on_nosuid = fsd.fd_req.flags & PERL_MOUNT_NOSUID;
		    }
		}
	    }
	}
    }
#               endif /* fstat+ustat+getmnt */
#           endif /* fstatfs */
#       else
#           if defined(HAS_GETMNTENT) && \
	       defined(HAS_HASMNTOPT) && \
	       defined(MNTOPT_NOSUID)
    FILE		*mtab = fopen("/etc/mtab", "r");
    struct mntent	*entry;
    struct stat		stb, fsb;

    if (mtab && (fstat(fd, &stb) == 0)) {
	while (entry = getmntent(mtab)) {
	    if (stat(entry->mnt_dir, &fsb) == 0
		&& fsb.st_dev == stb.st_dev)
	    {
		/* found the filesystem */
		check_okay = 1;
		if (hasmntopt(entry, MNTOPT_NOSUID))
		    on_nosuid = 1;
		break;
	    } /* A single fs may well fail its stat(). */
	}
    }
    if (mtab)
	fclose(mtab);
#           endif /* getmntent+hasmntopt */
#       endif /* PERL_MOUNT_NOSUID: fstatfs or fstat+ustat+statfs */
#   endif /* statvfs */

    if (!check_okay) 
	Perl_croak(aTHX_ "Can't check filesystem of script \"%s\" for nosuid", PL_origfilename);
    return on_nosuid;
}
#endif /* IAMSUID */

STATIC void
S_validate_suid(pTHX_ char *validarg, char *scriptname, int fdscript)
{
    int which;

    /* do we need to emulate setuid on scripts? */

    /* This code is for those BSD systems that have setuid #! scripts disabled
     * in the kernel because of a security problem.  Merely defining DOSUID
     * in perl will not fix that problem, but if you have disabled setuid
     * scripts in the kernel, this will attempt to emulate setuid and setgid
     * on scripts that have those now-otherwise-useless bits set.  The setuid
     * root version must be called suidperl or sperlN.NNN.  If regular perl
     * discovers that it has opened a setuid script, it calls suidperl with
     * the same argv that it had.  If suidperl finds that the script it has
     * just opened is NOT setuid root, it sets the effective uid back to the
     * uid.  We don't just make perl setuid root because that loses the
     * effective uid we had before invoking perl, if it was different from the
     * uid.
     *
     * DOSUID must be defined in both perl and suidperl, and IAMSUID must
     * be defined in suidperl only.  suidperl must be setuid root.  The
     * Configure script will set this up for you if you want it.
     */

#ifdef DOSUID
    dTHR;
    char *s, *s2;

    if (PerlLIO_fstat(PerlIO_fileno(PL_rsfp),&PL_statbuf) < 0)	/* normal stat is insecure */
	Perl_croak(aTHX_ "Can't stat script \"%s\"",PL_origfilename);
    if (fdscript < 0 && PL_statbuf.st_mode & (S_ISUID|S_ISGID)) {
	I32 len;
	STRLEN n_a;

#ifdef IAMSUID
#ifndef HAS_SETREUID
	/* On this access check to make sure the directories are readable,
	 * there is actually a small window that the user could use to make
	 * filename point to an accessible directory.  So there is a faint
	 * chance that someone could execute a setuid script down in a
	 * non-accessible directory.  I don't know what to do about that.
	 * But I don't think it's too important.  The manual lies when
	 * it says access() is useful in setuid programs.
	 */
	if (PerlLIO_access(CopFILE(PL_curcop),1)) /*double check*/
	    Perl_croak(aTHX_ "Permission denied");
#else
	/* If we can swap euid and uid, then we can determine access rights
	 * with a simple stat of the file, and then compare device and
	 * inode to make sure we did stat() on the same file we opened.
	 * Then we just have to make sure he or she can execute it.
	 */
	{
	    struct stat tmpstatbuf;

	    if (
#ifdef HAS_SETREUID
		setreuid(PL_euid,PL_uid) < 0
#else
# if HAS_SETRESUID
		setresuid(PL_euid,PL_uid,(Uid_t)-1) < 0
# endif
#endif
		|| PerlProc_getuid() != PL_euid || PerlProc_geteuid() != PL_uid)
		Perl_croak(aTHX_ "Can't swap uid and euid");	/* really paranoid */
	    if (PerlLIO_stat(CopFILE(PL_curcop),&tmpstatbuf) < 0)
		Perl_croak(aTHX_ "Permission denied");	/* testing full pathname here */
#if defined(IAMSUID) && !defined(NO_NOSUID_CHECK)
	    if (fd_on_nosuid_fs(PerlIO_fileno(PL_rsfp)))
		Perl_croak(aTHX_ "Permission denied");
#endif
	    if (tmpstatbuf.st_dev != PL_statbuf.st_dev ||
		tmpstatbuf.st_ino != PL_statbuf.st_ino) {
		(void)PerlIO_close(PL_rsfp);
		if (PL_rsfp = PerlProc_popen("/bin/mail root","w")) {	/* heh, heh */
		    PerlIO_printf(PL_rsfp,
"User %"Uid_t_f" tried to run dev %ld ino %ld in place of dev %ld ino %ld!\n\
(Filename of set-id script was %s, uid %"Uid_t_f" gid %"Gid_t_f".)\n\nSincerely,\nperl\n",
			PL_uid,(long)tmpstatbuf.st_dev, (long)tmpstatbuf.st_ino,
			(long)PL_statbuf.st_dev, (long)PL_statbuf.st_ino,
			CopFILE(PL_curcop),
			PL_statbuf.st_uid, PL_statbuf.st_gid);
		    (void)PerlProc_pclose(PL_rsfp);
		}
		Perl_croak(aTHX_ "Permission denied\n");
	    }
	    if (
#ifdef HAS_SETREUID
              setreuid(PL_uid,PL_euid) < 0
#else
# if defined(HAS_SETRESUID)
              setresuid(PL_uid,PL_euid,(Uid_t)-1) < 0
# endif
#endif
              || PerlProc_getuid() != PL_uid || PerlProc_geteuid() != PL_euid)
		Perl_croak(aTHX_ "Can't reswap uid and euid");
	    if (!cando(S_IXUSR,FALSE,&PL_statbuf))		/* can real uid exec? */
		Perl_croak(aTHX_ "Permission denied\n");
	}
#endif /* HAS_SETREUID */
#endif /* IAMSUID */

	if (!S_ISREG(PL_statbuf.st_mode))
	    Perl_croak(aTHX_ "Permission denied");
	if (PL_statbuf.st_mode & S_IWOTH)
	    Perl_croak(aTHX_ "Setuid/gid script is writable by world");
	PL_doswitches = FALSE;		/* -s is insecure in suid */
	CopLINE_inc(PL_curcop);
	if (sv_gets(PL_linestr, PL_rsfp, 0) == Nullch ||
	  strnNE(SvPV(PL_linestr,n_a),"#!",2) )	/* required even on Sys V */
	    Perl_croak(aTHX_ "No #! line");
	s = SvPV(PL_linestr,n_a)+2;
	if (*s == ' ') s++;
	while (!isSPACE(*s)) s++;
	for (s2 = s;  (s2 > SvPV(PL_linestr,n_a)+2 &&
		       (isDIGIT(s2[-1]) || strchr("._-", s2[-1])));  s2--) ;
	if (strnNE(s2-4,"perl",4) && strnNE(s-9,"perl",4))  /* sanity check */
	    Perl_croak(aTHX_ "Not a perl script");
	while (*s == ' ' || *s == '\t') s++;
	/*
	 * #! arg must be what we saw above.  They can invoke it by
	 * mentioning suidperl explicitly, but they may not add any strange
	 * arguments beyond what #! says if they do invoke suidperl that way.
	 */
	len = strlen(validarg);
	if (strEQ(validarg," PHOOEY ") ||
	    strnNE(s,validarg,len) || !isSPACE(s[len]))
	    Perl_croak(aTHX_ "Args must match #! line");

#ifndef IAMSUID
	if (PL_euid != PL_uid && (PL_statbuf.st_mode & S_ISUID) &&
	    PL_euid == PL_statbuf.st_uid)
	    if (!PL_do_undump)
		Perl_croak(aTHX_ "YOU HAVEN'T DISABLED SET-ID SCRIPTS IN THE KERNEL YET!\n\
FIX YOUR KERNEL, PUT A C WRAPPER AROUND THIS SCRIPT, OR USE -u AND UNDUMP!\n");
#endif /* IAMSUID */

	if (PL_euid) {	/* oops, we're not the setuid root perl */
	    (void)PerlIO_close(PL_rsfp);
#ifndef IAMSUID
	    /* try again */
	    PerlProc_execv(Perl_form(aTHX_ "%s/sperl%s", BIN_EXP, PL_patchlevel), PL_origargv);
#endif
	    Perl_croak(aTHX_ "Can't do setuid\n");
	}

	if (PL_statbuf.st_mode & S_ISGID && PL_statbuf.st_gid != PL_egid) {
#ifdef HAS_SETEGID
	    (void)setegid(PL_statbuf.st_gid);
#else
#ifdef HAS_SETREGID
           (void)setregid((Gid_t)-1,PL_statbuf.st_gid);
#else
#ifdef HAS_SETRESGID
           (void)setresgid((Gid_t)-1,PL_statbuf.st_gid,(Gid_t)-1);
#else
	    PerlProc_setgid(PL_statbuf.st_gid);
#endif
#endif
#endif
	    if (PerlProc_getegid() != PL_statbuf.st_gid)
		Perl_croak(aTHX_ "Can't do setegid!\n");
	}
	if (PL_statbuf.st_mode & S_ISUID) {
	    if (PL_statbuf.st_uid != PL_euid)
#ifdef HAS_SETEUID
		(void)seteuid(PL_statbuf.st_uid);	/* all that for this */
#else
#ifdef HAS_SETREUID
                (void)setreuid((Uid_t)-1,PL_statbuf.st_uid);
#else
#ifdef HAS_SETRESUID
                (void)setresuid((Uid_t)-1,PL_statbuf.st_uid,(Uid_t)-1);
#else
		PerlProc_setuid(PL_statbuf.st_uid);
#endif
#endif
#endif
	    if (PerlProc_geteuid() != PL_statbuf.st_uid)
		Perl_croak(aTHX_ "Can't do seteuid!\n");
	}
	else if (PL_uid) {			/* oops, mustn't run as root */
#ifdef HAS_SETEUID
          (void)seteuid((Uid_t)PL_uid);
#else
#ifdef HAS_SETREUID
          (void)setreuid((Uid_t)-1,(Uid_t)PL_uid);
#else
#ifdef HAS_SETRESUID
          (void)setresuid((Uid_t)-1,(Uid_t)PL_uid,(Uid_t)-1);
#else
          PerlProc_setuid((Uid_t)PL_uid);
#endif
#endif
#endif
	    if (PerlProc_geteuid() != PL_uid)
		Perl_croak(aTHX_ "Can't do seteuid!\n");
	}
	init_ids();
	if (!cando(S_IXUSR,TRUE,&PL_statbuf))
	    Perl_croak(aTHX_ "Permission denied\n");	/* they can't do this */
    }
#ifdef IAMSUID
    else if (PL_preprocess)
	Perl_croak(aTHX_ "-P not allowed for setuid/setgid script\n");
    else if (fdscript >= 0)
	Perl_croak(aTHX_ "fd script not allowed in suidperl\n");
    else
	Perl_croak(aTHX_ "Script is not setuid/setgid in suidperl\n");

    /* We absolutely must clear out any saved ids here, so we */
    /* exec the real perl, substituting fd script for scriptname. */
    /* (We pass script name as "subdir" of fd, which perl will grok.) */
    PerlIO_rewind(PL_rsfp);
    PerlLIO_lseek(PerlIO_fileno(PL_rsfp),(Off_t)0,0);  /* just in case rewind didn't */
    for (which = 1; PL_origargv[which] && PL_origargv[which] != scriptname; which++) ;
    if (!PL_origargv[which])
	Perl_croak(aTHX_ "Permission denied");
    PL_origargv[which] = savepv(Perl_form(aTHX_ "/dev/fd/%d/%s",
				  PerlIO_fileno(PL_rsfp), PL_origargv[which]));
#if defined(HAS_FCNTL) && defined(F_SETFD)
    fcntl(PerlIO_fileno(PL_rsfp),F_SETFD,0);	/* ensure no close-on-exec */
#endif
    PerlProc_execv(Perl_form(aTHX_ "%s/perl%s", BIN_EXP, PL_patchlevel), PL_origargv);/* try again */
    Perl_croak(aTHX_ "Can't do setuid\n");
#endif /* IAMSUID */
#else /* !DOSUID */
    if (PL_euid != PL_uid || PL_egid != PL_gid) {	/* (suidperl doesn't exist, in fact) */
#ifndef SETUID_SCRIPTS_ARE_SECURE_NOW
	dTHR;
	PerlLIO_fstat(PerlIO_fileno(PL_rsfp),&PL_statbuf);	/* may be either wrapped or real suid */
	if ((PL_euid != PL_uid && PL_euid == PL_statbuf.st_uid && PL_statbuf.st_mode & S_ISUID)
	    ||
	    (PL_egid != PL_gid && PL_egid == PL_statbuf.st_gid && PL_statbuf.st_mode & S_ISGID)
	   )
	    if (!PL_do_undump)
		Perl_croak(aTHX_ "YOU HAVEN'T DISABLED SET-ID SCRIPTS IN THE KERNEL YET!\n\
FIX YOUR KERNEL, PUT A C WRAPPER AROUND THIS SCRIPT, OR USE -u AND UNDUMP!\n");
#endif /* SETUID_SCRIPTS_ARE_SECURE_NOW */
	/* not set-id, must be wrapped */
    }
#endif /* DOSUID */
}

STATIC void
S_find_beginning(pTHX)
{
    register char *s, *s2;

    /* skip forward in input to the real script? */

    forbid_setid("-x");
    while (PL_doextract) {
	if ((s = sv_gets(PL_linestr, PL_rsfp, 0)) == Nullch)
	    Perl_croak(aTHX_ "No Perl script found in input\n");
	if (*s == '#' && s[1] == '!' && (s = instr(s,"perl"))) {
	    PerlIO_ungetc(PL_rsfp, '\n');		/* to keep line count right */
	    PL_doextract = FALSE;
	    while (*s && !(isSPACE (*s) || *s == '#')) s++;
	    s2 = s;
	    while (*s == ' ' || *s == '\t') s++;
	    if (*s++ == '-') {
		while (isDIGIT(s2[-1]) || strchr("-._", s2[-1])) s2--;
		if (strnEQ(s2-4,"perl",4))
		    /*SUPPRESS 530*/
		    while (s = moreswitches(s)) ;
	    }
	}
    }
}


STATIC void
S_init_ids(pTHX)
{
    PL_uid = PerlProc_getuid();
    PL_euid = PerlProc_geteuid();
    PL_gid = PerlProc_getgid();
    PL_egid = PerlProc_getegid();
#ifdef VMS
    PL_uid |= PL_gid << 16;
    PL_euid |= PL_egid << 16;
#endif
    PL_tainting |= (PL_uid && (PL_euid != PL_uid || PL_egid != PL_gid));
}

STATIC void
S_forbid_setid(pTHX_ char *s)
{
    if (PL_euid != PL_uid)
        Perl_croak(aTHX_ "No %s allowed while running setuid", s);
    if (PL_egid != PL_gid)
        Perl_croak(aTHX_ "No %s allowed while running setgid", s);
}

void
Perl_init_debugger(pTHX)
{
    dTHR;
    HV *ostash = PL_curstash;

    PL_curstash = PL_debstash;
    PL_dbargs = GvAV(gv_AVadd((gv_fetchpv("args", GV_ADDMULTI, SVt_PVAV))));
    AvREAL_off(PL_dbargs);
    PL_DBgv = gv_fetchpv("DB", GV_ADDMULTI, SVt_PVGV);
    PL_DBline = gv_fetchpv("dbline", GV_ADDMULTI, SVt_PVAV);
    PL_DBsub = gv_HVadd(gv_fetchpv("sub", GV_ADDMULTI, SVt_PVHV));
    sv_upgrade(GvSV(PL_DBsub), SVt_IV);	/* IVX accessed if PERLDB_SUB_NN */
    PL_DBsingle = GvSV((gv_fetchpv("single", GV_ADDMULTI, SVt_PV)));
    sv_setiv(PL_DBsingle, 0); 
    PL_DBtrace = GvSV((gv_fetchpv("trace", GV_ADDMULTI, SVt_PV)));
    sv_setiv(PL_DBtrace, 0); 
    PL_DBsignal = GvSV((gv_fetchpv("signal", GV_ADDMULTI, SVt_PV)));
    sv_setiv(PL_DBsignal, 0); 
    PL_curstash = ostash;
}

#ifndef STRESS_REALLOC
#define REASONABLE(size) (size)
#else
#define REASONABLE(size) (1) /* unreasonable */
#endif

void
Perl_init_stacks(pTHX)
{
    /* start with 128-item stack and 8K cxstack */
    PL_curstackinfo = new_stackinfo(REASONABLE(128),
				 REASONABLE(8192/sizeof(PERL_CONTEXT) - 1));
    PL_curstackinfo->si_type = PERLSI_MAIN;
    PL_curstack = PL_curstackinfo->si_stack;
    PL_mainstack = PL_curstack;		/* remember in case we switch stacks */

    PL_stack_base = AvARRAY(PL_curstack);
    PL_stack_sp = PL_stack_base;
    PL_stack_max = PL_stack_base + AvMAX(PL_curstack);

    New(50,PL_tmps_stack,REASONABLE(128),SV*);
    PL_tmps_floor = -1;
    PL_tmps_ix = -1;
    PL_tmps_max = REASONABLE(128);

    New(54,PL_markstack,REASONABLE(32),I32);
    PL_markstack_ptr = PL_markstack;
    PL_markstack_max = PL_markstack + REASONABLE(32);

    SET_MARK_OFFSET;

    New(54,PL_scopestack,REASONABLE(32),I32);
    PL_scopestack_ix = 0;
    PL_scopestack_max = REASONABLE(32);

    New(54,PL_savestack,REASONABLE(128),ANY);
    PL_savestack_ix = 0;
    PL_savestack_max = REASONABLE(128);

    New(54,PL_retstack,REASONABLE(16),OP*);
    PL_retstack_ix = 0;
    PL_retstack_max = REASONABLE(16);
}

#undef REASONABLE

STATIC void
S_nuke_stacks(pTHX)
{
    dTHR;
    while (PL_curstackinfo->si_next)
	PL_curstackinfo = PL_curstackinfo->si_next;
    while (PL_curstackinfo) {
	PERL_SI *p = PL_curstackinfo->si_prev;
	/* curstackinfo->si_stack got nuked by sv_free_arenas() */
	Safefree(PL_curstackinfo->si_cxstack);
	Safefree(PL_curstackinfo);
	PL_curstackinfo = p;
    }
    Safefree(PL_tmps_stack);
    Safefree(PL_markstack);
    Safefree(PL_scopestack);
    Safefree(PL_savestack);
    Safefree(PL_retstack);
}

#ifndef PERL_OBJECT
static PerlIO *tmpfp;  /* moved outside init_lexer() because of UNICOS bug */
#endif

STATIC void
S_init_lexer(pTHX)
{
#ifdef PERL_OBJECT
	PerlIO *tmpfp;
#endif
    tmpfp = PL_rsfp;
    PL_rsfp = Nullfp;
    lex_start(PL_linestr);
    PL_rsfp = tmpfp;
    PL_subname = newSVpvn("main",4);
}

STATIC void
S_init_predump_symbols(pTHX)
{
    dTHR;
    GV *tmpgv;
    GV *othergv;
    IO *io;

    sv_setpvn(get_sv("\"", TRUE), " ", 1);
    PL_stdingv = gv_fetchpv("STDIN",TRUE, SVt_PVIO);
    GvMULTI_on(PL_stdingv);
    io = GvIOp(PL_stdingv);
    IoIFP(io) = PerlIO_stdin();
    tmpgv = gv_fetchpv("stdin",TRUE, SVt_PV);
    GvMULTI_on(tmpgv);
    GvIOp(tmpgv) = (IO*)SvREFCNT_inc(io);

    tmpgv = gv_fetchpv("STDOUT",TRUE, SVt_PVIO);
    GvMULTI_on(tmpgv);
    io = GvIOp(tmpgv);
    IoOFP(io) = IoIFP(io) = PerlIO_stdout();
    setdefout(tmpgv);
    tmpgv = gv_fetchpv("stdout",TRUE, SVt_PV);
    GvMULTI_on(tmpgv);
    GvIOp(tmpgv) = (IO*)SvREFCNT_inc(io);

    PL_stderrgv = gv_fetchpv("STDERR",TRUE, SVt_PVIO);
    GvMULTI_on(PL_stderrgv);
    io = GvIOp(PL_stderrgv);
    IoOFP(io) = IoIFP(io) = PerlIO_stderr();
    tmpgv = gv_fetchpv("stderr",TRUE, SVt_PV);
    GvMULTI_on(tmpgv);
    GvIOp(tmpgv) = (IO*)SvREFCNT_inc(io);

    PL_statname = NEWSV(66,0);		/* last filename we did stat on */

    if (!PL_osname)
	PL_osname = savepv(OSNAME);
}

STATIC void
S_init_postdump_symbols(pTHX_ register int argc, register char **argv, register char **env)
{
    dTHR;
    char *s;
    SV *sv;
    GV* tmpgv;

    argc--,argv++;	/* skip name of script */
    if (PL_doswitches) {
	for (; argc > 0 && **argv == '-'; argc--,argv++) {
	    if (!argv[0][1])
		break;
	    if (argv[0][1] == '-') {
		argc--,argv++;
		break;
	    }
	    if (s = strchr(argv[0], '=')) {
		*s++ = '\0';
		sv_setpv(GvSV(gv_fetchpv(argv[0]+1,TRUE, SVt_PV)),s);
	    }
	    else
		sv_setiv(GvSV(gv_fetchpv(argv[0]+1,TRUE, SVt_PV)),1);
	}
    }
    PL_toptarget = NEWSV(0,0);
    sv_upgrade(PL_toptarget, SVt_PVFM);
    sv_setpvn(PL_toptarget, "", 0);
    PL_bodytarget = NEWSV(0,0);
    sv_upgrade(PL_bodytarget, SVt_PVFM);
    sv_setpvn(PL_bodytarget, "", 0);
    PL_formtarget = PL_bodytarget;

    TAINT;
    if (tmpgv = gv_fetchpv("0",TRUE, SVt_PV)) {
	sv_setpv(GvSV(tmpgv),PL_origfilename);
	magicname("0", "0", 1);
    }
    if (tmpgv = gv_fetchpv("\030",TRUE, SVt_PV))
#ifdef OS2
	sv_setpv(GvSV(tmpgv), os2_execname());
#else
	sv_setpv(GvSV(tmpgv),PL_origargv[0]);
#endif
    if (PL_argvgv = gv_fetchpv("ARGV",TRUE, SVt_PVAV)) {
	GvMULTI_on(PL_argvgv);
	(void)gv_AVadd(PL_argvgv);
	av_clear(GvAVn(PL_argvgv));
	for (; argc > 0; argc--,argv++) {
	    av_push(GvAVn(PL_argvgv),newSVpv(argv[0],0));
	}
    }
    if (PL_envgv = gv_fetchpv("ENV",TRUE, SVt_PVHV)) {
	HV *hv;
	GvMULTI_on(PL_envgv);
	hv = GvHVn(PL_envgv);
	hv_magic(hv, PL_envgv, 'E');
#if !defined( VMS) && !defined(EPOC)  /* VMS doesn't have environ array */
	/* Note that if the supplied env parameter is actually a copy
	   of the global environ then it may now point to free'd memory
	   if the environment has been modified since. To avoid this
	   problem we treat env==NULL as meaning 'use the default'
	*/
	if (!env)
	    env = environ;
	if (env != environ)
	    environ[0] = Nullch;
	for (; *env; env++) {
	    if (!(s = strchr(*env,'=')))
		continue;
	    *s++ = '\0';
#if defined(MSDOS)
	    (void)strupr(*env);
#endif
	    sv = newSVpv(s--,0);
	    (void)hv_store(hv, *env, s - *env, sv, 0);
	    *s = '=';
#if defined(__BORLANDC__) && defined(USE_WIN32_RTL_ENV)
	    /* Sins of the RTL. See note in my_setenv(). */
	    (void)PerlEnv_putenv(savepv(*env));
#endif
	}
#endif
#ifdef DYNAMIC_ENV_FETCH
	HvNAME(hv) = savepv(ENV_HV_NAME);
#endif
    }
    TAINT_NOT;
    if (tmpgv = gv_fetchpv("$",TRUE, SVt_PV))
	sv_setiv(GvSV(tmpgv), (IV)PerlProc_getpid());
}

STATIC void
S_init_perllib(pTHX)
{
    char *s;
    if (!PL_tainting) {
#ifndef VMS
	s = PerlEnv_getenv("PERL5LIB");
	if (s)
	    incpush(s, TRUE);
	else
	    incpush(PerlEnv_getenv("PERLLIB"), FALSE);
#else /* VMS */
	/* Treat PERL5?LIB as a possible search list logical name -- the
	 * "natural" VMS idiom for a Unix path string.  We allow each
	 * element to be a set of |-separated directories for compatibility.
	 */
	char buf[256];
	int idx = 0;
	if (my_trnlnm("PERL5LIB",buf,0))
	    do { incpush(buf,TRUE); } while (my_trnlnm("PERL5LIB",buf,++idx));
	else
	    while (my_trnlnm("PERLLIB",buf,idx++)) incpush(buf,FALSE);
#endif /* VMS */
    }

/* Use the ~-expanded versions of APPLLIB (undocumented),
    ARCHLIB PRIVLIB SITEARCH and SITELIB 
*/
#ifdef APPLLIB_EXP
    incpush(APPLLIB_EXP, TRUE);
#endif

#ifdef ARCHLIB_EXP
    incpush(ARCHLIB_EXP, FALSE);
#endif
#ifndef PRIVLIB_EXP
#define PRIVLIB_EXP "/usr/local/lib/perl5:/usr/local/lib/perl"
#endif
#if defined(WIN32) 
    incpush(PRIVLIB_EXP, TRUE);
#else
    incpush(PRIVLIB_EXP, FALSE);
#endif

#ifdef SITEARCH_EXP
    incpush(SITEARCH_EXP, FALSE);
#endif
#ifdef SITELIB_EXP
#if defined(WIN32) 
    incpush(SITELIB_EXP, TRUE);
#else
    incpush(SITELIB_EXP, FALSE);
#endif
#endif
#if defined(PERL_VENDORLIB_EXP)
#if defined(WIN32) 
    incpush(PERL_VENDORLIB_EXP, TRUE);
#else
    incpush(PERL_VENDORLIB_EXP, FALSE);
#endif
#endif
    if (!PL_tainting)
	incpush(".", FALSE);
}

#if defined(DOSISH)
#    define PERLLIB_SEP ';'
#else
#  if defined(VMS)
#    define PERLLIB_SEP '|'
#  else
#    define PERLLIB_SEP ':'
#  endif
#endif
#ifndef PERLLIB_MANGLE
#  define PERLLIB_MANGLE(s,n) (s)
#endif 

STATIC void
S_incpush(pTHX_ char *p, int addsubdirs)
{
    SV *subdir = Nullsv;

    if (!p)
	return;

    if (addsubdirs) {
	subdir = sv_newmortal();
	if (!PL_archpat_auto) {
	    STRLEN len = (sizeof(ARCHNAME) + strlen(PL_patchlevel)
			  + sizeof("//auto"));
	    New(55, PL_archpat_auto, len, char);
	    sprintf(PL_archpat_auto, "/%s/%s/auto", ARCHNAME, PL_patchlevel);
#ifdef VMS
	for (len = sizeof(ARCHNAME) + 2;
	     PL_archpat_auto[len] != '\0' && PL_archpat_auto[len] != '/'; len++)
		if (PL_archpat_auto[len] == '.') PL_archpat_auto[len] = '_';
#endif
	}
    }

    /* Break at all separators */
    while (p && *p) {
	SV *libdir = NEWSV(55,0);
	char *s;

	/* skip any consecutive separators */
	while ( *p == PERLLIB_SEP ) {
	    /* Uncomment the next line for PATH semantics */
	    /* av_push(GvAVn(PL_incgv), newSVpvn(".", 1)); */
	    p++;
	}

	if ( (s = strchr(p, PERLLIB_SEP)) != Nullch ) {
	    sv_setpvn(libdir, PERLLIB_MANGLE(p, (STRLEN)(s - p)),
		      (STRLEN)(s - p));
	    p = s + 1;
	}
	else {
	    sv_setpv(libdir, PERLLIB_MANGLE(p, 0));
	    p = Nullch;	/* break out */
	}

	/*
	 * BEFORE pushing libdir onto @INC we may first push version- and
	 * archname-specific sub-directories.
	 */
	if (addsubdirs) {
	    struct stat tmpstatbuf;
#ifdef VMS
	    char *unix;
	    STRLEN len;

	    if ((unix = tounixspec_ts(SvPV(libdir,len),Nullch)) != Nullch) {
		len = strlen(unix);
		while (unix[len-1] == '/') len--;  /* Cosmetic */
		sv_usepvn(libdir,unix,len);
	    }
	    else
		PerlIO_printf(Perl_error_log,
		              "Failed to unixify @INC element \"%s\"\n",
			      SvPV(libdir,len));
#endif
	    /* .../archname/version if -d .../archname/version/auto */
	    sv_setsv(subdir, libdir);
	    sv_catpv(subdir, PL_archpat_auto);
	    if (PerlLIO_stat(SvPVX(subdir), &tmpstatbuf) >= 0 &&
		  S_ISDIR(tmpstatbuf.st_mode))
		av_push(GvAVn(PL_incgv),
			newSVpvn(SvPVX(subdir), SvCUR(subdir) - sizeof "auto"));

	    /* .../archname if -d .../archname/auto */
	    sv_insert(subdir, SvCUR(libdir) + sizeof(ARCHNAME),
		      strlen(PL_patchlevel) + 1, "", 0);
	    if (PerlLIO_stat(SvPVX(subdir), &tmpstatbuf) >= 0 &&
		  S_ISDIR(tmpstatbuf.st_mode))
		av_push(GvAVn(PL_incgv),
			newSVpvn(SvPVX(subdir), SvCUR(subdir) - sizeof "auto"));
	}

	/* finally push this lib directory on the end of @INC */
	av_push(GvAVn(PL_incgv), libdir);
    }
}

#ifdef USE_THREADS
STATIC struct perl_thread *
S_init_main_thread(pTHX)
{
#if !defined(PERL_IMPLICIT_CONTEXT)
    struct perl_thread *thr;
#endif
    XPV *xpv;

    Newz(53, thr, 1, struct perl_thread);
    PL_curcop = &PL_compiling;
    thr->interp = PERL_GET_INTERP;
    thr->cvcache = newHV();
    thr->threadsv = newAV();
    /* thr->threadsvp is set when find_threadsv is called */
    thr->specific = newAV();
    thr->flags = THRf_R_JOINABLE;
    MUTEX_INIT(&thr->mutex);
    /* Handcraft thrsv similarly to mess_sv */
    New(53, PL_thrsv, 1, SV);
    Newz(53, xpv, 1, XPV);
    SvFLAGS(PL_thrsv) = SVt_PV;
    SvANY(PL_thrsv) = (void*)xpv;
    SvREFCNT(PL_thrsv) = 1 << 30;	/* practically infinite */
    SvPVX(PL_thrsv) = (char*)thr;
    SvCUR_set(PL_thrsv, sizeof(thr));
    SvLEN_set(PL_thrsv, sizeof(thr));
    *SvEND(PL_thrsv) = '\0';	/* in the trailing_nul field */
    thr->oursv = PL_thrsv;
    PL_chopset = " \n-";
    PL_dumpindent = 4;

    MUTEX_LOCK(&PL_threads_mutex);
    PL_nthreads++;
    thr->tid = 0;
    thr->next = thr;
    thr->prev = thr;
    MUTEX_UNLOCK(&PL_threads_mutex);

#ifdef HAVE_THREAD_INTERN
    Perl_init_thread_intern(thr);
#endif

#ifdef SET_THREAD_SELF
    SET_THREAD_SELF(thr);
#else
    thr->self = pthread_self();
#endif /* SET_THREAD_SELF */
    SET_THR(thr);

    /*
     * These must come after the SET_THR because sv_setpvn does
     * SvTAINT and the taint fields require dTHR.
     */
    PL_toptarget = NEWSV(0,0);
    sv_upgrade(PL_toptarget, SVt_PVFM);
    sv_setpvn(PL_toptarget, "", 0);
    PL_bodytarget = NEWSV(0,0);
    sv_upgrade(PL_bodytarget, SVt_PVFM);
    sv_setpvn(PL_bodytarget, "", 0);
    PL_formtarget = PL_bodytarget;
    thr->errsv = newSVpvn("", 0);
    (void) find_threadsv("@");	/* Ensure $@ is initialised early */

    PL_maxscream = -1;
    PL_regcompp = MEMBER_TO_FPTR(Perl_pregcomp);
    PL_regexecp = MEMBER_TO_FPTR(Perl_regexec_flags);
    PL_regint_start = MEMBER_TO_FPTR(Perl_re_intuit_start);
    PL_regint_string = MEMBER_TO_FPTR(Perl_re_intuit_string);
    PL_regfree = MEMBER_TO_FPTR(Perl_pregfree);
    PL_regindent = 0;
    PL_reginterp_cnt = 0;

    return thr;
}
#endif /* USE_THREADS */

void
Perl_call_list(pTHX_ I32 oldscope, AV *paramList)
{
    dTHR;
    SV *atsv;
    line_t oldline = CopLINE(PL_curcop);
    CV *cv;
    STRLEN len;
    int ret;
    dJMPENV;

    while (AvFILL(paramList) >= 0) {
	cv = (CV*)av_shift(paramList);
	SAVEFREESV(cv);
	CALLPROTECT(aTHX_ pcur_env, &ret, MEMBER_TO_FPTR(S_call_list_body), cv);
	switch (ret) {
	case 0:
	    atsv = ERRSV;
	    (void)SvPV(atsv, len);
	    if (len) {
		STRLEN n_a;
		PL_curcop = &PL_compiling;
		CopLINE_set(PL_curcop, oldline);
		if (paramList == PL_beginav)
		    sv_catpv(atsv, "BEGIN failed--compilation aborted");
		else
		    Perl_sv_catpvf(aTHX_ atsv,
				   "%s failed--call queue aborted",
				   paramList == PL_stopav ? "STOP"
				   : paramList == PL_initav ? "INIT"
				   : "END");
		while (PL_scopestack_ix > oldscope)
		    LEAVE;
		Perl_croak(aTHX_ "%s", SvPVx(atsv, n_a));
	    }
	    break;
	case 1:
	    STATUS_ALL_FAILURE;
	    /* FALL THROUGH */
	case 2:
	    /* my_exit() was called */
	    while (PL_scopestack_ix > oldscope)
		LEAVE;
	    FREETMPS;
	    PL_curstash = PL_defstash;
	    PL_curcop = &PL_compiling;
	    CopLINE_set(PL_curcop, oldline);
	    if (PL_statusvalue && !(PL_exit_flags & PERL_EXIT_EXPECTED)) {
		if (paramList == PL_beginav)
		    Perl_croak(aTHX_ "BEGIN failed--compilation aborted");
		else
		    Perl_croak(aTHX_ "%s failed--call queue aborted",
			       paramList == PL_stopav ? "STOP"
			       : paramList == PL_initav ? "INIT"
			       : "END");
	    }
	    my_exit_jump();
	    /* NOTREACHED */
	case 3:
	    if (PL_restartop) {
		PL_curcop = &PL_compiling;
		CopLINE_set(PL_curcop, oldline);
		JMPENV_JUMP(3);
	    }
	    PerlIO_printf(Perl_error_log, "panic: restartop\n");
	    FREETMPS;
	    break;
	}
    }
}

STATIC void *
S_call_list_body(pTHX_ va_list args)
{
    dTHR;
    CV *cv = va_arg(args, CV*);

    PUSHMARK(PL_stack_sp);
    call_sv((SV*)cv, G_EVAL|G_DISCARD);
    return NULL;
}

void
Perl_my_exit(pTHX_ U32 status)
{
    dTHR;

    DEBUG_S(PerlIO_printf(Perl_debug_log, "my_exit: thread %p, status %lu\n",
			  thr, (unsigned long) status));
    switch (status) {
    case 0:
	STATUS_ALL_SUCCESS;
	break;
    case 1:
	STATUS_ALL_FAILURE;
	break;
    default:
	STATUS_NATIVE_SET(status);
	break;
    }
    my_exit_jump();
}

void
Perl_my_failure_exit(pTHX)
{
#ifdef VMS
    if (vaxc$errno & 1) {
	if (STATUS_NATIVE & 1)		/* fortuitiously includes "-1" */
	    STATUS_NATIVE_SET(44);
    }
    else {
	if (!vaxc$errno && errno)	/* unlikely */
	    STATUS_NATIVE_SET(44);
	else
	    STATUS_NATIVE_SET(vaxc$errno);
    }
#else
    int exitstatus;
    if (errno & 255)
	STATUS_POSIX_SET(errno);
    else {
	exitstatus = STATUS_POSIX >> 8; 
	if (exitstatus & 255)
	    STATUS_POSIX_SET(exitstatus);
	else
	    STATUS_POSIX_SET(255);
    }
#endif
    my_exit_jump();
}

STATIC void
S_my_exit_jump(pTHX)
{
    dTHR;
    register PERL_CONTEXT *cx;
    I32 gimme;
    SV **newsp;

    if (PL_e_script) {
	SvREFCNT_dec(PL_e_script);
	PL_e_script = Nullsv;
    }

    POPSTACK_TO(PL_mainstack);
    if (cxstack_ix >= 0) {
	if (cxstack_ix > 0)
	    dounwind(0);
	POPBLOCK(cx,PL_curpm);
	LEAVE;
    }

    JMPENV_JUMP(2);
}

#ifdef PERL_OBJECT
#include "XSUB.h"
#endif

static I32
read_e_script(pTHXo_ int idx, SV *buf_sv, int maxlen)
{
    char *p, *nl;
    p  = SvPVX(PL_e_script);
    nl = strchr(p, '\n');
    nl = (nl) ? nl+1 : SvEND(PL_e_script);
    if (nl-p == 0) {
	filter_del(read_e_script);
	return 0;
    }
    sv_catpvn(buf_sv, p, nl-p);
    sv_chop(PL_e_script, nl);
    return 1;
}<|MERGE_RESOLUTION|>--- conflicted
+++ resolved
@@ -2291,11 +2291,7 @@
 #               if defined(HAS_FSTAT) && \
 		   defined(HAS_USTAT) && \
 		   defined(HAS_GETMNT) && \
-<<<<<<< HEAD
-		   defined(HAS_STRUCT_FS_DATA) &&
-=======
 		   defined(HAS_STRUCT_FS_DATA) && \
->>>>>>> fd9459bc
 		   defined(NOSTAT_ONE)
     struct stat fdst;
     if (fstat(fd, &fdst) == 0) {
