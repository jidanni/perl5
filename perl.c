--- conflicted
+++ resolved
@@ -281,8 +281,8 @@
 	    goto retry_cleanup;
 	default:
 	    DEBUG_S(PerlIO_printf(Perl_debug_log,
-				  "perl_destruct: ignoring %p (state %"UVuf")\n",
-				  t, (UV)ThrSTATE(t)));
+				  "perl_destruct: ignoring %p (state %u)\n",
+				  t, ThrSTATE(t)));
 	    MUTEX_UNLOCK(&t->mutex);
 	    /* fall through and out */
 	}
@@ -813,11 +813,6 @@
 	    goto reswitch;
 
 	case 'e':
-#ifdef MACOS_TRADITIONAL
-	    /* ignore -e for Dev:Pseudo argument */
-	    if (argv[1] && !strcmp(argv[1], "Dev:Pseudo"))
-	    	break; 
-#endif
 	    if (PL_euid != PL_uid || PL_egid != PL_gid)
 		Perl_croak(aTHX_ "No -e allowed in setuid scripts");
 	    if (!PL_e_script) {
@@ -1020,14 +1015,11 @@
     }
 #endif
 
-#ifdef MACOS_TRADITIONAL
-    if (PL_doextract || gAlwaysExtract)
-#else
     if (PL_doextract) {
-#endif
 	find_beginning();
 	if (cddir && PerlDir_chdir(cddir) < 0)
 	    Perl_croak(aTHX_ "Can't chdir to %s",cddir);
+
     }
 
     PL_main_cv = PL_compcv = (CV*)NEWSV(1104,0);
@@ -1082,16 +1074,6 @@
 
     SETERRNO(0,SS$_NORMAL);
     PL_error_count = 0;
-#ifdef MACOS_TRADITIONAL
-    if (gSyntaxError = (yyparse() || PL_error_count)) {
-	if (PL_minus_c)
-	    Perl_croak(aTHX_ "%s had compilation errors.\n", MPWFileName(PL_origfilename));
-	else {
-	    Perl_croak(aTHX_ "Execution of %s aborted due to compilation errors.\n",
-		       MPWFileName(PL_origfilename));
-	}
-    }
-#else
     if (yyparse() || PL_error_count) {
 	if (PL_minus_c)
 	    Perl_croak(aTHX_ "%s had compilation errors.\n", PL_origfilename);
@@ -1100,12 +1082,7 @@
 		       PL_origfilename);
 	}
     }
-<<<<<<< HEAD
-#endif
-    PL_curcop->cop_line = 0;
-=======
     CopLINE_set(PL_curcop, 0);
->>>>>>> 11faa288
     PL_curstash = PL_defstash;
     PL_preprocess = FALSE;
     if (PL_e_script) {
@@ -1201,12 +1178,8 @@
 			      PTR2UV(thr)));
 
 	if (PL_minus_c) {
-#ifdef MACOS_TRADITIONAL
-	    PerlIO_printf(PerlIO_stderr(), "%s syntax OK\n", MPWFileName(PL_origfilename));
-#else
 	    PerlIO_printf(Perl_error_log, "%s syntax OK\n", PL_origfilename);
-#endif	    
-my_exit(0);
+	    my_exit(0);
 	}
 	if (PERLDB_SINGLE && PL_DBsingle)
 	    sv_setiv(PL_DBsingle, 1); 
@@ -1854,9 +1827,6 @@
 	s++;
 	return s;
     case 'u':
-#ifdef MACOS_TRADITIONAL
-	Perl_croak(aTHX_ "Believe me, you don't want to use \"-u\" on a Macintosh");
-#endif
 	PL_do_undump = TRUE;
 	s++;
 	return s;
@@ -1879,9 +1849,6 @@
 #endif
 
 	printf("\n\nCopyright 1987-1999, Larry Wall\n");
-#ifdef MACOS_TRADITIONAL
-        fputs("Macintosh port Copyright 1991-1999, Matthias Neeracher\n", stdout);
-#endif
 #ifdef MSDOS
 	printf("\nMS-DOS port Copyright (c) 1989, 1990, Diomidis Spinellis\n");
 #endif
@@ -2079,12 +2046,6 @@
 #  endif
 #endif
 
-#ifdef MACOS_TRADITIONAL
-  /* In MacOS time() already returns values in excess of 2**31-1,
-   * therefore we patch the integerness away. */
-  PL_opargs[OP_TIME] &= ~OA_RETINTEGER;
-#endif
-
 }
 
 STATIC void
@@ -2633,32 +2594,11 @@
     /* skip forward in input to the real script? */
 
     forbid_setid("-x");
-#ifdef MACOS_TRADITIONAL
-    /* Since the Mac OS does not honor !# arguments for us,
-     * we do it ourselves. */
-    while (PL_doextract || gAlwaysExtract) {
-	if ((s = sv_gets(PL_linestr, PL_rsfp, 0)) == Nullch) {
-	    if (!gAlwaysExtract)
-		Perl_croak(aTHX_ "No Perl script found in input\n");
-		
-	    if (PL_doextract)		/* require explicit override ? */
-		if (!OverrideExtract(PL_origfilename))
-		    Perl_croak(aTHX_ "User aborted script\n");
-		else
-		    PL_doextract = FALSE;
-		
-	    /* Pater peccavi, file does not have #! */
-	    PerlIO_rewind(PL_rsfp);
-	    
-	    break;
-	}
-#else
     while (PL_doextract) {
 	if ((s = sv_gets(PL_linestr, PL_rsfp, 0)) == Nullch)
 	    Perl_croak(aTHX_ "No Perl script found in input\n");
-#endif
 	if (*s == '#' && s[1] == '!' && (s = instr(s,"perl"))) {
-	    PerlIO_ungetc(PL_rsfp, '\n');	/* to keep line count right */
+	    PerlIO_ungetc(PL_rsfp, '\n');		/* to keep line count right */
 	    PL_doextract = FALSE;
 	    while (*s && !(isSPACE (*s) || *s == '#')) s++;
 	    s2 = s;
@@ -2839,9 +2779,8 @@
 
     PL_statname = NEWSV(66,0);		/* last filename we did stat on */
 
-    if (PL_osname)
-    	Safefree(PL_osname);
-    PL_osname = savepv(OSNAME);
+    if (!PL_osname)
+	PL_osname = savepv(OSNAME);
 }
 
 STATIC void
@@ -2879,13 +2818,8 @@
 
     TAINT;
     if (tmpgv = gv_fetchpv("0",TRUE, SVt_PV)) {
-#ifdef MACOS_TRADITIONAL
-	sv_setpv(GvSV(tmpgv),MPWFileName(PL_origfilename));
-	/* $0 is not majick on a Mac */
-#else
 	sv_setpv(GvSV(tmpgv),PL_origfilename);
 	magicname("0", "0", 1);
-#endif
     }
     if (tmpgv = gv_fetchpv("\030",TRUE, SVt_PV))
 #ifdef OS2
@@ -2976,24 +2910,6 @@
 #ifdef ARCHLIB_EXP
     incpush(ARCHLIB_EXP, FALSE);
 #endif
-#ifdef MACOS_TRADITIONAL
-    {
-	struct stat tmpstatbuf;
-    	SV * privdir = NEWSV(55, 0);
-	char * macperl = getenv("MACPERL") || "";
-	
-	Perl_sv_setpvf(privdir, "%slib:", macperl);
-	if (PerlLIO_stat(SvPVX(privdir), &tmpstatbuf) >= 0 && S_ISDIR(tmpstatbuf.st_mode))
-	    incpush(SvPVX(privdir), TRUE);
-	Perl_sv_setpvf(privdir, "%ssite_perl:", macperl);
-	if (PerlLIO_stat(SvPVX(privdir), &tmpstatbuf) >= 0 && S_ISDIR(tmpstatbuf.st_mode))
-	    incpush(SvPVX(privdir), TRUE);
-	    
-   	SvREFCNT_dec(privdir);
-    }
-    if (!PL_tainting)
-	incpush(":", FALSE);
-#else
 #ifndef PRIVLIB_EXP
 #define PRIVLIB_EXP "/usr/local/lib/perl5:/usr/local/lib/perl"
 #endif
@@ -3022,24 +2938,19 @@
 #endif
     if (!PL_tainting)
 	incpush(".", FALSE);
-#endif /* MACOS_TRADITIONAL */
-}
-
-#if defined(MACOS_TRADITIONAL)
-#      define PERLLIB_SEP ','
-#else
-#  if defined(DOSISH)
-#      define PERLLIB_SEP ';'
+}
+
+#if defined(DOSISH)
+#    define PERLLIB_SEP ';'
+#else
+#  if defined(VMS)
+#    define PERLLIB_SEP '|'
 #  else
-#    if defined(VMS)
-#      define PERLLIB_SEP '|'
-#    else
-#      define PERLLIB_SEP ':'
-#    endif
+#    define PERLLIB_SEP ':'
 #  endif
-#endif 
+#endif
 #ifndef PERLLIB_MANGLE
-#    define PERLLIB_MANGLE(s,n) (s)
+#  define PERLLIB_MANGLE(s,n) (s)
 #endif 
 
 STATIC void
@@ -3056,11 +2967,7 @@
 	    STRLEN len = (sizeof(ARCHNAME) + strlen(PL_patchlevel)
 			  + sizeof("//auto"));
 	    New(55, PL_archpat_auto, len, char);
-#ifdef MACOS_TRADITIONAL
-	    sprintf(PL_archpat_auto, "%s:%s:auto:", ARCHNAME, PL_patchlevel);
-#else
-  	    sprintf(PL_archpat_auto, "/%s/%s/auto", ARCHNAME, PL_patchlevel);
-#endif
+	    sprintf(PL_archpat_auto, "/%s/%s/auto", ARCHNAME, PL_patchlevel);
 #ifdef VMS
 	for (len = sizeof(ARCHNAME) + 2;
 	     PL_archpat_auto[len] != '\0' && PL_archpat_auto[len] != '/'; len++)
@@ -3090,12 +2997,6 @@
 	    sv_setpv(libdir, PERLLIB_MANGLE(p, 0));
 	    p = Nullch;	/* break out */
 	}
-#ifdef MACOS_TRADITIONAL
-	if (!strchr(SvPVX(libdir), ':'))
-	    sv_insert(libdir, 0, 0, ":", 1);
-	if (SvPVX(libdir)[SvCUR(libdir)-1] != ':')
-	    sv_catpv(libdir, ":");
-#endif
 
 	/*
 	 * BEFORE pushing libdir onto @INC we may first push version- and
