--- conflicted
+++ resolved
@@ -2409,21 +2409,17 @@
     if (hibit) {
 	STRLEN len;
 	if (SvREADONLY(sv) && SvFAKE(sv)) {
-<<<<<<< HEAD
-=======
 	    Perl_warn(aTHX_ "%d s=%p t=%p e=%p",(int)hibit,s,t,SvEND(sv));
 	    sv_dump(sv);
->>>>>>> b69ecfec
 	    sv_force_normal(sv);
 	    s = SvPVX(sv);
 	}
 	len = SvCUR(sv) + 1; /* Plus the \0 */
 	SvPVX(sv) = (char*)bytes_to_utf8((U8*)s, &len);
 	SvCUR(sv) = len - 1;
-	if (SvLEN(sv) != 0)
-	    Safefree(s); /* No longer using what was there before. */
 	SvLEN(sv) = len; /* No longer know the real size. */
 	SvUTF8_on(sv);
+	Safefree(s); /* No longer using what was there before. */
     }
 }
 
