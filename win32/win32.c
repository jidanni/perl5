--- conflicted
+++ resolved
@@ -2369,11 +2369,7 @@
     StreamId.dwStreamId = BACKUP_LINK;
     StreamId.dwStreamAttributes = 0;
     StreamId.dwStreamNameSize = 0;
-<<<<<<< HEAD
-#ifdef __BORLANDC__
-=======
 #if defined(__BORLANDC__) || defined(__MINGW32__)
->>>>>>> d80ec19d
     StreamId.Size.u.HighPart = 0;
     StreamId.Size.u.LowPart = dwLen;
 #else
