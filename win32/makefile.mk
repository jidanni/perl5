--- conflicted
+++ resolved
@@ -29,11 +29,7 @@
 # versioned installation can be obtained by setting INST_TOP above to a
 # path that includes an arbitrary version string.
 #
-<<<<<<< HEAD
 INST_VER	*= \5.00550
-=======
-INST_VER	*= \5.00502
->>>>>>> a69cfe82
 
 #
 # uncomment to enable threads-capabilities
