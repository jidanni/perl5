/*
 *    Copyright (c) 1999 Olaf Flebbe o.flebbe@gmx.de
 *    
 *    You may distribute under the terms of either the GNU General Public
 *    License or the Artistic License, as specified in the README file.
 *
 */

#include <stdlib.h>
#include <string.h>
#include <stdio.h>
#include <sys/unistd.h>
#include <process.h>
#include <emx.h>

<<<<<<< HEAD
void
Perl_epoc_init(int *argcp, char ***argvp) {
  int i;
  int truecount=0;
  char **lastcp = (*argvp);
  char *ptr;

#if 0
  epoc_spawn_posix_server();
#endif
  for (i=0; i< *argcp; i++) {
    if ((*argvp)[i]) {
      if (*((*argvp)[i]) == '<') {
	if (strlen((*argvp)[i]) > 1) {
	  ptr =((*argvp)[i])+1;
	} else {
	  i++;
	  ptr = ((*argvp)[i]);
	}
	freopen(  ptr, "r", stdin);
      } else if (*((*argvp)[i]) == '>') {
	if (strlen((*argvp)[i]) > 1) {
	  ptr =((*argvp)[i])+1;
	} else {
	  i++;
	  ptr = ((*argvp)[i]);
	}
	freopen(  ptr, "w", stdout);
      } else if ((*((*argvp)[i]) == '2') && (*(((*argvp)[i])+1) == '>')) {
	if (strcmp( (*argvp)[i], "2>&1") == 0) {
	  dup2( fileno( stdout), fileno( stderr));
	} else {
          if (strlen((*argvp)[i]) > 2) {
            ptr =((*argvp)[i])+2;
	  } else {
	    i++;
	    ptr = ((*argvp)[i]);
	  }
	  freopen(  ptr, "w", stderr);
	}
      } else {
	*lastcp++ = (*argvp)[i];
	truecount++;
      }
    } 
  }
  *argcp=truecount;
      

}


#ifdef __MARM__
/* Symbian forgot to include __fixunsdfi into the MARM euser.lib */
/* This is from libgcc2.c , gcc-2.7.2.3                          */

typedef unsigned int UQItype	__attribute__ ((mode (QI)));
typedef 	 int SItype	__attribute__ ((mode (SI)));
typedef unsigned int USItype	__attribute__ ((mode (SI)));
typedef		 int DItype	__attribute__ ((mode (DI)));
typedef unsigned int UDItype	__attribute__ ((mode (DI)));

typedef 	float SFtype	__attribute__ ((mode (SF)));
typedef		float DFtype	__attribute__ ((mode (DF)));



extern DItype __fixunssfdi (SFtype a);
extern DItype __fixunsdfdi (DFtype a);


USItype
__fixunsdfsi (a)
     DFtype a;
{
  if (a >= - (DFtype) (- 2147483647L  -1) )
    return (SItype) (a + (- 2147483647L  -1) ) - (- 2147483647L  -1) ;
  return (SItype) a;
}
=======
>>>>>>> dd2bab0f

#endif

#include "EXTERN.h"
#include "perl.h"
#include "XSUB.h"

int 
do_spawn( char *cmd) {
<<<<<<< HEAD
    dTHXo;
    char *argv0, *ptr;
    char *cmdptr = cmd;
    int ret;
    
    argv0 = ptr = malloc( strlen(cmd) + 1);

    while (*cmdptr && !isSPACE( *cmdptr)) {
      *ptr = *cmdptr;
      if (*ptr == '/') {
	*ptr = '\\';
      }
      ptr++; cmdptr++;
    }
    while (*cmdptr && isSPACE( *cmdptr)) {
      cmdptr++;
    }
    *ptr = '\0';
    ret = epoc_spawn( argv0, cmdptr);
    free( argv0);
    return ret;
=======
    dTHX;
    return system( cmd);
>>>>>>> dd2bab0f
}

int
do_aspawn ( void *vreally, void **vmark, void **vsp) {

<<<<<<< HEAD
    dTHXo;
=======
    dTHX;
>>>>>>> dd2bab0f

    SV *really = (SV*)vreally;
    SV **mark = (SV**)vmark;
    SV **sp = (SV**)vsp;

    char **argv;
    char *str;
    char *p2, **ptr;
<<<<<<< HEAD
    char *cmd, *cmdline;
=======
    char *cmd;
>>>>>>> dd2bab0f


    int  rc;
    int index = 0;
<<<<<<< HEAD
    int len = 0;
=======
>>>>>>> dd2bab0f

    if (sp<=mark)
      return -1;
    
    ptr = argv =(char**) malloc ((sp-mark+3)*sizeof (char*));
    
    while (++mark <= sp) {
      if (*mark && (str = SvPV_nolen(*mark)))
	argv[index] = str;
      else
	argv[index] = "";
<<<<<<< HEAD
      
      len += strlen(argv[ index++]) + 1;
    }
    argv[index++] = 0;

    cmd = strdup((const char*)(really ? SvPV_nolen(really) : argv[0]));

    for (p2=cmd; *p2 != '\0'; p2++) {
      /* Change / to \ */
      if ( *p2 == '/') 
	*p2 = '\\';
=======
    }
    argv[index++] = 0;

    cmd = strdup((const char*)(really ? SvPV_nolen(really) : argv[0]));

    rc = spawnvp( P_WAIT, cmd, argv);
    free( argv);
    free( cmd);

    return rc;
}

static
XS(epoc_getcwd)   /* more or less stolen from win32.c */
{
    dXSARGS;
    /* Make the host for current directory */
    char *buffer; 
    int buflen = 256;

    char *ptr;
    buffer = (char *) malloc( buflen);
    if (buffer == NULL) {
      XSRETURN_UNDEF;
>>>>>>> dd2bab0f
    }
    while ((NULL == ( ptr = getcwd( buffer, buflen))) && (errno == ERANGE)) {
      buflen *= 2;
      if (NULL == realloc( buffer, buflen)) {
	 XSRETURN_UNDEF;
      }
      
<<<<<<< HEAD
    cmdline = (char * ) malloc( len + 1);
    cmdline[ 0] = '\0';
    while (*argv != NULL) {
      strcat( cmdline, *ptr++);
      strcat( cmdline, " ");
=======
>>>>>>> dd2bab0f
    }
    
    free( argv);

<<<<<<< HEAD
    rc = epoc_spawn( cmd, cmdline);
    free( cmdline);
    free( cmd);

    return rc;
=======
    /* 
     * If ptr != Nullch 
     *   then it worked, set PV valid, 
     *   else return 'undef' 
     */

    if (ptr) {
	SV *sv = sv_newmortal();
	char *tptr;

	for (tptr = ptr; *tptr != '\0'; tptr++) {
	  if (*tptr == '\\') {
	    *tptr = '/';
	  }
	}
	sv_setpv(sv, ptr);
	free( buffer);

	EXTEND(SP,1);
	SvPOK_on(sv);
	ST(0) = sv;
#ifndef INCOMPLETE_TAINTS
	SvTAINTED_on(ST(0));
#endif
	XSRETURN(1);
    }
    free( buffer);
    XSRETURN_UNDEF;
>>>>>>> dd2bab0f
}
  

<<<<<<< HEAD
static
XS(epoc_getcwd)   /* more or less stolen from win32.c */
{
    dXSARGS;
    /* Make the host for current directory */
    char *buffer; 
    int buflen = 256;

    char *ptr;
    buffer = (char *) malloc( buflen);
    if (buffer == NULL) {
      XSRETURN_UNDEF;
    }
    while ((NULL == ( ptr = getcwd( buffer, buflen))) && (errno == ERANGE)) {
      buflen *= 2;
      if (NULL == realloc( buffer, buflen)) {
	 XSRETURN_UNDEF;
      }
      
    }

    /* 
     * If ptr != Nullch 
     *   then it worked, set PV valid, 
     *   else return 'undef' 
     */

    if (ptr) {
	SV *sv = sv_newmortal();
	char *tptr;

	for (tptr = ptr; *tptr != '\0'; tptr++) {
	  if (*tptr == '\\') {
	    *tptr = '/';
	  }
	}
	sv_setpv(sv, ptr);
	free( buffer);

	EXTEND(SP,1);
	SvPOK_on(sv);
	ST(0) = sv;
	XSRETURN(1);
    }
    free( buffer);
    XSRETURN_UNDEF;
}
  

void
Perl_init_os_extras(void)
{ 
  dTHXo;
  char *file = __FILE__;
  newXS("EPOC::getcwd", epoc_getcwd, file);
}

void
Perl_my_setenv(pTHX_ char *nam,char *val) {
  setenv( nam, val, 1);
}
=======
void
Perl_init_os_extras(void)
{ 
  dTHX;
  char *file = __FILE__;
  newXS("EPOC::getcwd", epoc_getcwd, file);
}
>>>>>>> dd2bab0f
<|MERGE_RESOLUTION|>--- conflicted
+++ resolved
@@ -13,90 +13,6 @@
 #include <process.h>
 #include <emx.h>
 
-<<<<<<< HEAD
-void
-Perl_epoc_init(int *argcp, char ***argvp) {
-  int i;
-  int truecount=0;
-  char **lastcp = (*argvp);
-  char *ptr;
-
-#if 0
-  epoc_spawn_posix_server();
-#endif
-  for (i=0; i< *argcp; i++) {
-    if ((*argvp)[i]) {
-      if (*((*argvp)[i]) == '<') {
-	if (strlen((*argvp)[i]) > 1) {
-	  ptr =((*argvp)[i])+1;
-	} else {
-	  i++;
-	  ptr = ((*argvp)[i]);
-	}
-	freopen(  ptr, "r", stdin);
-      } else if (*((*argvp)[i]) == '>') {
-	if (strlen((*argvp)[i]) > 1) {
-	  ptr =((*argvp)[i])+1;
-	} else {
-	  i++;
-	  ptr = ((*argvp)[i]);
-	}
-	freopen(  ptr, "w", stdout);
-      } else if ((*((*argvp)[i]) == '2') && (*(((*argvp)[i])+1) == '>')) {
-	if (strcmp( (*argvp)[i], "2>&1") == 0) {
-	  dup2( fileno( stdout), fileno( stderr));
-	} else {
-          if (strlen((*argvp)[i]) > 2) {
-            ptr =((*argvp)[i])+2;
-	  } else {
-	    i++;
-	    ptr = ((*argvp)[i]);
-	  }
-	  freopen(  ptr, "w", stderr);
-	}
-      } else {
-	*lastcp++ = (*argvp)[i];
-	truecount++;
-      }
-    } 
-  }
-  *argcp=truecount;
-      
-
-}
-
-
-#ifdef __MARM__
-/* Symbian forgot to include __fixunsdfi into the MARM euser.lib */
-/* This is from libgcc2.c , gcc-2.7.2.3                          */
-
-typedef unsigned int UQItype	__attribute__ ((mode (QI)));
-typedef 	 int SItype	__attribute__ ((mode (SI)));
-typedef unsigned int USItype	__attribute__ ((mode (SI)));
-typedef		 int DItype	__attribute__ ((mode (DI)));
-typedef unsigned int UDItype	__attribute__ ((mode (DI)));
-
-typedef 	float SFtype	__attribute__ ((mode (SF)));
-typedef		float DFtype	__attribute__ ((mode (DF)));
-
-
-
-extern DItype __fixunssfdi (SFtype a);
-extern DItype __fixunsdfdi (DFtype a);
-
-
-USItype
-__fixunsdfsi (a)
-     DFtype a;
-{
-  if (a >= - (DFtype) (- 2147483647L  -1) )
-    return (SItype) (a + (- 2147483647L  -1) ) - (- 2147483647L  -1) ;
-  return (SItype) a;
-}
-=======
->>>>>>> dd2bab0f
-
-#endif
 
 #include "EXTERN.h"
 #include "perl.h"
@@ -104,42 +20,14 @@
 
 int 
 do_spawn( char *cmd) {
-<<<<<<< HEAD
-    dTHXo;
-    char *argv0, *ptr;
-    char *cmdptr = cmd;
-    int ret;
-    
-    argv0 = ptr = malloc( strlen(cmd) + 1);
-
-    while (*cmdptr && !isSPACE( *cmdptr)) {
-      *ptr = *cmdptr;
-      if (*ptr == '/') {
-	*ptr = '\\';
-      }
-      ptr++; cmdptr++;
-    }
-    while (*cmdptr && isSPACE( *cmdptr)) {
-      cmdptr++;
-    }
-    *ptr = '\0';
-    ret = epoc_spawn( argv0, cmdptr);
-    free( argv0);
-    return ret;
-=======
     dTHX;
     return system( cmd);
->>>>>>> dd2bab0f
 }
 
 int
 do_aspawn ( void *vreally, void **vmark, void **vsp) {
 
-<<<<<<< HEAD
-    dTHXo;
-=======
     dTHX;
->>>>>>> dd2bab0f
 
     SV *really = (SV*)vreally;
     SV **mark = (SV**)vmark;
@@ -148,19 +36,11 @@
     char **argv;
     char *str;
     char *p2, **ptr;
-<<<<<<< HEAD
-    char *cmd, *cmdline;
-=======
     char *cmd;
->>>>>>> dd2bab0f
 
 
     int  rc;
     int index = 0;
-<<<<<<< HEAD
-    int len = 0;
-=======
->>>>>>> dd2bab0f
 
     if (sp<=mark)
       return -1;
@@ -172,19 +52,6 @@
 	argv[index] = str;
       else
 	argv[index] = "";
-<<<<<<< HEAD
-      
-      len += strlen(argv[ index++]) + 1;
-    }
-    argv[index++] = 0;
-
-    cmd = strdup((const char*)(really ? SvPV_nolen(really) : argv[0]));
-
-    for (p2=cmd; *p2 != '\0'; p2++) {
-      /* Change / to \ */
-      if ( *p2 == '/') 
-	*p2 = '\\';
-=======
     }
     argv[index++] = 0;
 
@@ -197,78 +64,6 @@
     return rc;
 }
 
-static
-XS(epoc_getcwd)   /* more or less stolen from win32.c */
-{
-    dXSARGS;
-    /* Make the host for current directory */
-    char *buffer; 
-    int buflen = 256;
-
-    char *ptr;
-    buffer = (char *) malloc( buflen);
-    if (buffer == NULL) {
-      XSRETURN_UNDEF;
->>>>>>> dd2bab0f
-    }
-    while ((NULL == ( ptr = getcwd( buffer, buflen))) && (errno == ERANGE)) {
-      buflen *= 2;
-      if (NULL == realloc( buffer, buflen)) {
-	 XSRETURN_UNDEF;
-      }
-      
-<<<<<<< HEAD
-    cmdline = (char * ) malloc( len + 1);
-    cmdline[ 0] = '\0';
-    while (*argv != NULL) {
-      strcat( cmdline, *ptr++);
-      strcat( cmdline, " ");
-=======
->>>>>>> dd2bab0f
-    }
-    
-    free( argv);
-
-<<<<<<< HEAD
-    rc = epoc_spawn( cmd, cmdline);
-    free( cmdline);
-    free( cmd);
-
-    return rc;
-=======
-    /* 
-     * If ptr != Nullch 
-     *   then it worked, set PV valid, 
-     *   else return 'undef' 
-     */
-
-    if (ptr) {
-	SV *sv = sv_newmortal();
-	char *tptr;
-
-	for (tptr = ptr; *tptr != '\0'; tptr++) {
-	  if (*tptr == '\\') {
-	    *tptr = '/';
-	  }
-	}
-	sv_setpv(sv, ptr);
-	free( buffer);
-
-	EXTEND(SP,1);
-	SvPOK_on(sv);
-	ST(0) = sv;
-#ifndef INCOMPLETE_TAINTS
-	SvTAINTED_on(ST(0));
-#endif
-	XSRETURN(1);
-    }
-    free( buffer);
-    XSRETURN_UNDEF;
->>>>>>> dd2bab0f
-}
-  
-
-<<<<<<< HEAD
 static
 XS(epoc_getcwd)   /* more or less stolen from win32.c */
 {
@@ -311,6 +106,9 @@
 	EXTEND(SP,1);
 	SvPOK_on(sv);
 	ST(0) = sv;
+#ifndef INCOMPLETE_TAINTS
+	SvTAINTED_on(ST(0));
+#endif
 	XSRETURN(1);
     }
     free( buffer);
@@ -321,21 +119,7 @@
 void
 Perl_init_os_extras(void)
 { 
-  dTHXo;
-  char *file = __FILE__;
-  newXS("EPOC::getcwd", epoc_getcwd, file);
-}
-
-void
-Perl_my_setenv(pTHX_ char *nam,char *val) {
-  setenv( nam, val, 1);
-}
-=======
-void
-Perl_init_os_extras(void)
-{ 
   dTHX;
   char *file = __FILE__;
   newXS("EPOC::getcwd", epoc_getcwd, file);
 }
->>>>>>> dd2bab0f
