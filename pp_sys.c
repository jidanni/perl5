/*    pp_sys.c
 *
 *    Copyright (c) 1991-1997, Larry Wall
 *
 *    You may distribute under the terms of either the GNU General Public
 *    License or the Artistic License, as specified in the README file.
 *
 */

/*
 * But only a short way ahead its floor and the walls on either side were
 * cloven by a great fissure, out of which the red glare came, now leaping
 * up, now dying down into darkness; and all the while far below there was
 * a rumour and a trouble as of great engines throbbing and labouring.
 */

#include "EXTERN.h"
#include "perl.h"

/* XXX If this causes problems, set i_unistd=undef in the hint file.  */
#ifdef I_UNISTD
# include <unistd.h>
#endif

#ifdef HAS_SYSCALL   
#ifdef __cplusplus              
extern "C" int syscall(unsigned long,...);
#endif
#endif

#ifdef I_SYS_WAIT
# include <sys/wait.h>
#endif

#ifdef I_SYS_RESOURCE
# include <sys/resource.h>
#endif

#if defined(HAS_SOCKET) && !defined(VMS) /* VMS handles sockets via vmsish.h */
# include <sys/socket.h>
# ifdef I_NETDB
#  include <netdb.h>
# endif
# ifndef ENOTSOCK
#  ifdef I_NET_ERRNO
#   include <net/errno.h>
#  endif
# endif
#endif

#ifdef HAS_SELECT
#ifdef I_SYS_SELECT
#include <sys/select.h>
#endif
#endif

#ifdef HOST_NOT_FOUND
extern int h_errno;
#endif

#ifdef HAS_PASSWD
# ifdef I_PWD
#  include <pwd.h>
# else
    struct passwd *getpwnam _((char *));
    struct passwd *getpwuid _((Uid_t));
# endif
  struct passwd *getpwent _((void));
#endif

#ifdef HAS_GROUP
# ifdef I_GRP
#  include <grp.h>
# else
    struct group *getgrnam _((char *));
    struct group *getgrgid _((Gid_t));
# endif
    struct group *getgrent _((void));
#endif

#ifdef I_UTIME
#  ifdef _MSC_VER
#    include <sys/utime.h>
#  else
#    include <utime.h>
#  endif
#endif
#ifdef I_FCNTL
#include <fcntl.h>
#endif
#ifdef I_SYS_FILE
#include <sys/file.h>
#endif

/* Put this after #includes because fork and vfork prototypes may conflict. */
#ifndef HAS_VFORK
#   define vfork fork
#endif

/* Put this after #includes because <unistd.h> defines _XOPEN_*. */
#ifndef Sock_size_t
#  if _XOPEN_VERSION >= 5 || defined(_XOPEN_SOURCE_EXTENDED) || defined(__GLIBC__)
#    define Sock_size_t Size_t
#  else
#    define Sock_size_t int
#  endif
#endif

#if !defined(HAS_MKDIR) || !defined(HAS_RMDIR)
static int dooneliner _((char *cmd, char *filename));
#endif

#ifdef HAS_CHSIZE
# ifdef my_chsize  /* Probably #defined to Perl_my_chsize in embed.h */
#   undef my_chsize
# endif
# define my_chsize PerlLIO_chsize
#endif

#ifdef HAS_FLOCK
#  define FLOCK flock
#else /* no flock() */

   /* fcntl.h might not have been included, even if it exists, because
      the current Configure only sets I_FCNTL if it's needed to pick up
      the *_OK constants.  Make sure it has been included before testing
      the fcntl() locking constants. */
#  if defined(HAS_FCNTL) && !defined(I_FCNTL)
#    include <fcntl.h>
#  endif

#  if defined(HAS_FCNTL) && defined(F_SETLK) && defined (F_SETLKW)
#    define FLOCK fcntl_emulate_flock
#    define FCNTL_EMULATE_FLOCK
#  else /* no flock() or fcntl(F_SETLK,...) */
#    ifdef HAS_LOCKF
#      define FLOCK lockf_emulate_flock
#      define LOCKF_EMULATE_FLOCK
#    endif /* lockf */
#  endif /* no flock() or fcntl(F_SETLK,...) */

#  ifdef FLOCK
     static int FLOCK _((int, int));

    /*
     * These are the flock() constants.  Since this sytems doesn't have
     * flock(), the values of the constants are probably not available.
     */
#    ifndef LOCK_SH
#      define LOCK_SH 1
#    endif
#    ifndef LOCK_EX
#      define LOCK_EX 2
#    endif
#    ifndef LOCK_NB
#      define LOCK_NB 4
#    endif
#    ifndef LOCK_UN
#      define LOCK_UN 8
#    endif
#  endif /* emulating flock() */

#endif /* no flock() */

#ifndef MAXPATHLEN
#  ifdef PATH_MAX
#    define MAXPATHLEN PATH_MAX
#  else
#    define MAXPATHLEN 1024
#  endif
#endif

#define ZBTLEN 10
static char zero_but_true[ZBTLEN + 1] = "0 but true";

/* Pushy I/O. */

PP(pp_backtick)
{
    djSP; dTARGET;
    PerlIO *fp;
    char *tmps = POPp;
    I32 gimme = GIMME_V;

    TAINT_PROPER("``");
    fp = PerlProc_popen(tmps, "r");
    if (fp) {
	if (gimme == G_VOID) {
	    char tmpbuf[256];
	    while (PerlIO_read(fp, tmpbuf, sizeof tmpbuf) > 0)
		/*SUPPRESS 530*/
		;
	}
	else if (gimme == G_SCALAR) {
	    sv_setpv(TARG, "");	/* note that this preserves previous buffer */
	    while (sv_gets(TARG, fp, SvCUR(TARG)) != Nullch)
		/*SUPPRESS 530*/
		;
	    XPUSHs(TARG);
	    SvTAINTED_on(TARG);
	}
	else {
	    SV *sv;

	    for (;;) {
		sv = NEWSV(56, 80);
		if (sv_gets(sv, fp, 0) == Nullch) {
		    SvREFCNT_dec(sv);
		    break;
		}
		XPUSHs(sv_2mortal(sv));
		if (SvLEN(sv) - SvCUR(sv) > 20) {
		    SvLEN_set(sv, SvCUR(sv)+1);
		    Renew(SvPVX(sv), SvLEN(sv), char);
		}
		SvTAINTED_on(sv);
	    }
	}
	STATUS_NATIVE_SET(PerlProc_pclose(fp));
	TAINT;		/* "I believe that this is not gratuitous!" */
    }
    else {
	STATUS_NATIVE_SET(-1);
	if (gimme == G_SCALAR)
	    RETPUSHUNDEF;
    }

    RETURN;
}

PP(pp_glob)
{
    OP *result;
    ENTER;

#ifndef VMS
    if (tainting) {
	/*
	 * The external globbing program may use things we can't control,
	 * so for security reasons we must assume the worst.
	 */
	TAINT;
	taint_proper(no_security, "glob");
    }
#endif /* !VMS */

    SAVESPTR(last_in_gv);	/* We don't want this to be permanent. */
    last_in_gv = (GV*)*stack_sp--;

    SAVESPTR(rs);		/* This is not permanent, either. */
    rs = sv_2mortal(newSVpv("", 1));
#ifndef DOSISH
#ifndef CSH
    *SvPVX(rs) = '\n';
#endif	/* !CSH */
#endif	/* !DOSISH */

    result = do_readline();
    LEAVE;
    return result;
}

PP(pp_indread)
{
    last_in_gv = gv_fetchpv(SvPVx(GvSV((GV*)(*stack_sp--)), na), TRUE,SVt_PVIO);
    return do_readline();
}

PP(pp_rcatline)
{
    last_in_gv = cGVOP->op_gv;
    return do_readline();
}

PP(pp_warn)
{
    djSP; dMARK;
    char *tmps;
    if (SP - MARK != 1) {
	dTARGET;
	do_join(TARG, &sv_no, MARK, SP);
	tmps = SvPV(TARG, na);
	SP = MARK + 1;
    }
    else {
	tmps = SvPV(TOPs, na);
    }
    if (!tmps || !*tmps) {
	(void)SvUPGRADE(ERRSV, SVt_PV);
	if (SvPOK(ERRSV) && SvCUR(ERRSV))
	    sv_catpv(ERRSV, "\t...caught");
	tmps = SvPV(ERRSV, na);
    }
    if (!tmps || !*tmps)
	tmps = "Warning: something's wrong";
    warn("%s", tmps);
    RETSETYES;
}

PP(pp_die)
{
    djSP; dMARK;
    char *tmps;
    if (SP - MARK != 1) {
	dTARGET;
	do_join(TARG, &sv_no, MARK, SP);
	tmps = SvPV(TARG, na);
	SP = MARK + 1;
    }
    else {
	tmps = SvPV(TOPs, na);
    }
    if (!tmps || !*tmps) {
	(void)SvUPGRADE(ERRSV, SVt_PV);
	if (SvPOK(ERRSV) && SvCUR(ERRSV))
	    sv_catpv(ERRSV, "\t...propagated");
	tmps = SvPV(ERRSV, na);
    }
    if (!tmps || !*tmps)
	tmps = "Died";
    DIE("%s", tmps);
}

/* I/O. */

PP(pp_open)
{
    djSP; dTARGET;
    GV *gv;
    SV *sv;
    char *tmps;
    STRLEN len;

    if (MAXARG > 1)
	sv = POPs;
    if (!isGV(TOPs))
	DIE(no_usym, "filehandle");
    if (MAXARG <= 1)
	sv = GvSV(TOPs);
    gv = (GV*)POPs;
    if (!isGV(gv))
	DIE(no_usym, "filehandle");
    if (GvIOp(gv))
	IoFLAGS(GvIOp(gv)) &= ~IOf_UNTAINT;
    tmps = SvPV(sv, len);
    if (do_open(gv, tmps, len, FALSE, 0, 0, Nullfp))
	PUSHi( (I32)forkprocess );
    else if (forkprocess == 0)		/* we are a new child */
	PUSHi(0);
    else
	RETPUSHUNDEF;
    RETURN;
}

PP(pp_close)
{
    djSP;
    GV *gv;

    if (MAXARG == 0)
	gv = defoutgv;
    else
	gv = (GV*)POPs;
    EXTEND(SP, 1);
    PUSHs(boolSV(do_close(gv, TRUE)));
    RETURN;
}

PP(pp_pipe_op)
{
    djSP;
#ifdef HAS_PIPE
    GV *rgv;
    GV *wgv;
    register IO *rstio;
    register IO *wstio;
    int fd[2];

    wgv = (GV*)POPs;
    rgv = (GV*)POPs;

    if (!rgv || !wgv)
	goto badexit;

    if (SvTYPE(rgv) != SVt_PVGV || SvTYPE(wgv) != SVt_PVGV)
	DIE(no_usym, "filehandle");
    rstio = GvIOn(rgv);
    wstio = GvIOn(wgv);

    if (IoIFP(rstio))
	do_close(rgv, FALSE);
    if (IoIFP(wstio))
	do_close(wgv, FALSE);

    if (PerlProc_pipe(fd) < 0)
	goto badexit;

    IoIFP(rstio) = PerlIO_fdopen(fd[0], "r");
    IoOFP(wstio) = PerlIO_fdopen(fd[1], "w");
    IoIFP(wstio) = IoOFP(wstio);
    IoTYPE(rstio) = '<';
    IoTYPE(wstio) = '>';

    if (!IoIFP(rstio) || !IoOFP(wstio)) {
	if (IoIFP(rstio)) PerlIO_close(IoIFP(rstio));
	else PerlLIO_close(fd[0]);
	if (IoOFP(wstio)) PerlIO_close(IoOFP(wstio));
	else PerlLIO_close(fd[1]);
	goto badexit;
    }

    RETPUSHYES;

badexit:
    RETPUSHUNDEF;
#else
    DIE(no_func, "pipe");
#endif
}

PP(pp_fileno)
{
    djSP; dTARGET;
    GV *gv;
    IO *io;
    PerlIO *fp;
    if (MAXARG < 1)
	RETPUSHUNDEF;
    gv = (GV*)POPs;
    if (!gv || !(io = GvIO(gv)) || !(fp = IoIFP(io)))
	RETPUSHUNDEF;
    PUSHi(PerlIO_fileno(fp));
    RETURN;
}

PP(pp_umask)
{
    djSP; dTARGET;
    int anum;

#ifdef HAS_UMASK
    if (MAXARG < 1) {
	anum = PerlLIO_umask(0);
	(void)PerlLIO_umask(anum);
    }
    else
	anum = PerlLIO_umask(POPi);
    TAINT_PROPER("umask");
    XPUSHi(anum);
#else
    DIE(no_func, "Unsupported function umask");
#endif
    RETURN;
}

PP(pp_binmode)
{
    djSP;
    GV *gv;
    IO *io;
    PerlIO *fp;

    if (MAXARG < 1)
	RETPUSHUNDEF;

    gv = (GV*)POPs;

    EXTEND(SP, 1);
    if (!(io = GvIO(gv)) || !(fp = IoIFP(io)))
	RETPUSHUNDEF;

#ifdef DOSISH
#ifdef atarist
    if (!PerlIO_flush(fp) && (fp->_flag |= _IOBIN))
	RETPUSHYES;
    else
	RETPUSHUNDEF;
#else
    if (PerlLIO_setmode(PerlIO_fileno(fp), OP_BINARY) != -1) {
#if defined(WIN32) && defined(__BORLANDC__)
	/* The translation mode of the stream is maintained independent
	 * of the translation mode of the fd in the Borland RTL (heavy
	 * digging through their runtime sources reveal).  User has to
	 * set the mode explicitly for the stream (though they don't
	 * document this anywhere). GSAR 97-5-24
	 */
	PerlIO_seek(fp,0L,0);
	fp->flags |= _F_BIN;
#endif
	RETPUSHYES;
    }
    else
	RETPUSHUNDEF;
#endif
#else
#if defined(USEMYBINMODE)
    if (my_binmode(fp,IoTYPE(io)) != NULL)
	RETPUSHYES;
	else
	RETPUSHUNDEF;
#else
    RETPUSHYES;
#endif
#endif

}


PP(pp_tie)
{
    djSP;
    SV *varsv;
    HV* stash;
    GV *gv;
    SV *sv;
    SV **mark = stack_base + ++*markstack_ptr;	/* reuse in entersub */
    I32 markoff = mark - stack_base - 1;
    char *methname;
    int how = 'P';

    varsv = mark[0];  
    switch(SvTYPE(varsv)) {
	case SVt_PVHV:
	    methname = "TIEHASH";
	    break;
	case SVt_PVAV:
	    methname = "TIEARRAY";
	    break;
	case SVt_PVGV:
	    methname = "TIEHANDLE";
	    how = 'q';
	    break;
	default:
	    methname = "TIESCALAR";
	    how = 'q';
	    break;
    }

    if (sv_isobject(mark[1])) {
	ENTER;
	perl_call_method(methname, G_SCALAR);
    } 
    else {
	/* Not clear why we don't call perl_call_method here too.
	 * perhaps to get different error message ?
	 */
	stash = gv_stashsv(mark[1], FALSE);
	if (!stash || !(gv = gv_fetchmethod(stash, methname))) {
	    DIE("Can't locate object method \"%s\" via package \"%s\"",
		 methname, SvPV(mark[1],na));                   
	}
	ENTER;
	perl_call_sv((SV*)GvCV(gv), G_SCALAR);
    }
    SPAGAIN;

    sv = TOPs;
    if (sv_isobject(sv)) {
	sv_unmagic(varsv, how);            
	sv_magic(varsv, sv, how, Nullch, 0);
    }
    LEAVE;
    SP = stack_base + markoff;
    PUSHs(sv);
    RETURN;
}

PP(pp_untie)
{
    djSP;
    SV * sv ;
    sv = POPs;          

    if (dowarn) {
        MAGIC * mg ;
        if (SvMAGICAL(sv)) {
            if (SvTYPE(sv) == SVt_PVHV || SvTYPE(sv) == SVt_PVAV)
                mg = mg_find(sv, 'P') ;
            else
                mg = mg_find(sv, 'q') ;
    
            if (mg && SvREFCNT(SvRV(mg->mg_obj)) > 1)  
		warn("untie attempted while %lu inner references still exist",
			(unsigned long)SvREFCNT(SvRV(mg->mg_obj)) - 1 ) ;
        }
    }
 
    if (SvTYPE(sv) == SVt_PVHV || SvTYPE(sv) == SVt_PVAV)
	sv_unmagic(sv, 'P');
    else
	sv_unmagic(sv, 'q');
    RETPUSHYES;
}

PP(pp_tied)
{
    djSP;
    SV * sv ;
    MAGIC * mg ;

    sv = POPs;
    if (SvMAGICAL(sv)) {
        if (SvTYPE(sv) == SVt_PVHV || SvTYPE(sv) == SVt_PVAV)
            mg = mg_find(sv, 'P') ;
        else
            mg = mg_find(sv, 'q') ;

        if (mg)  {
            PUSHs(sv_2mortal(newSVsv(mg->mg_obj))) ; 
            RETURN ;
	}
    }
    RETPUSHUNDEF;
}

PP(pp_dbmopen)
{
    djSP;
    HV *hv;
    dPOPPOPssrl;
    HV* stash;
    GV *gv;
    SV *sv;

    hv = (HV*)POPs;

    sv = sv_mortalcopy(&sv_no);
    sv_setpv(sv, "AnyDBM_File");
    stash = gv_stashsv(sv, FALSE);
    if (!stash || !(gv = gv_fetchmethod(stash, "TIEHASH"))) {
	PUTBACK;
	perl_require_pv("AnyDBM_File.pm");
	SPAGAIN;
	if (!(gv = gv_fetchmethod(stash, "TIEHASH")))
	    DIE("No dbm on this machine");
    }

    ENTER;
    PUSHMARK(sp);

    EXTEND(sp, 5);
    PUSHs(sv);
    PUSHs(left);
    if (SvIV(right))
	PUSHs(sv_2mortal(newSViv(O_RDWR|O_CREAT)));
    else
	PUSHs(sv_2mortal(newSViv(O_RDWR)));
    PUSHs(right);
    PUTBACK;
    perl_call_sv((SV*)GvCV(gv), G_SCALAR);
    SPAGAIN;

    if (!sv_isobject(TOPs)) {
	sp--;
	PUSHMARK(sp);
	PUSHs(sv);
	PUSHs(left);
	PUSHs(sv_2mortal(newSViv(O_RDONLY)));
	PUSHs(right);
	PUTBACK;
	perl_call_sv((SV*)GvCV(gv), G_SCALAR);
	SPAGAIN;
    }

    if (sv_isobject(TOPs)) {
	sv_unmagic((SV *) hv, 'P');            
	sv_magic((SV*)hv, TOPs, 'P', Nullch, 0);
    }
    LEAVE;
    RETURN;
}

PP(pp_dbmclose)
{
    return pp_untie(ARGS);
}

PP(pp_sselect)
{
    djSP; dTARGET;
#ifdef HAS_SELECT
    register I32 i;
    register I32 j;
    register char *s;
    register SV *sv;
    double value;
    I32 maxlen = 0;
    I32 nfound;
    struct timeval timebuf;
    struct timeval *tbuf = &timebuf;
    I32 growsize;
    char *fd_sets[4];
#if BYTEORDER != 0x1234 && BYTEORDER != 0x12345678
	I32 masksize;
	I32 offset;
	I32 k;

#   if BYTEORDER & 0xf0000
#	define ORDERBYTE (0x88888888 - BYTEORDER)
#   else
#	define ORDERBYTE (0x4444 - BYTEORDER)
#   endif

#endif

    SP -= 4;
    for (i = 1; i <= 3; i++) {
	if (!SvPOK(SP[i]))
	    continue;
	j = SvCUR(SP[i]);
	if (maxlen < j)
	    maxlen = j;
    }

#if BYTEORDER == 0x1234 || BYTEORDER == 0x12345678
#if defined(__linux__) || defined(OS2)
    growsize = sizeof(fd_set);
#else
    growsize = maxlen;		/* little endians can use vecs directly */
#endif
#else
#ifdef NFDBITS

#ifndef NBBY
#define NBBY 8
#endif

    masksize = NFDBITS / NBBY;
#else
    masksize = sizeof(long);	/* documented int, everyone seems to use long */
#endif
    growsize = maxlen + (masksize - (maxlen % masksize));
    Zero(&fd_sets[0], 4, char*);
#endif

    sv = SP[4];
    if (SvOK(sv)) {
	value = SvNV(sv);
	if (value < 0.0)
	    value = 0.0;
	timebuf.tv_sec = (long)value;
	value -= (double)timebuf.tv_sec;
	timebuf.tv_usec = (long)(value * 1000000.0);
    }
    else
	tbuf = Null(struct timeval*);

    for (i = 1; i <= 3; i++) {
	sv = SP[i];
	if (!SvOK(sv)) {
	    fd_sets[i] = 0;
	    continue;
	}
	else if (!SvPOK(sv))
	    SvPV_force(sv,na);	/* force string conversion */
	j = SvLEN(sv);
	if (j < growsize) {
	    Sv_Grow(sv, growsize);
	}
	j = SvCUR(sv);
	s = SvPVX(sv) + j;
	while (++j <= growsize) {
	    *s++ = '\0';
	}

#if BYTEORDER != 0x1234 && BYTEORDER != 0x12345678
	s = SvPVX(sv);
	New(403, fd_sets[i], growsize, char);
	for (offset = 0; offset < growsize; offset += masksize) {
	    for (j = 0, k=ORDERBYTE; j < masksize; j++, (k >>= 4))
		fd_sets[i][j+offset] = s[(k % masksize) + offset];
	}
#else
	fd_sets[i] = SvPVX(sv);
#endif
    }

    nfound = PerlSock_select(
	maxlen * 8,
	(Select_fd_set_t) fd_sets[1],
	(Select_fd_set_t) fd_sets[2],
	(Select_fd_set_t) fd_sets[3],
	tbuf);
    for (i = 1; i <= 3; i++) {
	if (fd_sets[i]) {
	    sv = SP[i];
#if BYTEORDER != 0x1234 && BYTEORDER != 0x12345678
	    s = SvPVX(sv);
	    for (offset = 0; offset < growsize; offset += masksize) {
		for (j = 0, k=ORDERBYTE; j < masksize; j++, (k >>= 4))
		    s[(k % masksize) + offset] = fd_sets[i][j+offset];
	    }
	    Safefree(fd_sets[i]);
#endif
	    SvSETMAGIC(sv);
	}
    }

    PUSHi(nfound);
    if (GIMME == G_ARRAY && tbuf) {
	value = (double)(timebuf.tv_sec) +
		(double)(timebuf.tv_usec) / 1000000.0;
	PUSHs(sv = sv_mortalcopy(&sv_no));
	sv_setnv(sv, value);
    }
    RETURN;
#else
    DIE("select not implemented");
#endif
}

void
setdefout(GV *gv)
{
    dTHR;
    if (gv)
	(void)SvREFCNT_inc(gv);
    if (defoutgv)
	SvREFCNT_dec(defoutgv);
    defoutgv = gv;
}

PP(pp_select)
{
    djSP; dTARGET;
    GV *newdefout, *egv;
    HV *hv;

    newdefout = (op->op_private > 0) ? ((GV *) POPs) : (GV *) NULL;

    egv = GvEGV(defoutgv);
    if (!egv)
	egv = defoutgv;
    hv = GvSTASH(egv);
    if (! hv)
	XPUSHs(&sv_undef);
    else {
	GV **gvp = (GV**)hv_fetch(hv, GvNAME(egv), GvNAMELEN(egv), FALSE);
	if (gvp && *gvp == egv) {
	    gv_efullname3(TARG, defoutgv, Nullch);
	    XPUSHTARG;
	}
	else {
	    XPUSHs(sv_2mortal(newRV((SV*)egv)));
	}
    }

    if (newdefout) {
	if (!GvIO(newdefout))
	    gv_IOadd(newdefout);
	setdefout(newdefout);
    }

    RETURN;
}

PP(pp_getc)
{
    djSP; dTARGET;
    GV *gv;
    MAGIC *mg;

    if (MAXARG <= 0)
	gv = stdingv;
    else
	gv = (GV*)POPs;
    if (!gv)
	gv = argvgv;

    if (SvRMAGICAL(gv) && (mg = mg_find((SV*)gv, 'q'))) {
	I32 gimme = GIMME_V;
	PUSHMARK(SP);
	XPUSHs(mg->mg_obj);
	PUTBACK;
	ENTER;
	perl_call_method("GETC", gimme);
	LEAVE;
	SPAGAIN;
	if (gimme == G_SCALAR)
	    SvSetMagicSV_nosteal(TARG, TOPs);
	RETURN;
    }
    if (!gv || do_eof(gv)) /* make sure we have fp with something */
	RETPUSHUNDEF;
    TAINT;
    sv_setpv(TARG, " ");
    *SvPVX(TARG) = PerlIO_getc(IoIFP(GvIOp(gv))); /* should never be EOF */
    PUSHTARG;
    RETURN;
}

PP(pp_read)
{
    return pp_sysread(ARGS);
}

STATIC OP *
doform(CV *cv, GV *gv, OP *retop)
{
    dTHR;
    register PERL_CONTEXT *cx;
    I32 gimme = GIMME_V;
    AV* padlist = CvPADLIST(cv);
    SV** svp = AvARRAY(padlist);

    ENTER;
    SAVETMPS;

    push_return(retop);
    PUSHBLOCK(cx, CXt_SUB, stack_sp);
    PUSHFORMAT(cx);
    SAVESPTR(curpad);
    curpad = AvARRAY((AV*)svp[1]);

    setdefout(gv);	    /* locally select filehandle so $% et al work */
    return CvSTART(cv);
}

PP(pp_enterwrite)
{
    djSP;
    register GV *gv;
    register IO *io;
    GV *fgv;
    CV *cv;

    if (MAXARG == 0)
	gv = defoutgv;
    else {
	gv = (GV*)POPs;
	if (!gv)
	    gv = defoutgv;
    }
    EXTEND(SP, 1);
    io = GvIO(gv);
    if (!io) {
	RETPUSHNO;
    }
    if (IoFMT_GV(io))
	fgv = IoFMT_GV(io);
    else
	fgv = gv;

    cv = GvFORM(fgv);
    if (!cv) {
	if (fgv) {
	    SV *tmpsv = sv_newmortal();
	    gv_efullname3(tmpsv, fgv, Nullch);
	    DIE("Undefined format \"%s\" called",SvPVX(tmpsv));
	}
	DIE("Not a format reference");
    }
    if (CvCLONE(cv))
	cv = (CV*)sv_2mortal((SV*)cv_clone(cv));

    IoFLAGS(io) &= ~IOf_DIDTOP;
    return doform(cv,gv,op->op_next);
}

PP(pp_leavewrite)
{
    djSP;
    GV *gv = cxstack[cxstack_ix].blk_sub.gv;
    register IO *io = GvIOp(gv);
    PerlIO *ofp = IoOFP(io);
    PerlIO *fp;
    SV **newsp;
    I32 gimme;
    register PERL_CONTEXT *cx;

    DEBUG_f(PerlIO_printf(Perl_debug_log, "left=%ld, todo=%ld\n",
	  (long)IoLINES_LEFT(io), (long)FmLINES(formtarget)));
    if (IoLINES_LEFT(io) < FmLINES(formtarget) &&
	formtarget != toptarget)
    {
	GV *fgv;
	CV *cv;
	if (!IoTOP_GV(io)) {
	    GV *topgv;
	    SV *topname;

	    if (!IoTOP_NAME(io)) {
		if (!IoFMT_NAME(io))
		    IoFMT_NAME(io) = savepv(GvNAME(gv));
		topname = sv_2mortal(newSVpvf("%s_TOP", IoFMT_NAME(io)));
		topgv = gv_fetchpv(SvPVX(topname), FALSE, SVt_PVFM);
		if ((topgv && GvFORM(topgv)) ||
		  !gv_fetchpv("top",FALSE,SVt_PVFM))
		    IoTOP_NAME(io) = savepv(SvPVX(topname));
		else
		    IoTOP_NAME(io) = savepv("top");
	    }
	    topgv = gv_fetchpv(IoTOP_NAME(io),FALSE, SVt_PVFM);
	    if (!topgv || !GvFORM(topgv)) {
		IoLINES_LEFT(io) = 100000000;
		goto forget_top;
	    }
	    IoTOP_GV(io) = topgv;
	}
	if (IoFLAGS(io) & IOf_DIDTOP) {	/* Oh dear.  It still doesn't fit. */
	    I32 lines = IoLINES_LEFT(io);
	    char *s = SvPVX(formtarget);
	    if (lines <= 0)		/* Yow, header didn't even fit!!! */
		goto forget_top;
	    while (lines-- > 0) {
		s = strchr(s, '\n');
		if (!s)
		    break;
		s++;
	    }
	    if (s) {
		PerlIO_write(ofp, SvPVX(formtarget), s - SvPVX(formtarget));
		sv_chop(formtarget, s);
		FmLINES(formtarget) -= IoLINES_LEFT(io);
	    }
	}
	if (IoLINES_LEFT(io) >= 0 && IoPAGE(io) > 0)
	    PerlIO_write(ofp, SvPVX(formfeed), SvCUR(formfeed));
	IoLINES_LEFT(io) = IoPAGE_LEN(io);
	IoPAGE(io)++;
	formtarget = toptarget;
	IoFLAGS(io) |= IOf_DIDTOP;
	fgv = IoTOP_GV(io);
	if (!fgv)
	    DIE("bad top format reference");
	cv = GvFORM(fgv);
	if (!cv) {
	    SV *tmpsv = sv_newmortal();
	    gv_efullname3(tmpsv, fgv, Nullch);
	    DIE("Undefined top format \"%s\" called",SvPVX(tmpsv));
	}
	if (CvCLONE(cv))
	    cv = (CV*)sv_2mortal((SV*)cv_clone(cv));
	return doform(cv,gv,op);
    }

  forget_top:
    POPBLOCK(cx,curpm);
    POPFORMAT(cx);
    LEAVE;

    fp = IoOFP(io);
    if (!fp) {
	if (dowarn) {
	    if (IoIFP(io))
		warn("Filehandle only opened for input");
	    else
		warn("Write on closed filehandle");
	}
	PUSHs(&sv_no);
    }
    else {
	if ((IoLINES_LEFT(io) -= FmLINES(formtarget)) < 0) {
	    if (dowarn)
		warn("page overflow");
	}
	if (!PerlIO_write(ofp, SvPVX(formtarget), SvCUR(formtarget)) ||
		PerlIO_error(fp))
	    PUSHs(&sv_no);
	else {
	    FmLINES(formtarget) = 0;
	    SvCUR_set(formtarget, 0);
	    *SvEND(formtarget) = '\0';
	    if (IoFLAGS(io) & IOf_FLUSH)
		(void)PerlIO_flush(fp);
	    PUSHs(&sv_yes);
	}
    }
    formtarget = bodytarget;
    PUTBACK;
    return pop_return();
}

PP(pp_prtf)
{
    djSP; dMARK; dORIGMARK;
    GV *gv;
    IO *io;
    PerlIO *fp;
    SV *sv;
    MAGIC *mg;

    if (op->op_flags & OPf_STACKED)
	gv = (GV*)*++MARK;
    else
	gv = defoutgv;

    if (SvRMAGICAL(gv) && (mg = mg_find((SV*)gv, 'q'))) {
	if (MARK == ORIGMARK) {
	    MEXTEND(SP, 1);
	    ++MARK;
	    Move(MARK, MARK + 1, (SP - MARK) + 1, SV*);
	    ++SP;
	}
	PUSHMARK(MARK - 1);
	*MARK = mg->mg_obj;
	PUTBACK;
	ENTER;
	perl_call_method("PRINTF", G_SCALAR);
	LEAVE;
	SPAGAIN;
	MARK = ORIGMARK + 1;
	*MARK = *SP;
	SP = MARK;
	RETURN;
    }

    sv = NEWSV(0,0);
    if (!(io = GvIO(gv))) {
	if (dowarn) {
	    gv_fullname3(sv, gv, Nullch);
	    warn("Filehandle %s never opened", SvPV(sv,na));
	}
	SETERRNO(EBADF,RMS$_IFI);
	goto just_say_no;
    }
    else if (!(fp = IoOFP(io))) {
	if (dowarn)  {
	    gv_fullname3(sv, gv, Nullch);
	    if (IoIFP(io))
		warn("Filehandle %s opened only for input", SvPV(sv,na));
	    else
		warn("printf on closed filehandle %s", SvPV(sv,na));
	}
	SETERRNO(EBADF,IoIFP(io)?RMS$_FAC:RMS$_IFI);
	goto just_say_no;
    }
    else {
#ifdef USE_LOCALE_NUMERIC
	if (op->op_private & OPpLOCALE)
	    SET_NUMERIC_LOCAL();
	else
	    SET_NUMERIC_STANDARD();
#endif
	do_sprintf(sv, SP - MARK, MARK + 1);
	if (!do_print(sv, fp))
	    goto just_say_no;

	if (IoFLAGS(io) & IOf_FLUSH)
	    if (PerlIO_flush(fp) == EOF)
		goto just_say_no;
    }
    SvREFCNT_dec(sv);
    SP = ORIGMARK;
    PUSHs(&sv_yes);
    RETURN;

  just_say_no:
    SvREFCNT_dec(sv);
    SP = ORIGMARK;
    PUSHs(&sv_undef);
    RETURN;
}

PP(pp_sysopen)
{
    djSP;
    GV *gv;
    SV *sv;
    char *tmps;
    STRLEN len;
    int mode, perm;

    if (MAXARG > 3)
	perm = POPi;
    else
	perm = 0666;
    mode = POPi;
    sv = POPs;
    gv = (GV *)POPs;

    tmps = SvPV(sv, len);
    if (do_open(gv, tmps, len, TRUE, mode, perm, Nullfp)) {
	IoLINES(GvIOp(gv)) = 0;
	PUSHs(&sv_yes);
    }
    else {
	PUSHs(&sv_undef);
    }
    RETURN;
}

PP(pp_sysread)
{
    djSP; dMARK; dORIGMARK; dTARGET;
    int offset;
    GV *gv;
    IO *io;
    char *buffer;
    SSize_t length;
    Sock_size_t bufsize;
    SV *bufsv;
    STRLEN blen;
    MAGIC *mg;

    gv = (GV*)*++MARK;
    if ((op->op_type == OP_READ || op->op_type == OP_SYSREAD) &&
	SvRMAGICAL(gv) && (mg = mg_find((SV*)gv, 'q')))
    {
	SV *sv;
	
	PUSHMARK(MARK-1);
	*MARK = mg->mg_obj;
	ENTER;
	perl_call_method("READ", G_SCALAR);
	LEAVE;
	SPAGAIN;
	sv = POPs;
	SP = ORIGMARK;
	PUSHs(sv);
	RETURN;
    }

    if (!gv)
	goto say_undef;
    bufsv = *++MARK;
    if (! SvOK(bufsv))
	sv_setpvn(bufsv, "", 0);
    buffer = SvPV_force(bufsv, blen);
    length = SvIVx(*++MARK);
    if (length < 0)
	DIE("Negative length");
    SETERRNO(0,0);
    if (MARK < SP)
	offset = SvIVx(*++MARK);
    else
	offset = 0;
    io = GvIO(gv);
    if (!io || !IoIFP(io))
	goto say_undef;
#ifdef HAS_SOCKET
    if (op->op_type == OP_RECV) {
	char namebuf[MAXPATHLEN];
#if defined(VMS_DO_SOCKETS) && defined(DECCRTL_SOCKETS)
	bufsize = sizeof (struct sockaddr_in);
#else
	bufsize = sizeof namebuf;
#endif
	buffer = SvGROW(bufsv, length+1);
	/* 'offset' means 'flags' here */
	length = PerlSock_recvfrom(PerlIO_fileno(IoIFP(io)), buffer, length, offset,
			  (struct sockaddr *)namebuf, &bufsize);
	if (length < 0)
	    RETPUSHUNDEF;
	SvCUR_set(bufsv, length);
	*SvEND(bufsv) = '\0';
	(void)SvPOK_only(bufsv);
	SvSETMAGIC(bufsv);
	/* This should not be marked tainted if the fp is marked clean */
	if (!(IoFLAGS(io) & IOf_UNTAINT))
	    SvTAINTED_on(bufsv);
	SP = ORIGMARK;
	sv_setpvn(TARG, namebuf, bufsize);
	PUSHs(TARG);
	RETURN;
    }
#else
    if (op->op_type == OP_RECV)
	DIE(no_sock_func, "recv");
#endif
    if (offset < 0) {
	if (-offset > blen)
	    DIE("Offset outside string");
	offset += blen;
    }
    bufsize = SvCUR(bufsv);
    buffer = SvGROW(bufsv, length+offset+1);
    if (offset > bufsize) { /* Zero any newly allocated space */
    	Zero(buffer+bufsize, offset-bufsize, char);
    }
    if (op->op_type == OP_SYSREAD) {
	length = PerlLIO_read(PerlIO_fileno(IoIFP(io)), buffer+offset, length);
    }
    else
#ifdef HAS_SOCKET__bad_code_maybe
    if (IoTYPE(io) == 's') {
	char namebuf[MAXPATHLEN];
#if defined(VMS_DO_SOCKETS) && defined(DECCRTL_SOCKETS)
	bufsize = sizeof (struct sockaddr_in);
#else
	bufsize = sizeof namebuf;
#endif
	length = PerlSock_recvfrom(PerlIO_fileno(IoIFP(io)), buffer+offset, length, 0,
			  (struct sockaddr *)namebuf, &bufsize);
    }
    else
#endif
	length = PerlIO_read(IoIFP(io), buffer+offset, length);
    if (length < 0)
	goto say_undef;
    SvCUR_set(bufsv, length+offset);
    *SvEND(bufsv) = '\0';
    (void)SvPOK_only(bufsv);
    SvSETMAGIC(bufsv);
    /* This should not be marked tainted if the fp is marked clean */
    if (!(IoFLAGS(io) & IOf_UNTAINT))
	SvTAINTED_on(bufsv);
    SP = ORIGMARK;
    PUSHi(length);
    RETURN;

  say_undef:
    SP = ORIGMARK;
    RETPUSHUNDEF;
}

PP(pp_syswrite)
{
    return pp_send(ARGS);
}

PP(pp_send)
{
    djSP; dMARK; dORIGMARK; dTARGET;
    GV *gv;
    IO *io;
    int offset;
    SV *bufsv;
    char *buffer;
    int length;
    STRLEN blen;

    gv = (GV*)*++MARK;
    if (!gv)
	goto say_undef;
    bufsv = *++MARK;
    buffer = SvPV(bufsv, blen);
    length = SvIVx(*++MARK);
    if (length < 0)
	DIE("Negative length");
    SETERRNO(0,0);
    io = GvIO(gv);
    if (!io || !IoIFP(io)) {
	length = -1;
	if (dowarn) {
	    if (op->op_type == OP_SYSWRITE)
		warn("Syswrite on closed filehandle");
	    else
		warn("Send on closed socket");
	}
    }
    else if (op->op_type == OP_SYSWRITE) {
	if (MARK < SP) {
	    offset = SvIVx(*++MARK);
	    if (offset < 0) {
		if (-offset > blen)
		    DIE("Offset outside string");
		offset += blen;
	    } else if (offset >= blen && blen > 0)
		DIE("Offset outside string");
	} else
	    offset = 0;
	if (length > blen - offset)
	    length = blen - offset;
	length = PerlLIO_write(PerlIO_fileno(IoIFP(io)), buffer+offset, length);
    }
#ifdef HAS_SOCKET
    else if (SP > MARK) {
	char *sockbuf;
	STRLEN mlen;
	sockbuf = SvPVx(*++MARK, mlen);
	length = PerlSock_sendto(PerlIO_fileno(IoIFP(io)), buffer, blen, length,
				(struct sockaddr *)sockbuf, mlen);
    }
    else
	length = PerlSock_send(PerlIO_fileno(IoIFP(io)), buffer, blen, length);

#else
    else
	DIE(no_sock_func, "send");
#endif
    if (length < 0)
	goto say_undef;
    SP = ORIGMARK;
    PUSHi(length);
    RETURN;

  say_undef:
    SP = ORIGMARK;
    RETPUSHUNDEF;
}

PP(pp_recv)
{
    return pp_sysread(ARGS);
}

PP(pp_eof)
{
    djSP;
    GV *gv;

    if (MAXARG <= 0)
	gv = last_in_gv;
    else
	gv = last_in_gv = (GV*)POPs;
    PUSHs(boolSV(!gv || do_eof(gv)));
    RETURN;
}

PP(pp_tell)
{
    djSP; dTARGET;
    GV *gv;

    if (MAXARG <= 0)
	gv = last_in_gv;
    else
	gv = last_in_gv = (GV*)POPs;
    PUSHi( do_tell(gv) );
    RETURN;
}

PP(pp_seek)
{
    return pp_sysseek(ARGS);
}

PP(pp_sysseek)
{
    djSP;
    GV *gv;
    int whence = POPi;
    long offset = POPl;

    gv = last_in_gv = (GV*)POPs;
    if (op->op_type == OP_SEEK)
	PUSHs(boolSV(do_seek(gv, offset, whence)));
    else {
	long n = do_sysseek(gv, offset, whence);
	PUSHs((n < 0) ? &sv_undef
	      : sv_2mortal(n ? newSViv((IV)n)
			   : newSVpv(zero_but_true, ZBTLEN)));
    }
    RETURN;
}

PP(pp_truncate)
{
    djSP;
    Off_t len = (Off_t)POPn;
    int result = 1;
    GV *tmpgv;

    SETERRNO(0,0);
#if defined(HAS_TRUNCATE) || defined(HAS_CHSIZE) || defined(F_FREESP)
    if (op->op_flags & OPf_SPECIAL) {
	tmpgv = gv_fetchpv(POPp, FALSE, SVt_PVIO);
    do_ftruncate:
	TAINT_PROPER("truncate");
	if (!GvIO(tmpgv) || !IoIFP(GvIOp(tmpgv)) ||
#ifdef HAS_TRUNCATE
	  ftruncate(PerlIO_fileno(IoIFP(GvIOn(tmpgv))), len) < 0)
#else 
	  my_chsize(PerlIO_fileno(IoIFP(GvIOn(tmpgv))), len) < 0)
#endif
	    result = 0;
    }
    else {
	SV *sv = POPs;
	char *name;

	if (SvTYPE(sv) == SVt_PVGV) {
	    tmpgv = (GV*)sv;		/* *main::FRED for example */
	    goto do_ftruncate;
	}
	else if (SvROK(sv) && SvTYPE(SvRV(sv)) == SVt_PVGV) {
	    tmpgv = (GV*) SvRV(sv);	/* \*main::FRED for example */
	    goto do_ftruncate;
	}

	name = SvPV(sv, na);
	TAINT_PROPER("truncate");
#ifdef HAS_TRUNCATE
	if (truncate(name, len) < 0)
	    result = 0;
#else
	{
	    int tmpfd;
	    if ((tmpfd = PerlLIO_open(name, O_RDWR)) < 0)
		result = 0;
	    else {
		if (my_chsize(tmpfd, len) < 0)
		    result = 0;
		PerlLIO_close(tmpfd);
	    }
	}
#endif
    }

    if (result)
	RETPUSHYES;
    if (!errno)
	SETERRNO(EBADF,RMS$_IFI);
    RETPUSHUNDEF;
#else
    DIE("truncate not implemented");
#endif
}

PP(pp_fcntl)
{
    return pp_ioctl(ARGS);
}

PP(pp_ioctl)
{
    djSP; dTARGET;
    SV *argsv = POPs;
    unsigned int func = U_I(POPn);
    int optype = op->op_type;
    char *s;
    IV retval;
    GV *gv = (GV*)POPs;
    IO *io = GvIOn(gv);

    if (!io || !argsv || !IoIFP(io)) {
	SETERRNO(EBADF,RMS$_IFI);	/* well, sort of... */
	RETPUSHUNDEF;
    }

    if (SvPOK(argsv) || !SvNIOK(argsv)) {
	STRLEN len;
	STRLEN need;
	s = SvPV_force(argsv, len);
	need = IOCPARM_LEN(func);
	if (len < need) {
	    s = Sv_Grow(argsv, need + 1);
	    SvCUR_set(argsv, need);
	}

	s[SvCUR(argsv)] = 17;	/* a little sanity check here */
    }
    else {
	retval = SvIV(argsv);
	s = (char*)retval;		/* ouch */
    }

    TAINT_PROPER(optype == OP_IOCTL ? "ioctl" : "fcntl");

    if (optype == OP_IOCTL)
#ifdef HAS_IOCTL
	retval = PerlLIO_ioctl(PerlIO_fileno(IoIFP(io)), func, s);
#else
	DIE("ioctl is not implemented");
#endif
    else
#ifdef HAS_FCNTL
#if defined(OS2) && defined(__EMX__)
	retval = fcntl(PerlIO_fileno(IoIFP(io)), func, (int)s);
#else
	retval = fcntl(PerlIO_fileno(IoIFP(io)), func, s);
#endif 
#else
	DIE("fcntl is not implemented");
#endif

    if (SvPOK(argsv)) {
	if (s[SvCUR(argsv)] != 17)
	    DIE("Possible memory corruption: %s overflowed 3rd argument",
		op_name[optype]);
	s[SvCUR(argsv)] = 0;		/* put our null back */
	SvSETMAGIC(argsv);		/* Assume it has changed */
    }

    if (retval == -1)
	RETPUSHUNDEF;
    if (retval != 0) {
	PUSHi(retval);
    }
    else {
	PUSHp(zero_but_true, ZBTLEN);
    }
    RETURN;
}

PP(pp_flock)
{
    djSP; dTARGET;
    I32 value;
    int argtype;
    GV *gv;
    PerlIO *fp;

#ifdef FLOCK
    argtype = POPi;
    if (MAXARG <= 0)
	gv = last_in_gv;
    else
	gv = (GV*)POPs;
    if (gv && GvIO(gv))
	fp = IoIFP(GvIOp(gv));
    else
	fp = Nullfp;
    if (fp) {
	(void)PerlIO_flush(fp);
	value = (I32)(PerlLIO_flock(PerlIO_fileno(fp), argtype) >= 0);
    }
    else
	value = 0;
    PUSHi(value);
    RETURN;
#else
    DIE(no_func, "flock()");
#endif
}

/* Sockets. */

PP(pp_socket)
{
    djSP;
#ifdef HAS_SOCKET
    GV *gv;
    register IO *io;
    int protocol = POPi;
    int type = POPi;
    int domain = POPi;
    int fd;

    gv = (GV*)POPs;

    if (!gv) {
	SETERRNO(EBADF,LIB$_INVARG);
	RETPUSHUNDEF;
    }

    io = GvIOn(gv);
    if (IoIFP(io))
	do_close(gv, FALSE);

    TAINT_PROPER("socket");
    fd = PerlSock_socket(domain, type, protocol);
    if (fd < 0)
	RETPUSHUNDEF;
    IoIFP(io) = PerlIO_fdopen(fd, "r");	/* stdio gets confused about sockets */
    IoOFP(io) = PerlIO_fdopen(fd, "w");
    IoTYPE(io) = 's';
    if (!IoIFP(io) || !IoOFP(io)) {
	if (IoIFP(io)) PerlIO_close(IoIFP(io));
	if (IoOFP(io)) PerlIO_close(IoOFP(io));
	if (!IoIFP(io) && !IoOFP(io)) PerlLIO_close(fd);
	RETPUSHUNDEF;
    }

    RETPUSHYES;
#else
    DIE(no_sock_func, "socket");
#endif
}

PP(pp_sockpair)
{
    djSP;
#ifdef HAS_SOCKETPAIR
    GV *gv1;
    GV *gv2;
    register IO *io1;
    register IO *io2;
    int protocol = POPi;
    int type = POPi;
    int domain = POPi;
    int fd[2];

    gv2 = (GV*)POPs;
    gv1 = (GV*)POPs;
    if (!gv1 || !gv2)
	RETPUSHUNDEF;

    io1 = GvIOn(gv1);
    io2 = GvIOn(gv2);
    if (IoIFP(io1))
	do_close(gv1, FALSE);
    if (IoIFP(io2))
	do_close(gv2, FALSE);

    TAINT_PROPER("socketpair");
    if (PerlSock_socketpair(domain, type, protocol, fd) < 0)
	RETPUSHUNDEF;
    IoIFP(io1) = PerlIO_fdopen(fd[0], "r");
    IoOFP(io1) = PerlIO_fdopen(fd[0], "w");
    IoTYPE(io1) = 's';
    IoIFP(io2) = PerlIO_fdopen(fd[1], "r");
    IoOFP(io2) = PerlIO_fdopen(fd[1], "w");
    IoTYPE(io2) = 's';
    if (!IoIFP(io1) || !IoOFP(io1) || !IoIFP(io2) || !IoOFP(io2)) {
	if (IoIFP(io1)) PerlIO_close(IoIFP(io1));
	if (IoOFP(io1)) PerlIO_close(IoOFP(io1));
	if (!IoIFP(io1) && !IoOFP(io1)) PerlLIO_close(fd[0]);
	if (IoIFP(io2)) PerlIO_close(IoIFP(io2));
	if (IoOFP(io2)) PerlIO_close(IoOFP(io2));
	if (!IoIFP(io2) && !IoOFP(io2)) PerlLIO_close(fd[1]);
	RETPUSHUNDEF;
    }

    RETPUSHYES;
#else
    DIE(no_sock_func, "socketpair");
#endif
}

PP(pp_bind)
{
    djSP;
#ifdef HAS_SOCKET
    SV *addrsv = POPs;
    char *addr;
    GV *gv = (GV*)POPs;
    register IO *io = GvIOn(gv);
    STRLEN len;

    if (!io || !IoIFP(io))
	goto nuts;

    addr = SvPV(addrsv, len);
    TAINT_PROPER("bind");
    if (PerlSock_bind(PerlIO_fileno(IoIFP(io)), (struct sockaddr *)addr, len) >= 0)
	RETPUSHYES;
    else
	RETPUSHUNDEF;

nuts:
    if (dowarn)
	warn("bind() on closed fd");
    SETERRNO(EBADF,SS$_IVCHAN);
    RETPUSHUNDEF;
#else
    DIE(no_sock_func, "bind");
#endif
}

PP(pp_connect)
{
    djSP;
#ifdef HAS_SOCKET
    SV *addrsv = POPs;
    char *addr;
    GV *gv = (GV*)POPs;
    register IO *io = GvIOn(gv);
    STRLEN len;

    if (!io || !IoIFP(io))
	goto nuts;

    addr = SvPV(addrsv, len);
    TAINT_PROPER("connect");
    if (PerlSock_connect(PerlIO_fileno(IoIFP(io)), (struct sockaddr *)addr, len) >= 0)
	RETPUSHYES;
    else
	RETPUSHUNDEF;

nuts:
    if (dowarn)
	warn("connect() on closed fd");
    SETERRNO(EBADF,SS$_IVCHAN);
    RETPUSHUNDEF;
#else
    DIE(no_sock_func, "connect");
#endif
}

PP(pp_listen)
{
    djSP;
#ifdef HAS_SOCKET
    int backlog = POPi;
    GV *gv = (GV*)POPs;
    register IO *io = GvIOn(gv);

    if (!io || !IoIFP(io))
	goto nuts;

    if (PerlSock_listen(PerlIO_fileno(IoIFP(io)), backlog) >= 0)
	RETPUSHYES;
    else
	RETPUSHUNDEF;

nuts:
    if (dowarn)
	warn("listen() on closed fd");
    SETERRNO(EBADF,SS$_IVCHAN);
    RETPUSHUNDEF;
#else
    DIE(no_sock_func, "listen");
#endif
}

PP(pp_accept)
{
    djSP; dTARGET;
#ifdef HAS_SOCKET
    GV *ngv;
    GV *ggv;
    register IO *nstio;
    register IO *gstio;
    struct sockaddr saddr;	/* use a struct to avoid alignment problems */
    Sock_size_t len = sizeof saddr;
    int fd;

    ggv = (GV*)POPs;
    ngv = (GV*)POPs;

    if (!ngv)
	goto badexit;
    if (!ggv)
	goto nuts;

    gstio = GvIO(ggv);
    if (!gstio || !IoIFP(gstio))
	goto nuts;

    nstio = GvIOn(ngv);
    if (IoIFP(nstio))
	do_close(ngv, FALSE);

    fd = PerlSock_accept(PerlIO_fileno(IoIFP(gstio)), (struct sockaddr *)&saddr, &len);
    if (fd < 0)
	goto badexit;
    IoIFP(nstio) = PerlIO_fdopen(fd, "r");
    IoOFP(nstio) = PerlIO_fdopen(fd, "w");
    IoTYPE(nstio) = 's';
    if (!IoIFP(nstio) || !IoOFP(nstio)) {
	if (IoIFP(nstio)) PerlIO_close(IoIFP(nstio));
	if (IoOFP(nstio)) PerlIO_close(IoOFP(nstio));
	if (!IoIFP(nstio) && !IoOFP(nstio)) PerlLIO_close(fd);
	goto badexit;
    }

    PUSHp((char *)&saddr, len);
    RETURN;

nuts:
    if (dowarn)
	warn("accept() on closed fd");
    SETERRNO(EBADF,SS$_IVCHAN);

badexit:
    RETPUSHUNDEF;

#else
    DIE(no_sock_func, "accept");
#endif
}

PP(pp_shutdown)
{
    djSP; dTARGET;
#ifdef HAS_SOCKET
    int how = POPi;
    GV *gv = (GV*)POPs;
    register IO *io = GvIOn(gv);

    if (!io || !IoIFP(io))
	goto nuts;

    PUSHi( PerlSock_shutdown(PerlIO_fileno(IoIFP(io)), how) >= 0 );
    RETURN;

nuts:
    if (dowarn)
	warn("shutdown() on closed fd");
    SETERRNO(EBADF,SS$_IVCHAN);
    RETPUSHUNDEF;
#else
    DIE(no_sock_func, "shutdown");
#endif
}

PP(pp_gsockopt)
{
#ifdef HAS_SOCKET
    return pp_ssockopt(ARGS);
#else
    DIE(no_sock_func, "getsockopt");
#endif
}

PP(pp_ssockopt)
{
    djSP;
#ifdef HAS_SOCKET
    int optype = op->op_type;
    SV *sv;
    int fd;
    unsigned int optname;
    unsigned int lvl;
    GV *gv;
    register IO *io;
    Sock_size_t len;

    if (optype == OP_GSOCKOPT)
	sv = sv_2mortal(NEWSV(22, 257));
    else
	sv = POPs;
    optname = (unsigned int) POPi;
    lvl = (unsigned int) POPi;

    gv = (GV*)POPs;
    io = GvIOn(gv);
    if (!io || !IoIFP(io))
	goto nuts;

    fd = PerlIO_fileno(IoIFP(io));
    switch (optype) {
    case OP_GSOCKOPT:
	SvGROW(sv, 257);
	(void)SvPOK_only(sv);
	SvCUR_set(sv,256);
	*SvEND(sv) ='\0';
	len = SvCUR(sv);
	if (PerlSock_getsockopt(fd, lvl, optname, SvPVX(sv), &len) < 0)
	    goto nuts2;
	SvCUR_set(sv, len);
	*SvEND(sv) ='\0';
	PUSHs(sv);
	break;
    case OP_SSOCKOPT: {
	    char *buf;
	    int aint;
	    if (SvPOKp(sv)) {
		buf = SvPV(sv, na);
		len = na;
	    }
	    else if (SvOK(sv)) {
		aint = (int)SvIV(sv);
		buf = (char*)&aint;
		len = sizeof(int);
	    }
	    if (PerlSock_setsockopt(fd, lvl, optname, buf, len) < 0)
		goto nuts2;
	    PUSHs(&sv_yes);
	}
	break;
    }
    RETURN;

nuts:
    if (dowarn)
	warn("[gs]etsockopt() on closed fd");
    SETERRNO(EBADF,SS$_IVCHAN);
nuts2:
    RETPUSHUNDEF;

#else
    DIE(no_sock_func, "setsockopt");
#endif
}

PP(pp_getsockname)
{
#ifdef HAS_SOCKET
    return pp_getpeername(ARGS);
#else
    DIE(no_sock_func, "getsockname");
#endif
}

PP(pp_getpeername)
{
    djSP;
#ifdef HAS_SOCKET
    int optype = op->op_type;
    SV *sv;
    int fd;
    GV *gv = (GV*)POPs;
    register IO *io = GvIOn(gv);
    Sock_size_t len;

    if (!io || !IoIFP(io))
	goto nuts;

    sv = sv_2mortal(NEWSV(22, 257));
    (void)SvPOK_only(sv);
    len = 256;
    SvCUR_set(sv, len);
    *SvEND(sv) ='\0';
    fd = PerlIO_fileno(IoIFP(io));
    switch (optype) {
    case OP_GETSOCKNAME:
	if (PerlSock_getsockname(fd, (struct sockaddr *)SvPVX(sv), &len) < 0)
	    goto nuts2;
	break;
    case OP_GETPEERNAME:
	if (PerlSock_getpeername(fd, (struct sockaddr *)SvPVX(sv), &len) < 0)
	    goto nuts2;
#if defined(VMS_DO_SOCKETS) && defined (DECCRTL_SOCKETS)
	{
	    static const char nowhere[] = "\0\0\0\0\0\0\0\0\0\0\0\0\0\0\0\0\0\0\0\0\0\0\0\0";
	    /* If the call succeeded, make sure we don't have a zeroed port/addr */
	    if (((struct sockaddr *)SvPVX(sv))->sa_family == AF_INET &&
		!memcmp((char *)SvPVX(sv) + sizeof(u_short), nowhere,
			sizeof(u_short) + sizeof(struct in_addr))) {
		goto nuts2;	    
	    }
	}
#endif
	break;
    }
#ifdef BOGUS_GETNAME_RETURN
    /* Interactive Unix, getpeername() and getsockname()
      does not return valid namelen */
    if (len == BOGUS_GETNAME_RETURN)
	len = sizeof(struct sockaddr);
#endif
    SvCUR_set(sv, len);
    *SvEND(sv) ='\0';
    PUSHs(sv);
    RETURN;

nuts:
    if (dowarn)
	warn("get{sock, peer}name() on closed fd");
    SETERRNO(EBADF,SS$_IVCHAN);
nuts2:
    RETPUSHUNDEF;

#else
    DIE(no_sock_func, "getpeername");
#endif
}

/* Stat calls. */

PP(pp_lstat)
{
    return pp_stat(ARGS);
}

PP(pp_stat)
{
    djSP;
    GV *tmpgv;
    I32 gimme;
    I32 max = 13;

    if (op->op_flags & OPf_REF) {
	tmpgv = cGVOP->op_gv;
      do_fstat:
	if (tmpgv != defgv) {
	    laststype = OP_STAT;
	    statgv = tmpgv;
	    sv_setpv(statname, "");
	    laststatval = (GvIO(tmpgv) && IoIFP(GvIOp(tmpgv))
		? PerlLIO_fstat(PerlIO_fileno(IoIFP(GvIOn(tmpgv))), &statcache) : -1);
	}
	if (laststatval < 0)
	    max = 0;
    }
    else {
	SV* sv = POPs;
	if (SvTYPE(sv) == SVt_PVGV) {
	    tmpgv = (GV*)sv;
	    goto do_fstat;
	}
	else if (SvROK(sv) && SvTYPE(SvRV(sv)) == SVt_PVGV) {
	    tmpgv = (GV*)SvRV(sv);
	    goto do_fstat;
	}
	sv_setpv(statname, SvPV(sv,na));
	statgv = Nullgv;
#ifdef HAS_LSTAT
	laststype = op->op_type;
	if (op->op_type == OP_LSTAT)
	    laststatval = PerlLIO_lstat(SvPV(statname, na), &statcache);
	else
#endif
	    laststatval = PerlLIO_stat(SvPV(statname, na), &statcache);
	if (laststatval < 0) {
	    if (dowarn && strchr(SvPV(statname, na), '\n'))
		warn(warn_nl, "stat");
	    max = 0;
	}
    }

    gimme = GIMME_V;
    if (gimme != G_ARRAY) {
	if (gimme != G_VOID)
	    XPUSHs(boolSV(max));
	RETURN;
    }
    if (max) {
	EXTEND(SP, max);
	EXTEND_MORTAL(max);
	PUSHs(sv_2mortal(newSViv((I32)statcache.st_dev)));
	PUSHs(sv_2mortal(newSViv((I32)statcache.st_ino)));
	PUSHs(sv_2mortal(newSViv((I32)statcache.st_mode)));
	PUSHs(sv_2mortal(newSViv((I32)statcache.st_nlink)));
	PUSHs(sv_2mortal(newSViv((I32)statcache.st_uid)));
	PUSHs(sv_2mortal(newSViv((I32)statcache.st_gid)));
#ifdef USE_STAT_RDEV
	PUSHs(sv_2mortal(newSViv((I32)statcache.st_rdev)));
#else
	PUSHs(sv_2mortal(newSVpv("", 0)));
#endif
	PUSHs(sv_2mortal(newSViv((I32)statcache.st_size)));
#ifdef BIG_TIME
	PUSHs(sv_2mortal(newSVnv((U32)statcache.st_atime)));
	PUSHs(sv_2mortal(newSVnv((U32)statcache.st_mtime)));
	PUSHs(sv_2mortal(newSVnv((U32)statcache.st_ctime)));
#else
	PUSHs(sv_2mortal(newSViv((I32)statcache.st_atime)));
	PUSHs(sv_2mortal(newSViv((I32)statcache.st_mtime)));
	PUSHs(sv_2mortal(newSViv((I32)statcache.st_ctime)));
#endif
#ifdef USE_STAT_BLOCKS
	PUSHs(sv_2mortal(newSViv((I32)statcache.st_blksize)));
	PUSHs(sv_2mortal(newSViv((I32)statcache.st_blocks)));
#else
	PUSHs(sv_2mortal(newSVpv("", 0)));
	PUSHs(sv_2mortal(newSVpv("", 0)));
#endif
    }
    RETURN;
}

PP(pp_ftrread)
{
    I32 result = my_stat(ARGS);
    djSP;
    if (result < 0)
	RETPUSHUNDEF;
    if (cando(S_IRUSR, 0, &statcache))
	RETPUSHYES;
    RETPUSHNO;
}

PP(pp_ftrwrite)
{
    I32 result = my_stat(ARGS);
    djSP;
    if (result < 0)
	RETPUSHUNDEF;
    if (cando(S_IWUSR, 0, &statcache))
	RETPUSHYES;
    RETPUSHNO;
}

PP(pp_ftrexec)
{
    I32 result = my_stat(ARGS);
    djSP;
    if (result < 0)
	RETPUSHUNDEF;
    if (cando(S_IXUSR, 0, &statcache))
	RETPUSHYES;
    RETPUSHNO;
}

PP(pp_fteread)
{
    I32 result = my_stat(ARGS);
    djSP;
    if (result < 0)
	RETPUSHUNDEF;
    if (cando(S_IRUSR, 1, &statcache))
	RETPUSHYES;
    RETPUSHNO;
}

PP(pp_ftewrite)
{
    I32 result = my_stat(ARGS);
    djSP;
    if (result < 0)
	RETPUSHUNDEF;
    if (cando(S_IWUSR, 1, &statcache))
	RETPUSHYES;
    RETPUSHNO;
}

PP(pp_fteexec)
{
    I32 result = my_stat(ARGS);
    djSP;
    if (result < 0)
	RETPUSHUNDEF;
    if (cando(S_IXUSR, 1, &statcache))
	RETPUSHYES;
    RETPUSHNO;
}

PP(pp_ftis)
{
    I32 result = my_stat(ARGS);
    djSP;
    if (result < 0)
	RETPUSHUNDEF;
    RETPUSHYES;
}

PP(pp_fteowned)
{
    return pp_ftrowned(ARGS);
}

PP(pp_ftrowned)
{
    I32 result = my_stat(ARGS);
    djSP;
    if (result < 0)
	RETPUSHUNDEF;
    if (statcache.st_uid == (op->op_type == OP_FTEOWNED ? euid : uid) )
	RETPUSHYES;
    RETPUSHNO;
}

PP(pp_ftzero)
{
    I32 result = my_stat(ARGS);
    djSP;
    if (result < 0)
	RETPUSHUNDEF;
    if (!statcache.st_size)
	RETPUSHYES;
    RETPUSHNO;
}

PP(pp_ftsize)
{
    I32 result = my_stat(ARGS);
    djSP; dTARGET;
    if (result < 0)
	RETPUSHUNDEF;
    PUSHi(statcache.st_size);
    RETURN;
}

PP(pp_ftmtime)
{
    I32 result = my_stat(ARGS);
    djSP; dTARGET;
    if (result < 0)
	RETPUSHUNDEF;
    PUSHn( ((I32)basetime - (I32)statcache.st_mtime) / 86400.0 );
    RETURN;
}

PP(pp_ftatime)
{
    I32 result = my_stat(ARGS);
    djSP; dTARGET;
    if (result < 0)
	RETPUSHUNDEF;
    PUSHn( ((I32)basetime - (I32)statcache.st_atime) / 86400.0 );
    RETURN;
}

PP(pp_ftctime)
{
    I32 result = my_stat(ARGS);
    djSP; dTARGET;
    if (result < 0)
	RETPUSHUNDEF;
    PUSHn( ((I32)basetime - (I32)statcache.st_ctime) / 86400.0 );
    RETURN;
}

PP(pp_ftsock)
{
    I32 result = my_stat(ARGS);
    djSP;
    if (result < 0)
	RETPUSHUNDEF;
    if (S_ISSOCK(statcache.st_mode))
	RETPUSHYES;
    RETPUSHNO;
}

PP(pp_ftchr)
{
    I32 result = my_stat(ARGS);
    djSP;
    if (result < 0)
	RETPUSHUNDEF;
    if (S_ISCHR(statcache.st_mode))
	RETPUSHYES;
    RETPUSHNO;
}

PP(pp_ftblk)
{
    I32 result = my_stat(ARGS);
    djSP;
    if (result < 0)
	RETPUSHUNDEF;
    if (S_ISBLK(statcache.st_mode))
	RETPUSHYES;
    RETPUSHNO;
}

PP(pp_ftfile)
{
    I32 result = my_stat(ARGS);
    djSP;
    if (result < 0)
	RETPUSHUNDEF;
    if (S_ISREG(statcache.st_mode))
	RETPUSHYES;
    RETPUSHNO;
}

PP(pp_ftdir)
{
    I32 result = my_stat(ARGS);
    djSP;
    if (result < 0)
	RETPUSHUNDEF;
    if (S_ISDIR(statcache.st_mode))
	RETPUSHYES;
    RETPUSHNO;
}

PP(pp_ftpipe)
{
    I32 result = my_stat(ARGS);
    djSP;
    if (result < 0)
	RETPUSHUNDEF;
    if (S_ISFIFO(statcache.st_mode))
	RETPUSHYES;
    RETPUSHNO;
}

PP(pp_ftlink)
{
    I32 result = my_lstat(ARGS);
    djSP;
    if (result < 0)
	RETPUSHUNDEF;
    if (S_ISLNK(statcache.st_mode))
	RETPUSHYES;
    RETPUSHNO;
}

PP(pp_ftsuid)
{
    djSP;
#ifdef S_ISUID
    I32 result = my_stat(ARGS);
    SPAGAIN;
    if (result < 0)
	RETPUSHUNDEF;
    if (statcache.st_mode & S_ISUID)
	RETPUSHYES;
#endif
    RETPUSHNO;
}

PP(pp_ftsgid)
{
    djSP;
#ifdef S_ISGID
    I32 result = my_stat(ARGS);
    SPAGAIN;
    if (result < 0)
	RETPUSHUNDEF;
    if (statcache.st_mode & S_ISGID)
	RETPUSHYES;
#endif
    RETPUSHNO;
}

PP(pp_ftsvtx)
{
    djSP;
#ifdef S_ISVTX
    I32 result = my_stat(ARGS);
    SPAGAIN;
    if (result < 0)
	RETPUSHUNDEF;
    if (statcache.st_mode & S_ISVTX)
	RETPUSHYES;
#endif
    RETPUSHNO;
}

PP(pp_fttty)
{
    djSP;
    int fd;
    GV *gv;
    char *tmps = Nullch;

    if (op->op_flags & OPf_REF)
	gv = cGVOP->op_gv;
    else if (isGV(TOPs))
	gv = (GV*)POPs;
    else if (SvROK(TOPs) && isGV(SvRV(TOPs)))
	gv = (GV*)SvRV(POPs);
    else
	gv = gv_fetchpv(tmps = POPp, FALSE, SVt_PVIO);

    if (GvIO(gv) && IoIFP(GvIOp(gv)))
	fd = PerlIO_fileno(IoIFP(GvIOp(gv)));
    else if (tmps && isDIGIT(*tmps))
	fd = atoi(tmps);
    else
	RETPUSHUNDEF;
    if (PerlLIO_isatty(fd))
	RETPUSHYES;
    RETPUSHNO;
}

#if defined(atarist) /* this will work with atariST. Configure will
			make guesses for other systems. */
# define FILE_base(f) ((f)->_base)
# define FILE_ptr(f) ((f)->_ptr)
# define FILE_cnt(f) ((f)->_cnt)
# define FILE_bufsiz(f) ((f)->_cnt + ((f)->_ptr - (f)->_base))
#endif

PP(pp_fttext)
{
    djSP;
    I32 i;
    I32 len;
    I32 odd = 0;
    STDCHAR tbuf[512];
    register STDCHAR *s;
    register IO *io;
    register SV *sv;
    GV *gv;

    if (op->op_flags & OPf_REF)
	gv = cGVOP->op_gv;
    else if (isGV(TOPs))
	gv = (GV*)POPs;
    else if (SvROK(TOPs) && isGV(SvRV(TOPs)))
	gv = (GV*)SvRV(POPs);
    else
	gv = Nullgv;

    if (gv) {
	EXTEND(SP, 1);
	if (gv == defgv) {
	    if (statgv)
		io = GvIO(statgv);
	    else {
		sv = statname;
		goto really_filename;
	    }
	}
	else {
	    statgv = gv;
	    laststatval = -1;
	    sv_setpv(statname, "");
	    io = GvIO(statgv);
	}
	if (io && IoIFP(io)) {
	    if (! PerlIO_has_base(IoIFP(io)))
		DIE("-T and -B not implemented on filehandles");
	    laststatval = PerlLIO_fstat(PerlIO_fileno(IoIFP(io)), &statcache);
	    if (laststatval < 0)
		RETPUSHUNDEF;
	    if (S_ISDIR(statcache.st_mode))	/* handle NFS glitch */
		if (op->op_type == OP_FTTEXT)
		    RETPUSHNO;
		else
		    RETPUSHYES;
	    if (PerlIO_get_cnt(IoIFP(io)) <= 0) {
		i = PerlIO_getc(IoIFP(io));
		if (i != EOF)
		    (void)PerlIO_ungetc(IoIFP(io),i);
	    }
	    if (PerlIO_get_cnt(IoIFP(io)) <= 0)	/* null file is anything */
		RETPUSHYES;
	    len = PerlIO_get_bufsiz(IoIFP(io));
	    s = (STDCHAR *) PerlIO_get_base(IoIFP(io));
	    /* sfio can have large buffers - limit to 512 */
	    if (len > 512)
		len = 512;
	}
	else {
	    if (dowarn)
		warn("Test on unopened file <%s>",
		  GvENAME(cGVOP->op_gv));
	    SETERRNO(EBADF,RMS$_IFI);
	    RETPUSHUNDEF;
	}
    }
    else {
	sv = POPs;
      really_filename:
	statgv = Nullgv;
	laststatval = -1;
	sv_setpv(statname, SvPV(sv, na));
#ifdef HAS_OPEN3
	i = PerlLIO_open3(SvPV(sv, na), O_RDONLY, 0);
#else
	i = PerlLIO_open(SvPV(sv, na), 0);
#endif
	if (i < 0) {
	    if (dowarn && strchr(SvPV(sv, na), '\n'))
		warn(warn_nl, "open");
	    RETPUSHUNDEF;
	}
	laststatval = PerlLIO_fstat(i, &statcache);
	if (laststatval < 0)
	    RETPUSHUNDEF;
	len = PerlLIO_read(i, tbuf, 512);
	(void)PerlLIO_close(i);
	if (len <= 0) {
	    if (S_ISDIR(statcache.st_mode) && op->op_type == OP_FTTEXT)
		RETPUSHNO;		/* special case NFS directories */
	    RETPUSHYES;		/* null file is anything */
	}
	s = tbuf;
    }

    /* now scan s to look for textiness */
    /*   XXX ASCII dependent code */

    for (i = 0; i < len; i++, s++) {
	if (!*s) {			/* null never allowed in text */
	    odd += len;
	    break;
	}
	else if (*s & 128)
	    odd++;
	else if (*s < 32 &&
	  *s != '\n' && *s != '\r' && *s != '\b' &&
	  *s != '\t' && *s != '\f' && *s != 27)
	    odd++;
    }

    if ((odd * 3 > len) == (op->op_type == OP_FTTEXT)) /* allow 1/3 odd */
	RETPUSHNO;
    else
	RETPUSHYES;
}

PP(pp_ftbinary)
{
    return pp_fttext(ARGS);
}

/* File calls. */

PP(pp_chdir)
{
    djSP; dTARGET;
    char *tmps;
    SV **svp;

    if (MAXARG < 1)
	tmps = Nullch;
    else
	tmps = POPp;
    if (!tmps || !*tmps) {
	svp = hv_fetch(GvHVn(envgv), "HOME", 4, FALSE);
	if (svp)
	    tmps = SvPV(*svp, na);
    }
    if (!tmps || !*tmps) {
	svp = hv_fetch(GvHVn(envgv), "LOGDIR", 6, FALSE);
	if (svp)
	    tmps = SvPV(*svp, na);
    }
    TAINT_PROPER("chdir");
    PUSHi( PerlDir_chdir(tmps) >= 0 );
#ifdef VMS
    /* Clear the DEFAULT element of ENV so we'll get the new value
     * in the future. */
    hv_delete(GvHVn(envgv),"DEFAULT",7,G_DISCARD);
#endif
    RETURN;
}

PP(pp_chown)
{
    djSP; dMARK; dTARGET;
    I32 value;
#ifdef HAS_CHOWN
    value = (I32)apply(op->op_type, MARK, SP);
    SP = MARK;
    PUSHi(value);
    RETURN;
#else
    DIE(no_func, "Unsupported function chown");
#endif
}

PP(pp_chroot)
{
    djSP; dTARGET;
    char *tmps;
#ifdef HAS_CHROOT
    tmps = POPp;
    TAINT_PROPER("chroot");
    PUSHi( chroot(tmps) >= 0 );
    RETURN;
#else
    DIE(no_func, "chroot");
#endif
}

PP(pp_unlink)
{
    djSP; dMARK; dTARGET;
    I32 value;
    value = (I32)apply(op->op_type, MARK, SP);
    SP = MARK;
    PUSHi(value);
    RETURN;
}

PP(pp_chmod)
{
    djSP; dMARK; dTARGET;
    I32 value;
    value = (I32)apply(op->op_type, MARK, SP);
    SP = MARK;
    PUSHi(value);
    RETURN;
}

PP(pp_utime)
{
    djSP; dMARK; dTARGET;
    I32 value;
    value = (I32)apply(op->op_type, MARK, SP);
    SP = MARK;
    PUSHi(value);
    RETURN;
}

PP(pp_rename)
{
    djSP; dTARGET;
    int anum;

    char *tmps2 = POPp;
    char *tmps = SvPV(TOPs, na);
    TAINT_PROPER("rename");
#ifdef HAS_RENAME
    anum = rename(tmps, tmps2);
#else
    if (!(anum = Stat(tmps, &statbuf))) {
	if (same_dirent(tmps2, tmps))	/* can always rename to same name */
	    anum = 1;
	else {
	    if (euid || Stat(tmps2, &statbuf) < 0 || !S_ISDIR(statbuf.st_mode))
		(void)UNLINK(tmps2);
	    if (!(anum = link(tmps, tmps2)))
		anum = UNLINK(tmps);
	}
    }
#endif
    SETi( anum >= 0 );
    RETURN;
}

PP(pp_link)
{
    djSP; dTARGET;
#ifdef HAS_LINK
    char *tmps2 = POPp;
    char *tmps = SvPV(TOPs, na);
    TAINT_PROPER("link");
    SETi( link(tmps, tmps2) >= 0 );
#else
    DIE(no_func, "Unsupported function link");
#endif
    RETURN;
}

PP(pp_symlink)
{
    djSP; dTARGET;
#ifdef HAS_SYMLINK
    char *tmps2 = POPp;
    char *tmps = SvPV(TOPs, na);
    TAINT_PROPER("symlink");
    SETi( symlink(tmps, tmps2) >= 0 );
    RETURN;
#else
    DIE(no_func, "symlink");
#endif
}

PP(pp_readlink)
{
    djSP; dTARGET;
#ifdef HAS_SYMLINK
    char *tmps;
    char buf[MAXPATHLEN];
    int len;

#ifndef INCOMPLETE_TAINTS
    TAINT;
#endif
    tmps = POPp;
    len = readlink(tmps, buf, sizeof buf);
    EXTEND(SP, 1);
    if (len < 0)
	RETPUSHUNDEF;
    PUSHp(buf, len);
    RETURN;
#else
    EXTEND(SP, 1);
    RETSETUNDEF;		/* just pretend it's a normal file */
#endif
}

#if !defined(HAS_MKDIR) || !defined(HAS_RMDIR)
static int
dooneliner(cmd, filename)
char *cmd;
char *filename;
{
    char *save_filename = filename;
    char *cmdline;
    char *s;
    PerlIO *myfp;
    int anum = 1;

    New(666, cmdline, strlen(cmd) + (strlen(filename) * 2) + 10, char);
    strcpy(cmdline, cmd);
    strcat(cmdline, " ");
    for (s = cmdline + strlen(cmdline); *filename; ) {
	*s++ = '\\';
	*s++ = *filename++;
    }
    strcpy(s, " 2>&1");
    myfp = PerlProc_popen(cmdline, "r");
    Safefree(cmdline);

    if (myfp) {
	SV *tmpsv = sv_newmortal();
	/* Need to save/restore 'rs' ?? */
	s = sv_gets(tmpsv, myfp, 0);
	(void)PerlProc_pclose(myfp);
	if (s != Nullch) {
	    int e;
	    for (e = 1;
#ifdef HAS_SYS_ERRLIST
		 e <= sys_nerr
#endif
		 ; e++)
	    {
		/* you don't see this */
		char *errmsg =
#ifdef HAS_SYS_ERRLIST
		    sys_errlist[e]
#else
		    strerror(e)
#endif
		    ;
		if (!errmsg)
		    break;
		if (instr(s, errmsg)) {
		    SETERRNO(e,0);
		    return 0;
		}
	    }
	    SETERRNO(0,0);
#ifndef EACCES
#define EACCES EPERM
#endif
	    if (instr(s, "cannot make"))
		SETERRNO(EEXIST,RMS$_FEX);
	    else if (instr(s, "existing file"))
		SETERRNO(EEXIST,RMS$_FEX);
	    else if (instr(s, "ile exists"))
		SETERRNO(EEXIST,RMS$_FEX);
	    else if (instr(s, "non-exist"))
		SETERRNO(ENOENT,RMS$_FNF);
	    else if (instr(s, "does not exist"))
		SETERRNO(ENOENT,RMS$_FNF);
	    else if (instr(s, "not empty"))
		SETERRNO(EBUSY,SS$_DEVOFFLINE);
	    else if (instr(s, "cannot access"))
		SETERRNO(EACCES,RMS$_PRV);
	    else
		SETERRNO(EPERM,RMS$_PRV);
	    return 0;
	}
	else {	/* some mkdirs return no failure indication */
	    anum = (Stat(save_filename, &statbuf) >= 0);
	    if (op->op_type == OP_RMDIR)
		anum = !anum;
	    if (anum)
		SETERRNO(0,0);
	    else
		SETERRNO(EACCES,RMS$_PRV);	/* a guess */
	}
	return anum;
    }
    else
	return 0;
}
#endif

PP(pp_mkdir)
{
    djSP; dTARGET;
    int mode = POPi;
#ifndef HAS_MKDIR
    int oldumask;
#endif
    char *tmps = SvPV(TOPs, na);

    TAINT_PROPER("mkdir");
#ifdef HAS_MKDIR
    SETi( PerlDir_mkdir(tmps, mode) >= 0 );
#else
    SETi( dooneliner("mkdir", tmps) );
    oldumask = PerlLIO_umask(0);
    PerlLIO_umask(oldumask);
    PerlLIO_chmod(tmps, (mode & ~oldumask) & 0777);
#endif
    RETURN;
}

PP(pp_rmdir)
{
    djSP; dTARGET;
    char *tmps;

    tmps = POPp;
    TAINT_PROPER("rmdir");
#ifdef HAS_RMDIR
    XPUSHi( PerlDir_rmdir(tmps) >= 0 );
#else
    XPUSHi( dooneliner("rmdir", tmps) );
#endif
    RETURN;
}

/* Directory calls. */

PP(pp_open_dir)
{
    djSP;
#if defined(Direntry_t) && defined(HAS_READDIR)
    char *dirname = POPp;
    GV *gv = (GV*)POPs;
    register IO *io = GvIOn(gv);

    if (!io)
	goto nope;

    if (IoDIRP(io))
	PerlDir_close(IoDIRP(io));
    if (!(IoDIRP(io) = PerlDir_open(dirname)))
	goto nope;

    RETPUSHYES;
nope:
    if (!errno)
	SETERRNO(EBADF,RMS$_DIR);
    RETPUSHUNDEF;
#else
    DIE(no_dir_func, "opendir");
#endif
}

PP(pp_readdir)
{
    djSP;
#if defined(Direntry_t) && defined(HAS_READDIR)
#ifndef I_DIRENT
    Direntry_t *readdir _((DIR *));
#endif
    register Direntry_t *dp;
    GV *gv = (GV*)POPs;
    register IO *io = GvIOn(gv);
    SV *sv;

    if (!io || !IoDIRP(io))
	goto nope;

    if (GIMME == G_ARRAY) {
	/*SUPPRESS 560*/
	while (dp = (Direntry_t *)PerlDir_read(IoDIRP(io))) {
#ifdef DIRNAMLEN
	    sv = newSVpv(dp->d_name, dp->d_namlen);
#else
	    sv = newSVpv(dp->d_name, 0);
#endif
#ifndef INCOMPLETE_TAINTS
  	    SvTAINTED_on(sv);
#endif
	    XPUSHs(sv_2mortal(sv));
	}
    }
    else {
	if (!(dp = (Direntry_t *)PerlDir_read(IoDIRP(io))))
	    goto nope;
#ifdef DIRNAMLEN
	sv = newSVpv(dp->d_name, dp->d_namlen);
#else
	sv = newSVpv(dp->d_name, 0);
#endif
#ifndef INCOMPLETE_TAINTS
	SvTAINTED_on(sv);
#endif
	XPUSHs(sv_2mortal(sv));
    }
    RETURN;

nope:
    if (!errno)
	SETERRNO(EBADF,RMS$_ISI);
    if (GIMME == G_ARRAY)
	RETURN;
    else
	RETPUSHUNDEF;
#else
    DIE(no_dir_func, "readdir");
#endif
}

PP(pp_telldir)
{
    djSP; dTARGET;
#if defined(HAS_TELLDIR) || defined(telldir)
#if !defined(telldir) && !defined(HAS_TELLDIR_PROTOTYPE) && !defined(DONT_DECLARE_STD)
    long telldir _((DIR *));
#endif
    GV *gv = (GV*)POPs;
    register IO *io = GvIOn(gv);

    if (!io || !IoDIRP(io))
	goto nope;

    PUSHi( PerlDir_tell(IoDIRP(io)) );
    RETURN;
nope:
    if (!errno)
	SETERRNO(EBADF,RMS$_ISI);
    RETPUSHUNDEF;
#else
    DIE(no_dir_func, "telldir");
#endif
}

PP(pp_seekdir)
{
    djSP;
#if defined(HAS_SEEKDIR) || defined(seekdir)
    long along = POPl;
    GV *gv = (GV*)POPs;
    register IO *io = GvIOn(gv);

    if (!io || !IoDIRP(io))
	goto nope;

    (void)PerlDir_seek(IoDIRP(io), along);

    RETPUSHYES;
nope:
    if (!errno)
	SETERRNO(EBADF,RMS$_ISI);
    RETPUSHUNDEF;
#else
    DIE(no_dir_func, "seekdir");
#endif
}

PP(pp_rewinddir)
{
    djSP;
#if defined(HAS_REWINDDIR) || defined(rewinddir)
    GV *gv = (GV*)POPs;
    register IO *io = GvIOn(gv);

    if (!io || !IoDIRP(io))
	goto nope;

    (void)PerlDir_rewind(IoDIRP(io));
    RETPUSHYES;
nope:
    if (!errno)
	SETERRNO(EBADF,RMS$_ISI);
    RETPUSHUNDEF;
#else
    DIE(no_dir_func, "rewinddir");
#endif
}

PP(pp_closedir)
{
    djSP;
#if defined(Direntry_t) && defined(HAS_READDIR)
    GV *gv = (GV*)POPs;
    register IO *io = GvIOn(gv);

    if (!io || !IoDIRP(io))
	goto nope;

#ifdef VOID_CLOSEDIR
    PerlDir_close(IoDIRP(io));
#else
    if (PerlDir_close(IoDIRP(io)) < 0) {
	IoDIRP(io) = 0; /* Don't try to close again--coredumps on SysV */
	goto nope;
    }
#endif
    IoDIRP(io) = 0;

    RETPUSHYES;
nope:
    if (!errno)
	SETERRNO(EBADF,RMS$_IFI);
    RETPUSHUNDEF;
#else
    DIE(no_dir_func, "closedir");
#endif
}

/* Process control. */

PP(pp_fork)
{
#ifdef HAS_FORK
    djSP; dTARGET;
    int childpid;
    GV *tmpgv;

    EXTEND(SP, 1);
    childpid = fork();
    if (childpid < 0)
	RETSETUNDEF;
    if (!childpid) {
	/*SUPPRESS 560*/
	if (tmpgv = gv_fetchpv("$", TRUE, SVt_PV))
	    sv_setiv(GvSV(tmpgv), (IV)getpid());
	hv_clear(pidstatus);	/* no kids, so don't wait for 'em */
    }
    PUSHi(childpid);
    RETURN;
#else
    DIE(no_func, "Unsupported function fork");
#endif
}

PP(pp_wait)
{
#if !defined(DOSISH) || defined(OS2) || defined(WIN32)
    djSP; dTARGET;
    int childpid;
    int argflags;

    childpid = wait4pid(-1, &argflags, 0);
    STATUS_NATIVE_SET((childpid > 0) ? argflags : -1);
    XPUSHi(childpid);
    RETURN;
#else
    DIE(no_func, "Unsupported function wait");
#endif
}

PP(pp_waitpid)
{
#if !defined(DOSISH) || defined(OS2) || defined(WIN32)
    djSP; dTARGET;
    int childpid;
    int optype;
    int argflags;

    optype = POPi;
    childpid = TOPi;
    childpid = wait4pid(childpid, &argflags, optype);
    STATUS_NATIVE_SET((childpid > 0) ? argflags : -1);
    SETi(childpid);
    RETURN;
#else
    DIE(no_func, "Unsupported function waitpid");
#endif
}

PP(pp_system)
{
    djSP; dMARK; dORIGMARK; dTARGET;
    I32 value;
    int childpid;
    int result;
    int status;
    Sigsave_t ihand,qhand;     /* place to save signals during system() */

    if (SP - MARK == 1) {
	if (tainting) {
	    char *junk = SvPV(TOPs, na);
	    TAINT_ENV();
	    TAINT_PROPER("system");
	}
    }
#if (defined(HAS_FORK) || defined(AMIGAOS)) && !defined(VMS) && !defined(OS2)
    while ((childpid = vfork()) == -1) {
	if (errno != EAGAIN) {
	    value = -1;
	    SP = ORIGMARK;
	    PUSHi(value);
	    RETURN;
	}
	sleep(5);
    }
    if (childpid > 0) {
	rsignal_save(SIGINT, SIG_IGN, &ihand);
	rsignal_save(SIGQUIT, SIG_IGN, &qhand);
	do {
	    result = wait4pid(childpid, &status, 0);
	} while (result == -1 && errno == EINTR);
	(void)rsignal_restore(SIGINT, &ihand);
	(void)rsignal_restore(SIGQUIT, &qhand);
	STATUS_NATIVE_SET(result == -1 ? -1 : status);
	do_execfree();	/* free any memory child malloced on vfork */
	SP = ORIGMARK;
	PUSHi(STATUS_CURRENT);
	RETURN;
    }
    if (op->op_flags & OPf_STACKED) {
	SV *really = *++MARK;
	value = (I32)do_aexec(really, MARK, SP);
    }
    else if (SP - MARK != 1)
	value = (I32)do_aexec(Nullsv, MARK, SP);
    else {
	value = (I32)do_exec(SvPVx(sv_mortalcopy(*SP), na));
    }
    PerlProc__exit(-1);
#else /* ! FORK or VMS or OS/2 */
    if (op->op_flags & OPf_STACKED) {
	SV *really = *++MARK;
	value = (I32)do_aspawn(really, (void **)MARK, (void **)SP);
    }
    else if (SP - MARK != 1)
	value = (I32)do_aspawn(Nullsv, (void **)MARK, (void **)SP);
    else {
	value = (I32)do_spawn(SvPVx(sv_mortalcopy(*SP), na));
    }
    STATUS_NATIVE_SET(value);
    do_execfree();
    SP = ORIGMARK;
    PUSHi(STATUS_CURRENT);
#endif /* !FORK or VMS */
    RETURN;
}

PP(pp_exec)
{
    djSP; dMARK; dORIGMARK; dTARGET;
    I32 value;

    if (op->op_flags & OPf_STACKED) {
	SV *really = *++MARK;
	value = (I32)do_aexec(really, MARK, SP);
    }
    else if (SP - MARK != 1)
#ifdef VMS
	value = (I32)vms_do_aexec(Nullsv, MARK, SP);
#else
	value = (I32)do_aexec(Nullsv, MARK, SP);
#endif
    else {
	if (tainting) {
	    char *junk = SvPV(*SP, na);
	    TAINT_ENV();
	    TAINT_PROPER("exec");
	}
#ifdef VMS
	value = (I32)vms_do_exec(SvPVx(sv_mortalcopy(*SP), na));
#else
	value = (I32)do_exec(SvPVx(sv_mortalcopy(*SP), na));
#endif
    }
    SP = ORIGMARK;
    PUSHi(value);
    RETURN;
}

PP(pp_kill)
{
    djSP; dMARK; dTARGET;
    I32 value;
#ifdef HAS_KILL
    value = (I32)apply(op->op_type, MARK, SP);
    SP = MARK;
    PUSHi(value);
    RETURN;
#else
    DIE(no_func, "Unsupported function kill");
#endif
}

PP(pp_getppid)
{
#ifdef HAS_GETPPID
    djSP; dTARGET;
    XPUSHi( getppid() );
    RETURN;
#else
    DIE(no_func, "getppid");
#endif
}

PP(pp_getpgrp)
{
#ifdef HAS_GETPGRP
    djSP; dTARGET;
    int pid;
    I32 value;

    if (MAXARG < 1)
	pid = 0;
    else
	pid = SvIVx(POPs);
#ifdef BSD_GETPGRP
    value = (I32)BSD_GETPGRP(pid);
#else
    if (pid != 0 && pid != getpid())
	DIE("POSIX getpgrp can't take an argument");
    value = (I32)getpgrp();
#endif
    XPUSHi(value);
    RETURN;
#else
    DIE(no_func, "getpgrp()");
#endif
}

PP(pp_setpgrp)
{
#ifdef HAS_SETPGRP
    djSP; dTARGET;
    int pgrp;
    int pid;
    if (MAXARG < 2) {
	pgrp = 0;
	pid = 0;
    }
    else {
	pgrp = POPi;
	pid = TOPi;
    }

    TAINT_PROPER("setpgrp");
#ifdef BSD_SETPGRP
    SETi( BSD_SETPGRP(pid, pgrp) >= 0 );
#else
    if ((pgrp != 0 && pgrp != getpid()) || (pid != 0 && pid != getpid()))
	DIE("POSIX setpgrp can't take an argument");
    SETi( setpgrp() >= 0 );
#endif /* USE_BSDPGRP */
    RETURN;
#else
    DIE(no_func, "setpgrp()");
#endif
}

PP(pp_getpriority)
{
    djSP; dTARGET;
    int which;
    int who;
#ifdef HAS_GETPRIORITY
    who = POPi;
    which = TOPi;
    SETi( getpriority(which, who) );
    RETURN;
#else
    DIE(no_func, "getpriority()");
#endif
}

PP(pp_setpriority)
{
    djSP; dTARGET;
    int which;
    int who;
    int niceval;
#ifdef HAS_SETPRIORITY
    niceval = POPi;
    who = POPi;
    which = TOPi;
    TAINT_PROPER("setpriority");
    SETi( setpriority(which, who, niceval) >= 0 );
    RETURN;
#else
    DIE(no_func, "setpriority()");
#endif
}

/* Time calls. */

PP(pp_time)
{
    djSP; dTARGET;
#ifdef BIG_TIME
    XPUSHn( time(Null(Time_t*)) );
#else
    XPUSHi( time(Null(Time_t*)) );
#endif
    RETURN;
}

/* XXX The POSIX name is CLK_TCK; it is to be preferred
   to HZ.  Probably.  For now, assume that if the system
   defines HZ, it does so correctly.  (Will this break
   on VMS?)
   Probably we ought to use _sysconf(_SC_CLK_TCK), if
   it's supported.    --AD  9/96.
*/

#ifndef HZ
#  ifdef CLK_TCK
#    define HZ CLK_TCK
#  else
#    define HZ 60
#  endif
#endif

PP(pp_tms)
{
    djSP;

#ifndef HAS_TIMES
    DIE("times not implemented");
#else
    EXTEND(SP, 4);

#ifndef VMS
    (void)PerlProc_times(&timesbuf);
#else
    (void)PerlProc_times((tbuffer_t *)&timesbuf);  /* time.h uses different name for */
                                                   /* struct tms, though same data   */
                                                   /* is returned.                   */
#endif

    PUSHs(sv_2mortal(newSVnv(((double)timesbuf.tms_utime)/HZ)));
    if (GIMME == G_ARRAY) {
	PUSHs(sv_2mortal(newSVnv(((double)timesbuf.tms_stime)/HZ)));
	PUSHs(sv_2mortal(newSVnv(((double)timesbuf.tms_cutime)/HZ)));
	PUSHs(sv_2mortal(newSVnv(((double)timesbuf.tms_cstime)/HZ)));
    }
    RETURN;
#endif /* HAS_TIMES */
}

PP(pp_localtime)
{
    return pp_gmtime(ARGS);
}

PP(pp_gmtime)
{
    djSP;
    Time_t when;
    struct tm *tmbuf;
    static char *dayname[] = {"Sun", "Mon", "Tue", "Wed", "Thu", "Fri", "Sat"};
    static char *monname[] = {"Jan", "Feb", "Mar", "Apr", "May", "Jun",
			      "Jul", "Aug", "Sep", "Oct", "Nov", "Dec"};

    if (MAXARG < 1)
	(void)time(&when);
    else
#ifdef BIG_TIME
	when = (Time_t)SvNVx(POPs);
#else
	when = (Time_t)SvIVx(POPs);
#endif

    if (op->op_type == OP_LOCALTIME)
	tmbuf = localtime(&when);
    else
	tmbuf = gmtime(&when);

    EXTEND(SP, 9);
    EXTEND_MORTAL(9);
    if (GIMME != G_ARRAY) {
	dTARGET;
	SV *tsv;
	if (!tmbuf)
	    RETPUSHUNDEF;
	tsv = newSVpvf("%s %s %2d %02d:%02d:%02d %d",
		       dayname[tmbuf->tm_wday],
		       monname[tmbuf->tm_mon],
		       tmbuf->tm_mday,
		       tmbuf->tm_hour,
		       tmbuf->tm_min,
		       tmbuf->tm_sec,
		       tmbuf->tm_year + 1900);
	PUSHs(sv_2mortal(tsv));
    }
    else if (tmbuf) {
	PUSHs(sv_2mortal(newSViv((I32)tmbuf->tm_sec)));
	PUSHs(sv_2mortal(newSViv((I32)tmbuf->tm_min)));
	PUSHs(sv_2mortal(newSViv((I32)tmbuf->tm_hour)));
	PUSHs(sv_2mortal(newSViv((I32)tmbuf->tm_mday)));
	PUSHs(sv_2mortal(newSViv((I32)tmbuf->tm_mon)));
	PUSHs(sv_2mortal(newSViv((I32)tmbuf->tm_year)));
	PUSHs(sv_2mortal(newSViv((I32)tmbuf->tm_wday)));
	PUSHs(sv_2mortal(newSViv((I32)tmbuf->tm_yday)));
	PUSHs(sv_2mortal(newSViv((I32)tmbuf->tm_isdst)));
    }
    RETURN;
}

PP(pp_alarm)
{
    djSP; dTARGET;
    int anum;
#ifdef HAS_ALARM
    anum = POPi;
    anum = alarm((unsigned int)anum);
    EXTEND(SP, 1);
    if (anum < 0)
	RETPUSHUNDEF;
    PUSHi((I32)anum);
    RETURN;
#else
    DIE(no_func, "Unsupported function alarm");
#endif
}

PP(pp_sleep)
{
    djSP; dTARGET;
    I32 duration;
    Time_t lasttime;
    Time_t when;

    (void)time(&lasttime);
    if (MAXARG < 1)
	PerlProc_pause();
    else {
	duration = POPi;
	PerlProc_sleep((unsigned int)duration);
    }
    (void)time(&when);
    XPUSHi(when - lasttime);
    RETURN;
}

/* Shared memory. */

PP(pp_shmget)
{
    return pp_semget(ARGS);
}

PP(pp_shmctl)
{
    return pp_semctl(ARGS);
}

PP(pp_shmread)
{
    return pp_shmwrite(ARGS);
}

PP(pp_shmwrite)
{
#if defined(HAS_MSG) || defined(HAS_SEM) || defined(HAS_SHM)
    djSP; dMARK; dTARGET;
    I32 value = (I32)(do_shmio(op->op_type, MARK, SP) >= 0);
    SP = MARK;
    PUSHi(value);
    RETURN;
#else
    return pp_semget(ARGS);
#endif
}

/* Message passing. */

PP(pp_msgget)
{
    return pp_semget(ARGS);
}

PP(pp_msgctl)
{
    return pp_semctl(ARGS);
}

PP(pp_msgsnd)
{
#if defined(HAS_MSG) || defined(HAS_SEM) || defined(HAS_SHM)
    djSP; dMARK; dTARGET;
    I32 value = (I32)(do_msgsnd(MARK, SP) >= 0);
    SP = MARK;
    PUSHi(value);
    RETURN;
#else
    return pp_semget(ARGS);
#endif
}

PP(pp_msgrcv)
{
#if defined(HAS_MSG) || defined(HAS_SEM) || defined(HAS_SHM)
    djSP; dMARK; dTARGET;
    I32 value = (I32)(do_msgrcv(MARK, SP) >= 0);
    SP = MARK;
    PUSHi(value);
    RETURN;
#else
    return pp_semget(ARGS);
#endif
}

/* Semaphores. */

PP(pp_semget)
{
#if defined(HAS_MSG) || defined(HAS_SEM) || defined(HAS_SHM)
    djSP; dMARK; dTARGET;
    int anum = do_ipcget(op->op_type, MARK, SP);
    SP = MARK;
    if (anum == -1)
	RETPUSHUNDEF;
    PUSHi(anum);
    RETURN;
#else
    DIE("System V IPC is not implemented on this machine");
#endif
}

PP(pp_semctl)
{
#if defined(HAS_MSG) || defined(HAS_SEM) || defined(HAS_SHM)
    djSP; dMARK; dTARGET;
    int anum = do_ipcctl(op->op_type, MARK, SP);
    SP = MARK;
    if (anum == -1)
	RETSETUNDEF;
    if (anum != 0) {
	PUSHi(anum);
    }
    else {
	PUSHp(zero_but_true, ZBTLEN);
    }
    RETURN;
#else
    return pp_semget(ARGS);
#endif
}

PP(pp_semop)
{
#if defined(HAS_MSG) || defined(HAS_SEM) || defined(HAS_SHM)
    djSP; dMARK; dTARGET;
    I32 value = (I32)(do_semop(MARK, SP) >= 0);
    SP = MARK;
    PUSHi(value);
    RETURN;
#else
    return pp_semget(ARGS);
#endif
}

/* Get system info. */

PP(pp_ghbyname)
{
#ifdef HAS_SOCKET
    return pp_ghostent(ARGS);
#else
    DIE(no_sock_func, "gethostbyname");
#endif
}

PP(pp_ghbyaddr)
{
#ifdef HAS_SOCKET
    return pp_ghostent(ARGS);
#else
    DIE(no_sock_func, "gethostbyaddr");
#endif
}

PP(pp_ghostent)
{
    djSP;
#ifdef HAS_SOCKET
    I32 which = op->op_type;
    register char **elem;
    register SV *sv;
#if defined(HAS_GETHOSTENT) && !defined(DONT_DECLARE_STD)
    struct hostent *PerlSock_gethostbyaddr(Netdb_host_t, Netdb_hlen_t, int);
    struct hostent *PerlSock_gethostbyname(Netdb_name_t);
#ifndef PerlSock_gethostent
    struct hostent *PerlSock_gethostent(void);
#endif
#endif
    struct hostent *hent;
    unsigned long len;

    EXTEND(SP, 10);
    if (which == OP_GHBYNAME) {
	hent = PerlSock_gethostbyname(POPp);
    }
    else if (which == OP_GHBYADDR) {
	int addrtype = POPi;
	SV *addrsv = POPs;
	STRLEN addrlen;
	Netdb_host_t addr = (Netdb_host_t) SvPV(addrsv, addrlen);

	hent = PerlSock_gethostbyaddr(addr, (Netdb_hlen_t) addrlen, addrtype);
    }
    else
#ifdef HAS_GETHOSTENT
	hent = PerlSock_gethostent();
#else
	DIE("gethostent not implemented");
#endif

#ifdef HOST_NOT_FOUND
    if (!hent)
	STATUS_NATIVE_SET(h_errno);
#endif

    if (GIMME != G_ARRAY) {
	PUSHs(sv = sv_newmortal());
	if (hent) {
	    if (which == OP_GHBYNAME) {
		if (hent->h_addr)
		    sv_setpvn(sv, hent->h_addr, hent->h_length);
	    }
	    else
		sv_setpv(sv, (char*)hent->h_name);
	}
	RETURN;
    }

    if (hent) {
	PUSHs(sv = sv_mortalcopy(&sv_no));
	sv_setpv(sv, (char*)hent->h_name);
	PUSHs(sv = sv_mortalcopy(&sv_no));
	for (elem = hent->h_aliases; elem && *elem; elem++) {
	    sv_catpv(sv, *elem);
	    if (elem[1])
		sv_catpvn(sv, " ", 1);
	}
	PUSHs(sv = sv_mortalcopy(&sv_no));
	sv_setiv(sv, (IV)hent->h_addrtype);
	PUSHs(sv = sv_mortalcopy(&sv_no));
	len = hent->h_length;
	sv_setiv(sv, (IV)len);
#ifdef h_addr
	for (elem = hent->h_addr_list; elem && *elem; elem++) {
	    XPUSHs(sv = sv_mortalcopy(&sv_no));
	    sv_setpvn(sv, *elem, len);
	}
#else
	PUSHs(sv = sv_mortalcopy(&sv_no));
	if (hent->h_addr)
	    sv_setpvn(sv, hent->h_addr, len);
#endif /* h_addr */
    }
    RETURN;
#else
    DIE(no_sock_func, "gethostent");
#endif
}

PP(pp_gnbyname)
{
#ifdef HAS_SOCKET
    return pp_gnetent(ARGS);
#else
    DIE(no_sock_func, "getnetbyname");
#endif
}

PP(pp_gnbyaddr)
{
#ifdef HAS_SOCKET
    return pp_gnetent(ARGS);
#else
    DIE(no_sock_func, "getnetbyaddr");
#endif
}

PP(pp_gnetent)
{
    djSP;
#ifdef HAS_SOCKET
    I32 which = op->op_type;
    register char **elem;
    register SV *sv;
#ifdef NETDB_H_OMITS_GETNET
    struct netent *getnetbyaddr(Netdb_net_t, int);
    struct netent *getnetbyname(Netdb_name_t);
    struct netent *getnetent(void);
#endif
    struct netent *nent;

    if (which == OP_GNBYNAME)
	nent = PerlSock_getnetbyname(POPp);
    else if (which == OP_GNBYADDR) {
	int addrtype = POPi;
<<<<<<< HEAD
	Getnbadd_net_t addr = (Getnbadd_net_t) U_L(POPn);
	nent = PerlSock_getnetbyaddr(addr, addrtype);
=======
	Netdb_net_t addr = (Netdb_net_t) U_L(POPn);
	nent = getnetbyaddr(addr, addrtype);
>>>>>>> b17fe6e5
    }
    else
	nent = PerlSock_getnetent();

    EXTEND(SP, 4);
    if (GIMME != G_ARRAY) {
	PUSHs(sv = sv_newmortal());
	if (nent) {
	    if (which == OP_GNBYNAME)
		sv_setiv(sv, (IV)nent->n_net);
	    else
		sv_setpv(sv, nent->n_name);
	}
	RETURN;
    }

    if (nent) {
	PUSHs(sv = sv_mortalcopy(&sv_no));
	sv_setpv(sv, nent->n_name);
	PUSHs(sv = sv_mortalcopy(&sv_no));
	for (elem = nent->n_aliases; elem && *elem; elem++) {
	    sv_catpv(sv, *elem);
	    if (elem[1])
		sv_catpvn(sv, " ", 1);
	}
	PUSHs(sv = sv_mortalcopy(&sv_no));
	sv_setiv(sv, (IV)nent->n_addrtype);
	PUSHs(sv = sv_mortalcopy(&sv_no));
	sv_setiv(sv, (IV)nent->n_net);
    }

    RETURN;
#else
    DIE(no_sock_func, "getnetent");
#endif
}

PP(pp_gpbyname)
{
#ifdef HAS_SOCKET
    return pp_gprotoent(ARGS);
#else
    DIE(no_sock_func, "getprotobyname");
#endif
}

PP(pp_gpbynumber)
{
#ifdef HAS_SOCKET
    return pp_gprotoent(ARGS);
#else
    DIE(no_sock_func, "getprotobynumber");
#endif
}

PP(pp_gprotoent)
{
    djSP;
#ifdef HAS_SOCKET
    I32 which = op->op_type;
    register char **elem;
    register SV *sv;  
#ifndef DONT_DECLARE_STD
    struct protoent *PerlSock_getprotobyname(Netdb_name_t);
    struct protoent *PerlSock_getprotobynumber(int);
#ifndef PerlSock_getprotoent
    struct protoent *PerlSock_getprotoent(void);
#endif
#endif
    struct protoent *pent;

    if (which == OP_GPBYNAME)
	pent = PerlSock_getprotobyname(POPp);
    else if (which == OP_GPBYNUMBER)
	pent = PerlSock_getprotobynumber(POPi);
    else
	pent = PerlSock_getprotoent();

    EXTEND(SP, 3);
    if (GIMME != G_ARRAY) {
	PUSHs(sv = sv_newmortal());
	if (pent) {
	    if (which == OP_GPBYNAME)
		sv_setiv(sv, (IV)pent->p_proto);
	    else
		sv_setpv(sv, pent->p_name);
	}
	RETURN;
    }

    if (pent) {
	PUSHs(sv = sv_mortalcopy(&sv_no));
	sv_setpv(sv, pent->p_name);
	PUSHs(sv = sv_mortalcopy(&sv_no));
	for (elem = pent->p_aliases; elem && *elem; elem++) {
	    sv_catpv(sv, *elem);
	    if (elem[1])
		sv_catpvn(sv, " ", 1);
	}
	PUSHs(sv = sv_mortalcopy(&sv_no));
	sv_setiv(sv, (IV)pent->p_proto);
    }

    RETURN;
#else
    DIE(no_sock_func, "getprotoent");
#endif
}

PP(pp_gsbyname)
{
#ifdef HAS_SOCKET
    return pp_gservent(ARGS);
#else
    DIE(no_sock_func, "getservbyname");
#endif
}

PP(pp_gsbyport)
{
#ifdef HAS_SOCKET
    return pp_gservent(ARGS);
#else
    DIE(no_sock_func, "getservbyport");
#endif
}

PP(pp_gservent)
{
    djSP;
#ifdef HAS_SOCKET
    I32 which = op->op_type;
    register char **elem;
    register SV *sv;
#ifndef DONT_DECLARE_STD
    struct servent *PerlSock_getservbyname(Netdb_name_t, Netdb_name_t);
    struct servent *PerlSock_getservbyport(int, Netdb_name_t);
#ifndef PerlSock_getservent
    struct servent *PerlSock_getservent(void);
#endif
#endif
    struct servent *sent;

    if (which == OP_GSBYNAME) {
	char *proto = POPp;
	char *name = POPp;

	if (proto && !*proto)
	    proto = Nullch;

	sent = PerlSock_getservbyname(name, proto);
    }
    else if (which == OP_GSBYPORT) {
	char *proto = POPp;
	unsigned short port = POPu;

#ifdef HAS_HTONS
	port = PerlSock_htons(port);
#endif
	sent = PerlSock_getservbyport(port, proto);
    }
    else
	sent = PerlSock_getservent();

    EXTEND(SP, 4);
    if (GIMME != G_ARRAY) {
	PUSHs(sv = sv_newmortal());
	if (sent) {
	    if (which == OP_GSBYNAME) {
#ifdef HAS_NTOHS
		sv_setiv(sv, (IV)PerlSock_ntohs(sent->s_port));
#else
		sv_setiv(sv, (IV)(sent->s_port));
#endif
	    }
	    else
		sv_setpv(sv, sent->s_name);
	}
	RETURN;
    }

    if (sent) {
	PUSHs(sv = sv_mortalcopy(&sv_no));
	sv_setpv(sv, sent->s_name);
	PUSHs(sv = sv_mortalcopy(&sv_no));
	for (elem = sent->s_aliases; elem && *elem; elem++) {
	    sv_catpv(sv, *elem);
	    if (elem[1])
		sv_catpvn(sv, " ", 1);
	}
	PUSHs(sv = sv_mortalcopy(&sv_no));
#ifdef HAS_NTOHS
	sv_setiv(sv, (IV)PerlSock_ntohs(sent->s_port));
#else
	sv_setiv(sv, (IV)(sent->s_port));
#endif
	PUSHs(sv = sv_mortalcopy(&sv_no));
	sv_setpv(sv, sent->s_proto);
    }

    RETURN;
#else
    DIE(no_sock_func, "getservent");
#endif
}

PP(pp_shostent)
{
    djSP;
#ifdef HAS_SOCKET
    PerlSock_sethostent(TOPi);
    RETSETYES;
#else
    DIE(no_sock_func, "sethostent");
#endif
}

PP(pp_snetent)
{
    djSP;
#ifdef HAS_SOCKET
    PerlSock_setnetent(TOPi);
    RETSETYES;
#else
    DIE(no_sock_func, "setnetent");
#endif
}

PP(pp_sprotoent)
{
    djSP;
#ifdef HAS_SOCKET
    PerlSock_setprotoent(TOPi);
    RETSETYES;
#else
    DIE(no_sock_func, "setprotoent");
#endif
}

PP(pp_sservent)
{
    djSP;
#ifdef HAS_SOCKET
    PerlSock_setservent(TOPi);
    RETSETYES;
#else
    DIE(no_sock_func, "setservent");
#endif
}

PP(pp_ehostent)
{
    djSP;
#ifdef HAS_SOCKET
    PerlSock_endhostent();
    EXTEND(sp,1);
    RETPUSHYES;
#else
    DIE(no_sock_func, "endhostent");
#endif
}

PP(pp_enetent)
{
    djSP;
#ifdef HAS_SOCKET
    PerlSock_endnetent();
    EXTEND(sp,1);
    RETPUSHYES;
#else
    DIE(no_sock_func, "endnetent");
#endif
}

PP(pp_eprotoent)
{
    djSP;
#ifdef HAS_SOCKET
    PerlSock_endprotoent();
    EXTEND(sp,1);
    RETPUSHYES;
#else
    DIE(no_sock_func, "endprotoent");
#endif
}

PP(pp_eservent)
{
    djSP;
#ifdef HAS_SOCKET
    PerlSock_endservent();
    EXTEND(sp,1);
    RETPUSHYES;
#else
    DIE(no_sock_func, "endservent");
#endif
}

PP(pp_gpwnam)
{
#ifdef HAS_PASSWD
    return pp_gpwent(ARGS);
#else
    DIE(no_func, "getpwnam");
#endif
}

PP(pp_gpwuid)
{
#ifdef HAS_PASSWD
    return pp_gpwent(ARGS);
#else
    DIE(no_func, "getpwuid");
#endif
}

PP(pp_gpwent)
{
    djSP;
#ifdef HAS_PASSWD
    I32 which = op->op_type;
    register SV *sv;
    struct passwd *pwent;

    if (which == OP_GPWNAM)
	pwent = getpwnam(POPp);
    else if (which == OP_GPWUID)
	pwent = getpwuid(POPi);
    else
	pwent = (struct passwd *)getpwent();

    EXTEND(SP, 10);
    if (GIMME != G_ARRAY) {
	PUSHs(sv = sv_newmortal());
	if (pwent) {
	    if (which == OP_GPWNAM)
		sv_setiv(sv, (IV)pwent->pw_uid);
	    else
		sv_setpv(sv, pwent->pw_name);
	}
	RETURN;
    }

    if (pwent) {
	PUSHs(sv = sv_mortalcopy(&sv_no));
	sv_setpv(sv, pwent->pw_name);
	PUSHs(sv = sv_mortalcopy(&sv_no));
	sv_setpv(sv, pwent->pw_passwd);
	PUSHs(sv = sv_mortalcopy(&sv_no));
	sv_setiv(sv, (IV)pwent->pw_uid);
	PUSHs(sv = sv_mortalcopy(&sv_no));
	sv_setiv(sv, (IV)pwent->pw_gid);
	PUSHs(sv = sv_mortalcopy(&sv_no));
#ifdef PWCHANGE
	sv_setiv(sv, (IV)pwent->pw_change);
#else
#ifdef PWQUOTA
	sv_setiv(sv, (IV)pwent->pw_quota);
#else
#ifdef PWAGE
	sv_setpv(sv, pwent->pw_age);
#endif
#endif
#endif
	PUSHs(sv = sv_mortalcopy(&sv_no));
#ifdef PWCLASS
	sv_setpv(sv, pwent->pw_class);
#else
#ifdef PWCOMMENT
	sv_setpv(sv, pwent->pw_comment);
#endif
#endif
	PUSHs(sv = sv_mortalcopy(&sv_no));
	sv_setpv(sv, pwent->pw_gecos);
#ifndef INCOMPLETE_TAINTS
	SvTAINTED_on(sv);
#endif
	PUSHs(sv = sv_mortalcopy(&sv_no));
	sv_setpv(sv, pwent->pw_dir);
	PUSHs(sv = sv_mortalcopy(&sv_no));
	sv_setpv(sv, pwent->pw_shell);
#ifdef PWEXPIRE
	PUSHs(sv = sv_mortalcopy(&sv_no));
	sv_setiv(sv, (IV)pwent->pw_expire);
#endif
    }
    RETURN;
#else
    DIE(no_func, "getpwent");
#endif
}

PP(pp_spwent)
{
    djSP;
#if defined(HAS_PASSWD) && !defined(CYGWIN32)
    setpwent();
    RETPUSHYES;
#else
    DIE(no_func, "setpwent");
#endif
}

PP(pp_epwent)
{
    djSP;
#ifdef HAS_PASSWD
    endpwent();
    RETPUSHYES;
#else
    DIE(no_func, "endpwent");
#endif
}

PP(pp_ggrnam)
{
#ifdef HAS_GROUP
    return pp_ggrent(ARGS);
#else
    DIE(no_func, "getgrnam");
#endif
}

PP(pp_ggrgid)
{
#ifdef HAS_GROUP
    return pp_ggrent(ARGS);
#else
    DIE(no_func, "getgrgid");
#endif
}

PP(pp_ggrent)
{
    djSP;
#ifdef HAS_GROUP
    I32 which = op->op_type;
    register char **elem;
    register SV *sv;
    struct group *grent;

    if (which == OP_GGRNAM)
	grent = (struct group *)getgrnam(POPp);
    else if (which == OP_GGRGID)
	grent = (struct group *)getgrgid(POPi);
    else
	grent = (struct group *)getgrent();

    EXTEND(SP, 4);
    if (GIMME != G_ARRAY) {
	PUSHs(sv = sv_newmortal());
	if (grent) {
	    if (which == OP_GGRNAM)
		sv_setiv(sv, (IV)grent->gr_gid);
	    else
		sv_setpv(sv, grent->gr_name);
	}
	RETURN;
    }

    if (grent) {
	PUSHs(sv = sv_mortalcopy(&sv_no));
	sv_setpv(sv, grent->gr_name);
	PUSHs(sv = sv_mortalcopy(&sv_no));
	sv_setpv(sv, grent->gr_passwd);
	PUSHs(sv = sv_mortalcopy(&sv_no));
	sv_setiv(sv, (IV)grent->gr_gid);
	PUSHs(sv = sv_mortalcopy(&sv_no));
	for (elem = grent->gr_mem; elem && *elem; elem++) {
	    sv_catpv(sv, *elem);
	    if (elem[1])
		sv_catpvn(sv, " ", 1);
	}
    }

    RETURN;
#else
    DIE(no_func, "getgrent");
#endif
}

PP(pp_sgrent)
{
    djSP;
#ifdef HAS_GROUP
    setgrent();
    RETPUSHYES;
#else
    DIE(no_func, "setgrent");
#endif
}

PP(pp_egrent)
{
    djSP;
#ifdef HAS_GROUP
    endgrent();
    RETPUSHYES;
#else
    DIE(no_func, "endgrent");
#endif
}

PP(pp_getlogin)
{
    djSP; dTARGET;
#ifdef HAS_GETLOGIN
    char *tmps;
    EXTEND(SP, 1);
    if (!(tmps = PerlProc_getlogin()))
	RETPUSHUNDEF;
    PUSHp(tmps, strlen(tmps));
    RETURN;
#else
    DIE(no_func, "getlogin");
#endif
}

/* Miscellaneous. */

PP(pp_syscall)
{
#ifdef HAS_SYSCALL   
    djSP; dMARK; dORIGMARK; dTARGET;
    register I32 items = SP - MARK;
    unsigned long a[20];
    register I32 i = 0;
    I32 retval = -1;
    MAGIC *mg;

    if (tainting) {
	while (++MARK <= SP) {
	    if (SvTAINTED(*MARK)) {
		TAINT;
		break;
	    }
	}
	MARK = ORIGMARK;
	TAINT_PROPER("syscall");
    }

    /* This probably won't work on machines where sizeof(long) != sizeof(int)
     * or where sizeof(long) != sizeof(char*).  But such machines will
     * not likely have syscall implemented either, so who cares?
     */
    while (++MARK <= SP) {
	if (SvNIOK(*MARK) || !i)
	    a[i++] = SvIV(*MARK);
	else if (*MARK == &sv_undef)
	    a[i++] = 0;
	else 
	    a[i++] = (unsigned long)SvPV_force(*MARK, na);
	if (i > 15)
	    break;
    }
    switch (items) {
    default:
	DIE("Too many args to syscall");
    case 0:
	DIE("Too few args to syscall");
    case 1:
	retval = syscall(a[0]);
	break;
    case 2:
	retval = syscall(a[0],a[1]);
	break;
    case 3:
	retval = syscall(a[0],a[1],a[2]);
	break;
    case 4:
	retval = syscall(a[0],a[1],a[2],a[3]);
	break;
    case 5:
	retval = syscall(a[0],a[1],a[2],a[3],a[4]);
	break;
    case 6:
	retval = syscall(a[0],a[1],a[2],a[3],a[4],a[5]);
	break;
    case 7:
	retval = syscall(a[0],a[1],a[2],a[3],a[4],a[5],a[6]);
	break;
    case 8:
	retval = syscall(a[0],a[1],a[2],a[3],a[4],a[5],a[6],a[7]);
	break;
#ifdef atarist
    case 9:
	retval = syscall(a[0],a[1],a[2],a[3],a[4],a[5],a[6],a[7],a[8]);
	break;
    case 10:
	retval = syscall(a[0],a[1],a[2],a[3],a[4],a[5],a[6],a[7],a[8],a[9]);
	break;
    case 11:
	retval = syscall(a[0],a[1],a[2],a[3],a[4],a[5],a[6],a[7],a[8],a[9],
	  a[10]);
	break;
    case 12:
	retval = syscall(a[0],a[1],a[2],a[3],a[4],a[5],a[6],a[7],a[8],a[9],
	  a[10],a[11]);
	break;
    case 13:
	retval = syscall(a[0],a[1],a[2],a[3],a[4],a[5],a[6],a[7],a[8],a[9],
	  a[10],a[11],a[12]);
	break;
    case 14:
	retval = syscall(a[0],a[1],a[2],a[3],a[4],a[5],a[6],a[7],a[8],a[9],
	  a[10],a[11],a[12],a[13]);
	break;
#endif /* atarist */
    }
    SP = ORIGMARK;
    PUSHi(retval);
    RETURN;
#else
    DIE(no_func, "syscall");
#endif
}

#ifdef FCNTL_EMULATE_FLOCK
 
/*  XXX Emulate flock() with fcntl().
    What's really needed is a good file locking module.
*/

static int
fcntl_emulate_flock(int fd, int operation)
{
    struct flock flock;
 
    switch (operation & ~LOCK_NB) {
    case LOCK_SH:
	flock.l_type = F_RDLCK;
	break;
    case LOCK_EX:
	flock.l_type = F_WRLCK;
	break;
    case LOCK_UN:
	flock.l_type = F_UNLCK;
	break;
    default:
	errno = EINVAL;
	return -1;
    }
    flock.l_whence = SEEK_SET;
    flock.l_start = flock.l_len = 0L;
 
    return fcntl(fd, (operation & LOCK_NB) ? F_SETLK : F_SETLKW, &flock);
}

#endif /* FCNTL_EMULATE_FLOCK */

#ifdef LOCKF_EMULATE_FLOCK

/*  XXX Emulate flock() with lockf().  This is just to increase
    portability of scripts.  The calls are not completely
    interchangeable.  What's really needed is a good file
    locking module.
*/

/*  The lockf() constants might have been defined in <unistd.h>.
    Unfortunately, <unistd.h> causes troubles on some mixed
    (BSD/POSIX) systems, such as SunOS 4.1.3.

   Further, the lockf() constants aren't POSIX, so they might not be
   visible if we're compiling with _POSIX_SOURCE defined.  Thus, we'll
   just stick in the SVID values and be done with it.  Sigh.
*/

# ifndef F_ULOCK
#  define F_ULOCK	0	/* Unlock a previously locked region */
# endif
# ifndef F_LOCK
#  define F_LOCK	1	/* Lock a region for exclusive use */
# endif
# ifndef F_TLOCK
#  define F_TLOCK	2	/* Test and lock a region for exclusive use */
# endif
# ifndef F_TEST
#  define F_TEST	3	/* Test a region for other processes locks */
# endif

static int
lockf_emulate_flock (fd, operation)
int fd;
int operation;
{
    int i;
    int save_errno;
    Off_t pos;

    /* flock locks entire file so for lockf we need to do the same	*/
    save_errno = errno;
    pos = PerlLIO_lseek(fd, (Off_t)0, SEEK_CUR);    /* get pos to restore later */
    if (pos > 0)	/* is seekable and needs to be repositioned	*/
	if (PerlLIO_lseek(fd, (Off_t)0, SEEK_SET) < 0)
	    pos = -1;	/* seek failed, so don't seek back afterwards	*/
    errno = save_errno;

    switch (operation) {

	/* LOCK_SH - get a shared lock */
	case LOCK_SH:
	/* LOCK_EX - get an exclusive lock */
	case LOCK_EX:
	    i = lockf (fd, F_LOCK, 0);
	    break;

	/* LOCK_SH|LOCK_NB - get a non-blocking shared lock */
	case LOCK_SH|LOCK_NB:
	/* LOCK_EX|LOCK_NB - get a non-blocking exclusive lock */
	case LOCK_EX|LOCK_NB:
	    i = lockf (fd, F_TLOCK, 0);
	    if (i == -1)
		if ((errno == EAGAIN) || (errno == EACCES))
		    errno = EWOULDBLOCK;
	    break;

	/* LOCK_UN - unlock (non-blocking is a no-op) */
	case LOCK_UN:
	case LOCK_UN|LOCK_NB:
	    i = lockf (fd, F_ULOCK, 0);
	    break;

	/* Default - can't decipher operation */
	default:
	    i = -1;
	    errno = EINVAL;
	    break;
    }

    if (pos > 0)      /* need to restore position of the handle	*/
	PerlLIO_lseek(fd, pos, SEEK_SET);	/* ignore error here	*/

    return (i);
}

#endif /* LOCKF_EMULATE_FLOCK */
<|MERGE_RESOLUTION|>--- conflicted
+++ resolved
@@ -3692,13 +3692,8 @@
 	nent = PerlSock_getnetbyname(POPp);
     else if (which == OP_GNBYADDR) {
 	int addrtype = POPi;
-<<<<<<< HEAD
-	Getnbadd_net_t addr = (Getnbadd_net_t) U_L(POPn);
+	Netdb_net_t addr = (Netdb_net_t) U_L(POPn);
 	nent = PerlSock_getnetbyaddr(addr, addrtype);
-=======
-	Netdb_net_t addr = (Netdb_net_t) U_L(POPn);
-	nent = getnetbyaddr(addr, addrtype);
->>>>>>> b17fe6e5
     }
     else
 	nent = PerlSock_getnetent();
