--- conflicted
+++ resolved
@@ -6,11 +6,7 @@
 
 package IO::Dir;
 
-<<<<<<< HEAD
-use 5.6.0;
-=======
 use 5.006;
->>>>>>> dd2bab0f
 
 use strict;
 use Carp;
@@ -51,11 +47,7 @@
 	unless opendir($dh, $dirname);
     # a dir name should always have a ":" in it; assume dirname is
     # in current directory
-<<<<<<< HEAD
-    $dirname = ':' .  $dirname if ( ($^O eq 'MacOS') && ($dirname =~ /^[^:]+$/) );
-=======
     $dirname = ':' .  $dirname if ( ($^O eq 'MacOS') && ($dirname !~ /:/) );
->>>>>>> dd2bab0f
     ${*$dh}{io_dir_path} = $dirname;
     1;
 }
