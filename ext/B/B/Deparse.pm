--- conflicted
+++ resolved
@@ -13,13 +13,6 @@
 	 OPf_KIDS OPf_REF OPf_STACKED OPf_SPECIAL OPf_MOD
 	 OPpLVAL_INTRO OPpOUR_INTRO OPpENTERSUB_AMPER OPpSLICE OPpCONST_BARE
 	 OPpTRANS_SQUASH OPpTRANS_DELETE OPpTRANS_COMPLEMENT OPpTARGET_MY
-<<<<<<< HEAD
-	 SVf_IOK SVf_NOK SVf_ROK SVf_POK
-         CVf_METHOD CVf_LOCKED CVf_LVALUE
-	 PMf_KEEP PMf_GLOBAL PMf_CONTINUE PMf_EVAL PMf_ONCE
-	 PMf_MULTILINE PMf_SINGLELINE PMf_FOLD PMf_EXTENDED);
-$VERSION = 0.60;
-=======
 	 OPpCONST_ARYBASE OPpEXISTS_SUB OPpSORT_NUMERIC OPpSORT_INTEGER
 	 OPpSORT_REVERSE
 	 SVf_IOK SVf_NOK SVf_ROK SVf_POK SVpad_OUR
@@ -27,7 +20,6 @@
 	 PMf_KEEP PMf_GLOBAL PMf_CONTINUE PMf_EVAL PMf_ONCE PMf_SKIPWHITE
 	 PMf_MULTILINE PMf_SINGLELINE PMf_FOLD PMf_EXTENDED);
 $VERSION = 0.63;
->>>>>>> dd2bab0f
 use strict;
 use vars qw/$AUTOLOAD/;
 use warnings ();
@@ -101,8 +93,6 @@
 # - separate recognition of constant subs
 # - rewrote continue block handling, now recoginizing for loops
 # - added more control of expanding control structures
-<<<<<<< HEAD
-=======
 # Changes between 0.60 and 0.61 (mostly by Robin Houston)
 # - many bug-fixes
 # - support for pragmas and 'use'
@@ -120,7 +110,6 @@
 # - bug-fixes
 # - new switch -P
 # - support for command-line switches (-l, -0, etc.)
->>>>>>> dd2bab0f
 
 # Todo:
 #  (See also BUGS section at the end of this file)
@@ -129,10 +118,6 @@
 # - add option for even more parens (generalize \&foo change)
 # - left/right context
 # - treat top-level block specially for incremental output
-<<<<<<< HEAD
-# - interpret high bit chars in string as utf8 \x{...} (when?)
-=======
->>>>>>> dd2bab0f
 # - copy comments (look at real text with $^P?)
 # - avoid semis in one-statement blocks
 # - associativity of &&=, ||=, ?:
@@ -145,11 +130,6 @@
 # - coordinate with Data::Dumper (both directions? see previous)
 # - version using op_next instead of op_first/sibling?
 # - avoid string copies (pass arrays, one big join?)
-<<<<<<< HEAD
-# - auto-apply `-u'?
-# - -uPackage:: descend recursively?
-=======
->>>>>>> dd2bab0f
 # - here-docs?
 
 # Tests that will always fail:
@@ -718,17 +698,10 @@
 
 sub deparse {
     my $self = shift;
-<<<<<<< HEAD
-    my($op, $cx) = @_;
-#    cluck if class($op) eq "NULL";
-#    cluck unless $op;
-#    return $self->$ {\("pp_" . $op->name)}($op, $cx);
-=======
     my($op, $cx, $flags) = @_;
 
     Carp::confess("Null op in deparse") if !defined($op)
 					|| class($op) eq "NULL";
->>>>>>> dd2bab0f
     my $meth = "pp_" . $op->name;
     if (is_scope($op)) {
 	return $self->$meth($op, $cx, $flags);
@@ -936,13 +909,6 @@
 sub maybe_local {
     my $self = shift;
     my($op, $cx, $text) = @_;
-<<<<<<< HEAD
-    if ($op->private & OPpLVAL_INTRO and not $self->{'avoid_local'}{$$op}) {
-        if (want_scalar($op)) {
-	    return "local $text";
-	} else {
-	    return $self->maybe_parens_func("local", $text, $cx, 16);
-=======
     my $our_intro = ($op->name =~ /^(gv|rv2)[ash]v$/) ? OPpOUR_INTRO : 0;
     if ($op->private & (OPpLVAL_INTRO|$our_intro)
 	and not $self->{'avoid_local'}{$$op}) {
@@ -951,7 +917,6 @@
 	    return "$our_local $text";
 	} else {
 	    return $self->maybe_parens_func("$our_local", $text, $cx, 16);
->>>>>>> dd2bab0f
 	}
     } else {
 	return $text;
@@ -1013,12 +978,6 @@
     my($self, $root, @ops) = @_;
     my($expr, @exprs);
 
-<<<<<<< HEAD
-sub lineseq {
-    my $self = shift;
-    my(@ops) = @_;
-    my($expr, @exprs);
-=======
     my $out_cop = $self->{'curcop'};
     my $out_seq = defined($out_cop) ? $out_cop->cop_seq : undef;
     my $limit_seq;
@@ -1032,34 +991,11 @@
 	if defined($self->{'limit_seq'})
 	&& (!defined($limit_seq) || $self->{'limit_seq'} < $limit_seq);
     local $self->{'limit_seq'} = $limit_seq;
->>>>>>> dd2bab0f
     for (my $i = 0; $i < @ops; $i++) {
 	$expr = "";
 	if (is_state $ops[$i]) {
 	    $expr = $self->deparse($ops[$i], 0);
 	    $i++;
-<<<<<<< HEAD
-	    last if $i > $#ops;
-	}
-	if (!is_state $ops[$i] and $ops[$i+1] and !null($ops[$i+1]) and
-	    $ops[$i+1]->name eq "leaveloop" and $self->{'expand'} < 3)
-	{
-	    push @exprs, $expr . $self->for_loop($ops[$i], 0);
-	    $i++;
-	    next;
-	}
-	$expr .= $self->deparse($ops[$i], 0);
-	push @exprs, $expr if length $expr;
-    }
-    return join(";\n", @exprs);
-}
-
-sub scopeop {
-    my($real_block, $self, $op, $cx) = @_;
-    my $kid;
-    my @kids;
-    local($self->{'curstash'}) = $self->{'curstash'} if $real_block;
-=======
 	    if ($i > $#ops) {
 		push @exprs, $expr;
 		last;
@@ -1096,7 +1032,6 @@
 
     local(@$self{qw'curstash warnings hints'})
 		= @$self{qw'curstash warnings hints'} if $real_block;
->>>>>>> dd2bab0f
     if ($real_block) {
 	$kid = $op->first->sibling; # skip enter
 	if (is_miniwhile($kid)) {
@@ -1121,18 +1056,11 @@
     for (; !null($kid); $kid = $kid->sibling) {
 	push @kids, $kid;
     }
-<<<<<<< HEAD
-    if ($cx > 0) { # inside an expression, (a do {} while for lineseq)
-	return "do { " . $self->lineseq(@kids) . " }";
-    } else {
-	return $self->lineseq(@kids) . ";";
-=======
     if ($flags || $cx > 0) { # inside an expression, (a do {} while for lineseq)
 	return "do {\n\t" . $self->lineseq($op, @kids) . "\n\b}";
     } else {
 	my $lineseq = $self->lineseq($op, @kids);
 	return (length ($lineseq) ? "$lineseq;" : "");
->>>>>>> dd2bab0f
     }
 }
 
@@ -1152,25 +1080,16 @@
 Carp::confess() if $gv->isa("B::CV");
     my $stash = $gv->STASH->NAME;
     my $name = $gv->SAFENAME;
-<<<<<<< HEAD
-    if ($stash eq $self->{'curstash'} or $globalnames{$name}
-=======
     if (($stash eq 'main' && $globalnames{$name})
 	or ($stash eq $self->{'curstash'} && !$globalnames{$name})
->>>>>>> dd2bab0f
 	or $name =~ /^[^A-Za-z_]/)
     {
 	$stash = "";
     } else {
 	$stash = $stash . "::";
     }
-<<<<<<< HEAD
-    if ($name =~ /^\^../) {
-        $name = "{$name}";       # ${^WARNING_BITS} etc
-=======
     if ($name =~ /^(\^..|{)/) {
         $name = "{$name}";       # ${^WARNING_BITS}, etc and ${
->>>>>>> dd2bab0f
     }
     return $stash . $name;
 }
@@ -2385,11 +2304,7 @@
     my $cond = undef;
     if ($kid->name eq "lineseq") { # bare or infinite loop 
 	if (is_state $kid->last) { # infinite
-<<<<<<< HEAD
-	    $head = "for (;;) "; # shorter than while (1)
-=======
 	    $head = "while (1) "; # Can't use for(;;) if there's a continue
->>>>>>> dd2bab0f
 	    $cond = "";
 	} else {
 	    $bare = 1;
@@ -2443,11 +2358,7 @@
     # block (or the last in a bare loop).
     my $cont_start = $enter->nextop;
     my $cont;
-<<<<<<< HEAD
-    if ($$cont_start != $$op and $ {$cont_start->sibling} != $ {$body->last}) {
-=======
     if ($$cont_start != $$op && ${$cont_start->sibling} != ${$body->last}) {
->>>>>>> dd2bab0f
 	if ($bare) {
 	    $cont = $body->last;
 	} else {
@@ -2462,11 +2373,7 @@
 	for (; $$state != $$cont; $state = $state->sibling) {
 	    push @states, $state;
 	}
-<<<<<<< HEAD
-	$body = $self->lineseq(@states);
-=======
 	$body = $self->lineseq(undef, @states);
->>>>>>> dd2bab0f
 	if (defined $cond and not is_scope $cont and $self->{'expand'} < 3) {
 	    $head = "for ($init; $cond; " . $self->deparse($cont, 1) .") ";
 	    $cont = "\cK";
@@ -2482,13 +2389,9 @@
 	$cont = "\cK";
 	$body = $self->deparse($body, 0);
     }
-<<<<<<< HEAD
-    return $head . "{\n\t" . $body . "\n\b}" . $cont;
-=======
     $body =~ s/;?$/;\n/;
 
     return $head . "{\n\t" . $body . "\b}" . $cont;
->>>>>>> dd2bab0f
 }
 
 sub pp_leaveloop { loop_common(@_, "") }
@@ -2497,11 +2400,7 @@
     my $self = shift;
     my($op, $cx) = @_;
     my $init = $self->deparse($op, 1);
-<<<<<<< HEAD
-    return $self->loop_common($op->sibling, $cx, $init);
-=======
     return $self->loop_common($op->sibling->first->sibling, $cx, $init);
->>>>>>> dd2bab0f
 }
 
 sub pp_leavetry {
@@ -3332,12 +3231,6 @@
     } elsif ($type eq "concat") {
 	my $first = $self->dq($op->first);
 	my $last  = $self->dq($op->last);
-<<<<<<< HEAD
-	# Disambiguate "${foo}bar", "${foo}{bar}", "${foo}[1]"
-        if ($last =~ /^[{\[\w]/) {
-	    $first =~ s/([%\$@])([A-Za-z_]\w*)$/${1}{$2}/;
-	}
-=======
 
 	# Disambiguate "${foo}bar", "${foo}{bar}", "${foo}[1]"
 	($last =~ /^[A-Z\\\^\[\]_?]/ &&
@@ -3345,7 +3238,6 @@
 	    || ($last =~ /^[{\[\w_]/ &&
 		$first =~ s/([\$@])([A-Za-z_]\w*)$/${1}{$2}/);
 
->>>>>>> dd2bab0f
 	return $first . $last;
     } elsif ($type eq "uc") {
 	return '\U' . $self->dq($op->first->sibling) . '\E';
@@ -3637,16 +3529,6 @@
 
     my $type = $op->name;
     if ($type eq "const") {
-<<<<<<< HEAD
-	return re_uninterp($self->const_sv($op)->PV);
-    } elsif ($type eq "concat") {
-	my $first = $self->re_dq($op->first);
-	my $last  = $self->re_dq($op->last);
-	# Disambiguate "${foo}bar", "${foo}{bar}", "${foo}[1]"
-	if ($last =~ /^[{\[\w]/) {
-	    $first =~ s/([%\$@])([A-Za-z_]\w*)$/${1}{$2}/;
-	}
-=======
 	return '$[' if $op->private & OPpCONST_ARYBASE;
 	my $unbacked = re_unback($self->const_sv($op)->as_string);
 	return re_uninterp_extended(escape_extended_re($unbacked))
@@ -3662,7 +3544,6 @@
 	    || ($last =~ /^[{\[\w_]/ &&
 		$first =~ s/([\$@])([A-Za-z_]\w*)$/${1}{$2}/);
 
->>>>>>> dd2bab0f
 	return $first . $last;
     } elsif ($type eq "uc") {
 	return '\U' . $self->re_dq($op->first->sibling, $extended) . '\E';
