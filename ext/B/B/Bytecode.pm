#      Bytecode.pm
#
#      Copyright (c) 1996-1998 Malcolm Beattie
#
#      You may distribute under the terms of either the GNU General Public
#      License or the Artistic License, as specified in the README file.
#
package B::Bytecode;

<<<<<<< HEAD
=======
our $VERSION = '1.00';

>>>>>>> dd2bab0f
use strict;
use Carp;
use B qw(main_cv main_root main_start comppadlist
	 class peekop walkoptree svref_2object cstring walksymtable
	 init_av begin_av end_av
	 SVf_POK SVp_POK SVf_IOK SVp_IOK SVf_NOK SVp_NOK
	 SVf_READONLY GVf_IMPORTED_AV GVf_IMPORTED_CV GVf_IMPORTED_HV
	 GVf_IMPORTED_SV SVTYPEMASK
	);
use B::Asmdata qw(@optype @specialsv_name);
use B::Assembler qw(newasm endasm assemble);

my %optype_enum;
my $i;
for ($i = 0; $i < @optype; $i++) {
    $optype_enum{$optype[$i]} = $i;
}

# Following is SVf_POK|SVp_POK
# XXX Shouldn't be hardwired
sub POK () { SVf_POK|SVp_POK }

# Following is SVf_IOK|SVp_IOK
# XXX Shouldn't be hardwired
sub IOK () { SVf_IOK|SVp_IOK }

# Following is SVf_NOK|SVp_NOK
# XXX Shouldn't be hardwired
sub NOK () { SVf_NOK|SVp_NOK }

# nonexistant flags (see B::GV::bytecode for usage)
sub GVf_IMPORTED_IO () { 0; }
sub GVf_IMPORTED_FORM () { 0; }

my ($verbose, $no_assemble, $debug_bc, $debug_cv);
my @packages;	# list of packages to compile

sub asm (@) {	# print replacement that knows about assembling
    if ($no_assemble) {
	print @_;
    } else {
	my $buf = join '', @_;
	assemble($_) for (split /\n/, $buf);
    }
}

sub asmf (@) {	# printf replacement that knows about assembling
    if ($no_assemble) {
	printf shift(), @_;
    } else {
	my $format = shift;
	my $buf = sprintf $format, @_;
	assemble($_) for (split /\n/, $buf);
    }
}

# Optimisation options. On the command line, use hyphens instead of
# underscores for compatibility with gcc-style options. We use
# underscores here because they are OK in (strict) barewords.
my ($compress_nullops, $omit_seq, $bypass_nullops);
my %optimise = (compress_nullops	=> \$compress_nullops,
		omit_sequence_numbers	=> \$omit_seq,
		bypass_nullops		=> \$bypass_nullops);

my $strip_syntree;	# this is left here in case stripping the
			# syntree ever becomes safe again
			#	-- BKS, June 2000

my $nextix = 0;
my %symtable;	# maps object addresses to object indices.
		# Filled in at allocation (newsv/newop) time.

my %saved;	# maps object addresses (for SVish classes) to "saved yet?"
		# flag. Set at FOO::bytecode time usually by SV::bytecode.
		# Manipulated via saved(), mark_saved(), unmark_saved().

my %strtable;	# maps shared strings to object indices
		# Filled in at allocation (pvix) time

my $svix = -1;	# we keep track of when the sv register contains an element
		# of the object table to avoid unnecessary repeated
		# consecutive ldsv instructions.

my $opix = -1;	# Ditto for the op register.

sub ldsv {
    my $ix = shift;
    if ($ix != $svix) {
	asm "ldsv $ix\n";
	$svix = $ix;
    }
}

sub stsv {
    my $ix = shift;
    asm "stsv $ix\n";
    $svix = $ix;
}

sub set_svix {
    $svix = shift;
}

sub ldop {
    my $ix = shift;
    if ($ix != $opix) {
	asm "ldop $ix\n";
	$opix = $ix;
    }
}

sub stop {
    my $ix = shift;
    asm "stop $ix\n";
    $opix = $ix;
}

sub set_opix {
    $opix = shift;
}

sub pvstring {
    my $str = shift;
    if (defined($str)) {
	return cstring($str . "\0");
    } else {
	return '""';
    }
}

sub nv {
    # print full precision
    my $str = sprintf "%.40f", $_[0];
    $str =~ s/0+$//;		# remove trailing zeros
    $str =~ s/\.$/.0/;
    return $str;
}

sub saved { $saved{${$_[0]}} }
sub mark_saved { $saved{${$_[0]}} = 1 }
sub unmark_saved { $saved{${$_[0]}} = 0 }

sub debug { $debug_bc = shift }

sub pvix {	# save a shared PV (mainly for COPs)
    return $strtable{$_[0]} if defined($strtable{$_[0]});
    asmf "newpv %s\n", pvstring($_[0]);
    my $ix = $nextix++;
    $strtable{$_[0]} = $ix;
    asmf "stpv %d\n", $ix;
    return $ix;
}

sub B::OBJECT::nyi {
    my $obj = shift;
    warn sprintf("bytecode save method for %s (0x%x) not yet implemented\n",
		 class($obj), $$obj);
}

#
# objix may stomp on the op register (for op objects)
# or the sv register (for SV objects)
#
sub B::OBJECT::objix {
    my $obj = shift;
    my $ix = $symtable{$$obj};
    if (defined($ix)) {
	return $ix;
    } else {
	$obj->newix($nextix);
	return $symtable{$$obj} = $nextix++;
    }
}

sub B::SV::newix {
    my ($sv, $ix) = @_;
    asmf "newsv %d\t# %s\n", $sv->FLAGS & SVTYPEMASK, class($sv);
    stsv($ix);    
}

sub B::GV::newix {
    my ($gv, $ix) = @_;
    my $gvname = $gv->NAME;
    my $name = cstring($gv->STASH->NAME . "::" . $gvname);
    asm "gv_fetchpv $name\n";
    stsv($ix);
}

sub B::HV::newix {
    my ($hv, $ix) = @_;
    my $name = $hv->NAME;
    if ($name) {
	# It's a stash
	asmf "gv_stashpv %s\n", cstring($name);
	stsv($ix);
    } else {
	# It's an ordinary HV. Fall back to ordinary newix method
	$hv->B::SV::newix($ix);
    }
}

sub B::SPECIAL::newix {
    my ($sv, $ix) = @_;
    # Special case. $$sv is not the address of the SV but an
    # index into svspecialsv_list.
    asmf "ldspecsv $$sv\t# %s\n", $specialsv_name[$$sv];
    stsv($ix);
}

sub B::OP::newix {
    my ($op, $ix) = @_;
    my $class = class($op);
    my $typenum = $optype_enum{$class};
    croak("OP::newix: can't understand class $class") unless defined($typenum);
    asm "newop $typenum\t# $class\n";
    stop($ix);
}

sub B::OP::walkoptree_debug {
    my $op = shift;
    warn(sprintf("walkoptree: %s\n", peekop($op)));
}

sub B::OP::bytecode {
    my $op = shift;
    my $next = $op->next;
    my $nextix;
    my $sibix = $op->sibling->objix unless $strip_syntree;
    my $ix = $op->objix;
    my $type = $op->type;

    if ($bypass_nullops) {
	$next = $next->next while $$next && $next->type == 0;
    }
    $nextix = $next->objix;

    asmf "# %s\n", peekop($op) if $debug_bc;
    ldop($ix);
    asm "op_next $nextix\n";
    asm "op_sibling $sibix\n" unless $strip_syntree;
    asmf "op_type %s\t# %d\n", "pp_" . $op->name, $type;
    asmf("op_seq %d\n", $op->seq) unless $omit_seq;
    if ($type || !$compress_nullops) {
	asmf "op_targ %d\nop_flags 0x%x\nop_private 0x%x\n",
	    $op->targ, $op->flags, $op->private;
    }
}

sub B::UNOP::bytecode {
    my $op = shift;
    my $firstix = $op->first->objix unless $strip_syntree;
    $op->B::OP::bytecode;
    if (($op->type || !$compress_nullops) && !$strip_syntree) {
	asm "op_first $firstix\n";
    }
}

sub B::LOGOP::bytecode {
    my $op = shift;
    my $otherix = $op->other->objix;
    $op->B::UNOP::bytecode;
    asm "op_other $otherix\n";
}

sub B::SVOP::bytecode {
    my $op = shift;
    my $sv = $op->sv;
    my $svix = $sv->objix;
    $op->B::OP::bytecode;
    asm "op_sv $svix\n";
    $sv->bytecode;
}

sub B::PADOP::bytecode {
    my $op = shift;
    my $padix = $op->padix;
    $op->B::OP::bytecode;
    asm "op_padix $padix\n";
}

sub B::PVOP::bytecode {
    my $op = shift;
    my $pv = $op->pv;
    $op->B::OP::bytecode;
    #
    # This would be easy except that OP_TRANS uses a PVOP to store an
    # endian-dependent array of 256 shorts instead of a plain string.
    #
    if ($op->name eq "trans") {
	my @shorts = unpack("s256", $pv); # assembler handles endianness
	asm "op_pv_tr ", join(",", @shorts), "\n";
    } else {
	asmf "newpv %s\nop_pv\n", pvstring($pv);
    }
}

sub B::BINOP::bytecode {
    my $op = shift;
    my $lastix = $op->last->objix unless $strip_syntree;
    $op->B::UNOP::bytecode;
    if (($op->type || !$compress_nullops) && !$strip_syntree) {
	asm "op_last $lastix\n";
    }
}

sub B::LOOP::bytecode {
    my $op = shift;
    my $redoopix = $op->redoop->objix;
    my $nextopix = $op->nextop->objix;
    my $lastopix = $op->lastop->objix;
    $op->B::LISTOP::bytecode;
    asm "op_redoop $redoopix\nop_nextop $nextopix\nop_lastop $lastopix\n";
}

sub B::COP::bytecode {
    my $op = shift;
    my $file = $op->file;
    my $line = $op->line;
    if ($debug_bc) { # do this early to aid debugging
	asmf "# line %s:%d\n", $file, $line;
    }
    my $stashpv = $op->stashpv;
    my $warnings = $op->warnings;
    my $warningsix = $warnings->objix;
    my $labelix = pvix($op->label);
    my $stashix = pvix($stashpv);
    my $fileix = pvix($file);
    $warnings->bytecode;
    $op->B::OP::bytecode;
    asmf <<"EOT", $labelix, $stashix, $op->cop_seq, $fileix, $op->arybase;
cop_label %d
cop_stashpv %d
cop_seq %d
cop_file %d
cop_arybase %d
cop_line $line
cop_warnings $warningsix
EOT
}

sub B::PMOP::bytecode {
    my $op = shift;
    my $replroot = $op->pmreplroot;
    my $replrootix = $replroot->objix;
    my $replstartix = $op->pmreplstart->objix;
    my $opname = $op->name;
    # pmnext is corrupt in some PMOPs (see misc.t for example)
    #my $pmnextix = $op->pmnext->objix;

    if ($$replroot) {
	# OP_PUSHRE (a mutated version of OP_MATCH for the regexp
	# argument to a split) stores a GV in op_pmreplroot instead
	# of a substitution syntax tree. We don't want to walk that...
	if ($opname eq "pushre") {
	    $replroot->bytecode;
	} else {
	    walkoptree($replroot, "bytecode");
	}
    }
    $op->B::LISTOP::bytecode;
    if ($opname eq "pushre") {
	asmf "op_pmreplrootgv $replrootix\n";
    } else {
	asm "op_pmreplroot $replrootix\nop_pmreplstart $replstartix\n";
    }
    my $re = pvstring($op->precomp);
    # op_pmnext omitted since a perl bug means it's sometime corrupt
    asmf <<"EOT", $op->pmflags, $op->pmpermflags;
op_pmflags 0x%x
op_pmpermflags 0x%x
newpv $re
pregcomp
EOT
}

sub B::SV::bytecode {
    my $sv = shift;
    return if saved($sv);
    my $ix = $sv->objix;
    my $refcnt = $sv->REFCNT;
    my $flags = sprintf("0x%x", $sv->FLAGS);
    ldsv($ix);
    asm "sv_refcnt $refcnt\nsv_flags $flags\n";
    mark_saved($sv);
}

sub B::PV::bytecode {
    my $sv = shift;
    return if saved($sv);
    $sv->B::SV::bytecode;
    asmf("newpv %s\nxpv\n", pvstring($sv->PV)) if $sv->FLAGS & POK;
}

sub B::IV::bytecode {
    my $sv = shift;
    return if saved($sv);
    my $iv = $sv->IVX;
    $sv->B::SV::bytecode;
    asmf "%s $iv\n", $sv->needs64bits ? "xiv64" : "xiv32" if $sv->FLAGS & IOK; # could be PVNV
}

sub B::NV::bytecode {
    my $sv = shift;
    return if saved($sv);
    $sv->B::SV::bytecode;
    asmf "xnv %s\n", nv($sv->NVX);
}

sub B::RV::bytecode {
    my $sv = shift;
    return if saved($sv);
    my $rv = $sv->RV;
    my $rvix = $rv->objix;
    $rv->bytecode;
    $sv->B::SV::bytecode;
    asm "xrv $rvix\n";
}

sub B::PVIV::bytecode {
    my $sv = shift;
    return if saved($sv);
    my $iv = $sv->IVX;
    $sv->B::PV::bytecode;
    asmf "%s $iv\n", $sv->needs64bits ? "xiv64" : "xiv32";
}

sub B::PVNV::bytecode {
    my $sv = shift;
    my $flag = shift || 0;
    # The $flag argument is passed through PVMG::bytecode by BM::bytecode
    # and AV::bytecode and indicates special handling. $flag = 1 is used by
    # BM::bytecode and means that we should ensure we save the whole B-M
    # table. It consists of 257 bytes (256 char array plus a final \0)
    # which follow the ordinary PV+\0 and the 257 bytes are *not* reflected
    # in SvCUR. $flag = 2 is used by AV::bytecode and means that we only
    # call SV::bytecode instead of saving PV and calling NV::bytecode since
    # PV/NV/IV stuff is different for AVs.
    return if saved($sv);
    if ($flag == 2) {
	$sv->B::SV::bytecode;
    } else {
	my $pv = $sv->PV;
	$sv->B::IV::bytecode;
	asmf "xnv %s\n", nv($sv->NVX);
	if ($flag == 1) {
	    $pv .= "\0" . $sv->TABLE;
	    asmf "newpv %s\npv_cur %d\nxpv\n", pvstring($pv),length($pv)-257;
	} else {
	    asmf("newpv %s\nxpv\n", pvstring($pv)) if $sv->FLAGS & POK;
	}
    }
}

sub B::PVMG::bytecode {
    my ($sv, $flag) = @_;
    # See B::PVNV::bytecode for an explanation of $flag.
    return if saved($sv);
    # XXX We assume SvSTASH is already saved and don't save it later ourselves
    my $stashix = $sv->SvSTASH->objix;
    my @mgchain = $sv->MAGIC;
    my (@mgobjix, $mg);
    #
    # We need to traverse the magic chain and get objix for each OBJ
    # field *before* we do B::PVNV::bytecode since objix overwrites
    # the sv register. However, we need to write the magic-saving
    # bytecode *after* B::PVNV::bytecode since sv isn't initialised
    # to refer to $sv until then.
    #
    @mgobjix = map($_->OBJ->objix, @mgchain);
    $sv->B::PVNV::bytecode($flag);
    asm "xmg_stash $stashix\n";
    foreach $mg (@mgchain) {
	asmf "sv_magic %s\nmg_obj %d\nnewpv %s\nmg_pv\n",
	    cstring($mg->TYPE), shift(@mgobjix), pvstring($mg->PTR);
    }
}

sub B::PVLV::bytecode {
    my $sv = shift;
    return if saved($sv);
    $sv->B::PVMG::bytecode;
    asmf <<'EOT', $sv->TARGOFF, $sv->TARGLEN, cstring($sv->TYPE);
xlv_targoff %d
xlv_targlen %d
xlv_type %s
EOT
}

sub B::BM::bytecode {
    my $sv = shift;
    return if saved($sv);
    # See PVNV::bytecode for an explanation of what the argument does
    $sv->B::PVMG::bytecode(1);
    asmf "xbm_useful %d\nxbm_previous %d\nxbm_rare %d\n",
	$sv->USEFUL, $sv->PREVIOUS, $sv->RARE;
}

sub empty_gv {	# is a GV empty except for imported stuff?
    my $gv = shift;

    return 0 if ($gv->SV->FLAGS & SVTYPEMASK);	# sv not SVt_NULL
    my @subfield_names = qw(AV HV CV FORM IO);
    @subfield_names = grep {;
				no strict 'refs';
				!($gv->GvFLAGS & ${\"GVf_IMPORTED_$_"}->()) && ${$gv->$_()};
			} @subfield_names;
    return scalar @subfield_names;
}

sub B::GV::bytecode {
    my $gv = shift;
    return if saved($gv);
    return unless grep { $_ eq $gv->STASH->NAME; } @packages;
    return if $gv->NAME =~ m/^\(/;	# ignore overloads - they'll be rebuilt
    my $ix = $gv->objix;
    mark_saved($gv);
    ldsv($ix);
    asmf <<"EOT", $gv->FLAGS, $gv->GvFLAGS;
sv_flags 0x%x
xgv_flags 0x%x
EOT
    my $refcnt = $gv->REFCNT;
    asmf("sv_refcnt_add %d\n", $refcnt - 1) if $refcnt > 1;
    return if $gv->is_empty;
    asmf <<"EOT", $gv->LINE, pvix($gv->FILE);
gp_line %d
gp_file %d
EOT
    my $gvname = $gv->NAME;
    my $name = cstring($gv->STASH->NAME . "::" . $gvname);
    my $egv = $gv->EGV;
    my $egvix = $egv->objix;
    my $gvrefcnt = $gv->GvREFCNT;
    asmf("gp_refcnt_add %d\n", $gvrefcnt - 1) if $gvrefcnt > 1;
    if ($gvrefcnt > 1 &&  $ix != $egvix) {
	asm "gp_share $egvix\n";
    } else {
	if ($gvname !~ /^([^A-Za-z]|STDIN|STDOUT|STDERR|ARGV|SIG|ENV)$/) {
	    my $i;
	    my @subfield_names = qw(SV AV HV CV FORM IO);
	    @subfield_names = grep {;
					no strict 'refs';
					!($gv->GvFLAGS & ${\"GVf_IMPORTED_$_"}->());
				} @subfield_names;
	    my @subfields = map($gv->$_(), @subfield_names);
	    my @ixes = map($_->objix, @subfields);
	    # Reset sv register for $gv
	    ldsv($ix);
	    for ($i = 0; $i < @ixes; $i++) {
		asmf "gp_%s %d\n", lc($subfield_names[$i]), $ixes[$i];
	    }
	    # Now save all the subfields
	    my $sv;
	    foreach $sv (@subfields) {
		$sv->bytecode;
	    }
	}
    }
}

sub B::HV::bytecode {
    my $hv = shift;
    return if saved($hv);
    mark_saved($hv);
    my $name = $hv->NAME;
    my $ix = $hv->objix;
    if (!$name) {
	# It's an ordinary HV. Stashes have NAME set and need no further
	# saving beyond the gv_stashpv that $hv->objix already ensures.
	my @contents = $hv->ARRAY;
	my ($i, @ixes);
	for ($i = 1; $i < @contents; $i += 2) {
	    push(@ixes, $contents[$i]->objix);
	}
	for ($i = 1; $i < @contents; $i += 2) {
	    $contents[$i]->bytecode;
	}
	ldsv($ix);
	for ($i = 0; $i < @contents; $i += 2) {
	    asmf("newpv %s\nhv_store %d\n",
		   pvstring($contents[$i]), $ixes[$i / 2]);
	}
	asmf "sv_refcnt %d\nsv_flags 0x%x\n", $hv->REFCNT, $hv->FLAGS;
    }
}

sub B::AV::bytecode {
    my $av = shift;
    return if saved($av);
    my $ix = $av->objix;
    my $fill = $av->FILL;
    my $max = $av->MAX;
    my (@array, @ixes);
    if ($fill > -1) {
	@array = $av->ARRAY;
	@ixes = map($_->objix, @array);
	my $sv;
	foreach $sv (@array) {
	    $sv->bytecode;
	}
    }
    # See PVNV::bytecode for the meaning of the flag argument of 2.
    $av->B::PVMG::bytecode(2);
    # Recover sv register and set AvMAX and AvFILL to -1 (since we
    # create an AV with NEWSV and SvUPGRADE rather than doing newAV
    # which is what sets AvMAX and AvFILL.
    ldsv($ix);
    asmf "sv_flags 0x%x\n", $av->FLAGS & ~SVf_READONLY; # SvREADONLY_off($av) in case PADCONST
    asmf "xav_flags 0x%x\nxav_max -1\nxav_fill -1\n", $av->AvFLAGS;
    if ($fill > -1) {
	my $elix;
	foreach $elix (@ixes) {
	    asm "av_push $elix\n";
	}
    } else {
	if ($max > -1) {
	    asm "av_extend $max\n";
	}
    }
    asmf "sv_flags 0x%x\n", $av->FLAGS; # restore flags from above
}

sub B::CV::bytecode {
    my $cv = shift;
    return if saved($cv);
    return if ${$cv->GV} && ($cv->GV->GvFLAGS & GVf_IMPORTED_CV);
    my $fileix = pvix($cv->FILE);
    my $ix = $cv->objix;
    $cv->B::PVMG::bytecode;
    my $i;
    my @subfield_names = qw(ROOT START STASH GV PADLIST OUTSIDE);
    my @subfields = map($cv->$_(), @subfield_names);
    my @ixes = map($_->objix, @subfields);
    # Save OP tree from CvROOT (first element of @subfields)
    my $root = shift @subfields;
    if ($$root) {
	walkoptree($root, "bytecode");
    }
    # Reset sv register for $cv (since above ->objix calls stomped on it)
    ldsv($ix);
    for ($i = 0; $i < @ixes; $i++) {
	asmf "xcv_%s %d\n", lc($subfield_names[$i]), $ixes[$i];
    }
    asmf "xcv_depth %d\nxcv_flags 0x%x\n", $cv->DEPTH, $cv->CvFLAGS;
    asmf "xcv_file %d\n", $fileix;
    # Now save all the subfields (except for CvROOT which was handled
    # above) and CvSTART (now the initial element of @subfields).
    shift @subfields; # bye-bye CvSTART
    my $sv;
    foreach $sv (@subfields) {
	$sv->bytecode;
    }
}

sub B::IO::bytecode {
    my $io = shift;
    return if saved($io);
    my $ix = $io->objix;
    my $top_gv = $io->TOP_GV;
    my $top_gvix = $top_gv->objix;
    my $fmt_gv = $io->FMT_GV;
    my $fmt_gvix = $fmt_gv->objix;
    my $bottom_gv = $io->BOTTOM_GV;
    my $bottom_gvix = $bottom_gv->objix;

    $io->B::PVMG::bytecode;
    ldsv($ix);
    asm "xio_top_gv $top_gvix\n";
    asm "xio_fmt_gv $fmt_gvix\n";
    asm "xio_bottom_gv $bottom_gvix\n";
    my $field;
    foreach $field (qw(TOP_NAME FMT_NAME BOTTOM_NAME)) {
	asmf "newpv %s\nxio_%s\n", pvstring($io->$field()), lc($field);
    }
    foreach $field (qw(LINES PAGE PAGE_LEN LINES_LEFT SUBPROCESS)) {
	asmf "xio_%s %d\n", lc($field), $io->$field();
    }
    asmf "xio_type %s\nxio_flags 0x%x\n", cstring($io->IoTYPE), $io->IoFLAGS;
    $top_gv->bytecode;
    $fmt_gv->bytecode;
    $bottom_gv->bytecode;
}

sub B::SPECIAL::bytecode {
    # nothing extra needs doing
}

sub bytecompile_object {
    for my $sv (@_) {
	svref_2object($sv)->bytecode;
    }
}

sub B::GV::bytecodecv {
    my $gv = shift;
    my $cv = $gv->CV;
    if ($$cv && !saved($cv) && !($gv->FLAGS & GVf_IMPORTED_CV)) {
	if ($debug_cv) {
	    warn sprintf("saving extra CV &%s::%s (0x%x) from GV 0x%x\n",
			 $gv->STASH->NAME, $gv->NAME, $$cv, $$gv);
	}
	$gv->bytecode;
    }
}

sub save_call_queues {
    if (begin_av()->isa("B::AV")) {	# this is just to save 'use Foo;' calls
	for my $cv (begin_av()->ARRAY) {
	    next unless grep { $_ eq $cv->STASH->NAME; } @packages;
	    my $op = $cv->START;
OPLOOP:
	    while ($$op) {
	 	if ($op->name eq 'require') { # save any BEGIN that does a require
		    $cv->bytecode;
		    asmf "push_begin %d\n", $cv->objix;
		    last OPLOOP;
		}
		$op = $op->next;
	    }
	}
    }
    if (init_av()->isa("B::AV")) {
	for my $cv (init_av()->ARRAY) {
	    next unless grep { $_ eq $cv->STASH->NAME; } @packages;
	    $cv->bytecode;
	    asmf "push_init %d\n", $cv->objix;
	}
    }
    if (end_av()->isa("B::AV")) {
	for my $cv (end_av()->ARRAY) {
	    next unless grep { $_ eq $cv->STASH->NAME; } @packages;
	    $cv->bytecode;
	    asmf "push_end %d\n", $cv->objix;
	}
    }
}

sub symwalk {
    no strict 'refs';
    my $ok = 1 if grep { (my $name = $_[0]) =~ s/::$//; $_ eq $name;} @packages;
    if (grep { /^$_[0]/; } @packages) {
	walksymtable(\%{"$_[0]"}, "bytecodecv", \&symwalk, $_[0]);
    }
    warn "considering $_[0] ... " . ($ok ? "accepted\n" : "rejected\n")
	if $debug_bc;
    $ok;
}

sub bytecompile_main {
    my $curpad = (comppadlist->ARRAY)[1];
    my $curpadix = $curpad->objix;
    $curpad->bytecode;
    save_call_queues();
    walkoptree(main_root, "bytecode") unless ref(main_root) eq "B::NULL";
    warn "done main program, now walking symbol table\n" if $debug_bc;
    if (@packages) {
	no strict qw(refs);
	walksymtable(\%{"main::"}, "bytecodecv", \&symwalk);
    } else {
	die "No packages requested for compilation!\n";
    }
    asmf "main_root %d\n", main_root->objix;
    asmf "main_start %d\n", main_start->objix;
    asmf "curpad $curpadix\n";
    # XXX Do min_intro_pending and max_intro_pending matter?
}

sub compile {
    my @options = @_;
    my ($option, $opt, $arg);
    open(OUT, ">&STDOUT");
    binmode OUT;
    select OUT;
  OPTION:
    while ($option = shift @options) {
	if ($option =~ /^-(.)(.*)/) {
	    $opt = $1;
	    $arg = $2;
	} else {
	    unshift @options, $option;
	    last OPTION;
	}
	if ($opt eq "-" && $arg eq "-") {
	    shift @options;
	    last OPTION;
	} elsif ($opt eq "o") {
	    $arg ||= shift @options;
	    open(OUT, ">$arg") or return "$arg: $!\n";
	    binmode OUT;
	} elsif ($opt eq "a") {
	    $arg ||= shift @options;
	    open(OUT, ">>$arg") or return "$arg: $!\n";
	    binmode OUT;
	} elsif ($opt eq "D") {
	    $arg ||= shift @options;
	    foreach $arg (split(//, $arg)) {
		if ($arg eq "b") {
		    $| = 1;
		    debug(1);
		} elsif ($arg eq "o") {
		    B->debug(1);
		} elsif ($arg eq "a") {
		    B::Assembler::debug(1);
		} elsif ($arg eq "C") {
		    $debug_cv = 1;
		}
	    }
	} elsif ($opt eq "v") {
	    $verbose = 1;
	} elsif ($opt eq "S") {
	    $no_assemble = 1;
	} elsif ($opt eq "f") {
	    $arg ||= shift @options;
	    my $value = $arg !~ s/^no-//;
	    $arg =~ s/-/_/g;
	    my $ref = $optimise{$arg};
	    if (defined($ref)) {
		$$ref = $value;
	    } else {
		warn qq(ignoring unknown optimisation option "$arg"\n);
	    }
	} elsif ($opt eq "O") {
	    $arg = 1 if $arg eq "";
	    my $ref;
	    foreach $ref (values %optimise) {
		$$ref = 0;
	    }
	    if ($arg >= 2) {
		$bypass_nullops = 1;
	    }
	    if ($arg >= 1) {
		$compress_nullops = 1;
		$omit_seq = 1;
	    }
	} elsif ($opt eq "u") {
	    $arg ||= shift @options;
	    push @packages, $arg;
	} else {
	    warn qq(ignoring unknown option "$opt$arg"\n);
	}
    }
    if (! @packages) {
	warn "No package specified for compilation, assuming main::\n";
	@packages = qw(main);
    }
    if (@options) {
	die "Extraneous options left on B::Bytecode commandline: @options\n";
    } else {
	return sub { 
	    newasm(\&apr) unless $no_assemble;
	    bytecompile_main();
	    endasm() unless $no_assemble;
	};
    }
}

sub apr { print @_; }

1;

__END__

=head1 NAME

B::Bytecode - Perl compiler's bytecode backend

=head1 SYNOPSIS

	perl -MO=Bytecode[,OPTIONS] foo.pl

=head1 DESCRIPTION

This compiler backend takes Perl source and generates a
platform-independent bytecode encapsulating code to load the
internal structures perl uses to run your program. When the
generated bytecode is loaded in, your program is ready to run,
reducing the time which perl would have taken to load and parse
your program into its internal semi-compiled form. That means that
compiling with this backend will not help improve the runtime
execution speed of your program but may improve the start-up time.
Depending on the environment in which your program runs this may
or may not be a help.

The resulting bytecode can be run with a special byteperl executable
or (for non-main programs) be loaded via the C<byteload_fh> function
in the F<B> module.

=head1 OPTIONS

If there are any non-option arguments, they are taken to be names of
objects to be saved (probably doesn't work properly yet).  Without
extra arguments, it saves the main program.

=over 4

=item B<-ofilename>

Output to filename instead of STDOUT.

=item B<-afilename>

Append output to filename.

=item B<-->

Force end of options.

=item B<-f>

Force optimisations on or off one at a time. Each can be preceded
by B<no-> to turn the option off (e.g. B<-fno-compress-nullops>).

=item B<-fcompress-nullops>

Only fills in the necessary fields of ops which have
been optimised away by perl's internal compiler.

=item B<-fomit-sequence-numbers>

Leaves out code to fill in the op_seq field of all ops
which is only used by perl's internal compiler.

=item B<-fbypass-nullops>

If op->op_next ever points to a NULLOP, replaces the op_next field
with the first non-NULLOP in the path of execution.

=item B<-On>

Optimisation level (n = 0, 1, 2, ...). B<-O> means B<-O1>.
B<-O1> sets B<-fcompress-nullops> B<-fomit-sequence numbers>.
B<-O2> adds B<-fbypass-nullops>.

=item B<-D>

Debug options (concatenated or separate flags like C<perl -D>).

=item B<-Do>

Prints each OP as it's processed.

=item B<-Db>

Print debugging information about bytecompiler progress.

=item B<-Da>

Tells the (bytecode) assembler to include source assembler lines
in its output as bytecode comments.

=item B<-DC>

Prints each CV taken from the final symbol tree walk.

=item B<-S>

Output (bytecode) assembler source rather than piping it
through the assembler and outputting bytecode.

=item B<-upackage>
<<<<<<< HEAD
  
Stores package in the output.
  
=======

Stores package in the output.

>>>>>>> dd2bab0f
=back

=head1 EXAMPLES

    perl -MO=Bytecode,-O6,-ofoo.plc,-umain foo.pl

    perl -MO=Bytecode,-S,-umain foo.pl > foo.S
    assemble foo.S > foo.plc

Note that C<assemble> lives in the C<B> subdirectory of your perl
library directory. The utility called perlcc may also be used to 
help make use of this compiler.

    perl -MO=Bytecode,-uFoo,-oFoo.pmc Foo.pm

=head1 BUGS

Output is still huge and there are still occasional crashes during
either compilation or ByteLoading. Current status: experimental.

=head1 AUTHORS

Malcolm Beattie, C<mbeattie@sable.ox.ac.uk>
Benjamin Stuhl, C<sho_pi@hotmail.com>

=cut<|MERGE_RESOLUTION|>--- conflicted
+++ resolved
@@ -7,11 +7,8 @@
 #
 package B::Bytecode;
 
-<<<<<<< HEAD
-=======
 our $VERSION = '1.00';
 
->>>>>>> dd2bab0f
 use strict;
 use Carp;
 use B qw(main_cv main_root main_start comppadlist
@@ -972,15 +969,9 @@
 through the assembler and outputting bytecode.
 
 =item B<-upackage>
-<<<<<<< HEAD
-  
+
 Stores package in the output.
-  
-=======
-
-Stores package in the output.
-
->>>>>>> dd2bab0f
+
 =back
 
 =head1 EXAMPLES
