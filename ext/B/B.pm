#      B.pm
#
#      Copyright (c) 1996, 1997, 1998 Malcolm Beattie
#
#      You may distribute under the terms of either the GNU General Public
#      License or the Artistic License, as specified in the README file.
#
package B;

our $VERSION = '1.01';

use XSLoader ();
require Exporter;
@ISA = qw(Exporter);

# walkoptree_slow comes from B.pm (you are there),
# walkoptree comes from B.xs
@EXPORT_OK = qw(minus_c ppname save_BEGINs
		class peekop cast_I32 cstring cchar hash threadsv_names
		main_root main_start main_cv svref_2object opnumber
<<<<<<< HEAD
		amagic_generation
		walkoptree_slow walkoptree walkoptree_exec walksymtable
		parents comppadlist sv_undef compile_stats timing_info
		begin_av init_av end_av);
=======
		amagic_generation perlstring
		walkoptree_slow walkoptree walkoptree_exec walksymtable
		parents comppadlist sv_undef compile_stats timing_info
		begin_av init_av end_av regex_padav);
>>>>>>> dd2bab0f

sub OPf_KIDS ();
use strict;
@B::SV::ISA = 'B::OBJECT';
@B::NULL::ISA = 'B::SV';
@B::PV::ISA = 'B::SV';
@B::IV::ISA = 'B::SV';
@B::NV::ISA = 'B::IV';
@B::RV::ISA = 'B::SV';
@B::PVIV::ISA = qw(B::PV B::IV);
@B::PVNV::ISA = qw(B::PV B::NV);
@B::PVMG::ISA = 'B::PVNV';
@B::PVLV::ISA = 'B::PVMG';
@B::BM::ISA = 'B::PVMG';
@B::AV::ISA = 'B::PVMG';
@B::GV::ISA = 'B::PVMG';
@B::HV::ISA = 'B::PVMG';
@B::CV::ISA = 'B::PVMG';
@B::IO::ISA = 'B::PVMG';
@B::FM::ISA = 'B::CV';

@B::OP::ISA = 'B::OBJECT';
@B::UNOP::ISA = 'B::OP';
@B::BINOP::ISA = 'B::UNOP';
@B::LOGOP::ISA = 'B::UNOP';
@B::LISTOP::ISA = 'B::BINOP';
@B::SVOP::ISA = 'B::OP';
@B::PADOP::ISA = 'B::OP';
@B::PVOP::ISA = 'B::OP';
@B::CVOP::ISA = 'B::OP';
@B::LOOP::ISA = 'B::LISTOP';
@B::PMOP::ISA = 'B::LISTOP';
@B::COP::ISA = 'B::OP';

@B::SPECIAL::ISA = 'B::OBJECT';

{
    # Stop "-w" from complaining about the lack of a real B::OBJECT class
    package B::OBJECT;
}

sub B::GV::SAFENAME {
  my $name = (shift())->NAME;

  # The regex below corresponds to the isCONTROLVAR macro
  # from toke.c

<<<<<<< HEAD
  $name =~ s/^([\cA-\cZ\c\\c[\c]\c?\c_\c^])/"^".chr(64 ^ ord($1))/e;
=======
  $name =~ s/^([\cA-\cZ\c\\c[\c]\c?\c_\c^])/"^".
	chr( utf8::unicode_to_native( 64 ^ ord($1) ))/e;

  # When we say unicode_to_native we really mean ascii_to_native,
  # which matters iff this is a non-ASCII platform (EBCDIC).

>>>>>>> dd2bab0f
  return $name;
}

sub B::IV::int_value {
  my ($self) = @_;
  return (($self->FLAGS() & SVf_IVisUV()) ? $self->UVX : $self->IV);
}

<<<<<<< HEAD
=======
sub B::NULL::as_string() {""}
sub B::IV::as_string()   {goto &B::IV::int_value}
sub B::PV::as_string()   {goto &B::PV::PV}

>>>>>>> dd2bab0f
my $debug;
my $op_count = 0;
my @parents = ();

sub debug {
    my ($class, $value) = @_;
    $debug = $value;
    walkoptree_debug($value);
}

sub class {
    my $obj = shift;
    my $name = ref $obj;
    $name =~ s/^.*:://;
    return $name;
}

sub parents { \@parents }

# For debugging
sub peekop {
    my $op = shift;
    return sprintf("%s (0x%x) %s", class($op), $$op, $op->name);
}

sub walkoptree_slow {
    my($op, $method, $level) = @_;
    $op_count++; # just for statistics
    $level ||= 0;
    warn(sprintf("walkoptree: %d. %s\n", $level, peekop($op))) if $debug;
    $op->$method($level);
    if ($$op && ($op->flags & OPf_KIDS)) {
	my $kid;
	unshift(@parents, $op);
	for ($kid = $op->first; $$kid; $kid = $kid->sibling) {
	    walkoptree_slow($kid, $method, $level + 1);
	}
	shift @parents;
    }
    if (class($op) eq 'PMOP' && $op->pmreplroot && ${$op->pmreplroot}) {
	unshift(@parents, $op);
	walkoptree_slow($op->pmreplroot, $method, $level + 1);
	shift @parents;
    }
}

sub compile_stats {
    return "Total number of OPs processed: $op_count\n";
}

sub timing_info {
    my ($sec, $min, $hr) = localtime;
    my ($user, $sys) = times;
    sprintf("%02d:%02d:%02d user=$user sys=$sys",
	    $hr, $min, $sec, $user, $sys);
}

my %symtable;

sub clearsym {
    %symtable = ();
}

sub savesym {
    my ($obj, $value) = @_;
#    warn(sprintf("savesym: sym_%x => %s\n", $$obj, $value)); # debug
    $symtable{sprintf("sym_%x", $$obj)} = $value;
}

sub objsym {
    my $obj = shift;
    return $symtable{sprintf("sym_%x", $$obj)};
}

sub walkoptree_exec {
    my ($op, $method, $level) = @_;
    $level ||= 0;
    my ($sym, $ppname);
    my $prefix = "    " x $level;
    for (; $$op; $op = $op->next) {
	$sym = objsym($op);
	if (defined($sym)) {
	    print $prefix, "goto $sym\n";
	    return;
	}
	savesym($op, sprintf("%s (0x%lx)", class($op), $$op));
	$op->$method($level);
	$ppname = $op->name;
	if ($ppname =~
	    /^(or|and|mapwhile|grepwhile|entertry|range|cond_expr)$/)
	{
	    print $prefix, uc($1), " => {\n";
	    walkoptree_exec($op->other, $method, $level + 1);
	    print $prefix, "}\n";
	} elsif ($ppname eq "match" || $ppname eq "subst") {
	    my $pmreplstart = $op->pmreplstart;
	    if ($$pmreplstart) {
		print $prefix, "PMREPLSTART => {\n";
		walkoptree_exec($pmreplstart, $method, $level + 1);
		print $prefix, "}\n";
	    }
	} elsif ($ppname eq "substcont") {
	    print $prefix, "SUBSTCONT => {\n";
	    walkoptree_exec($op->other->pmreplstart, $method, $level + 1);
	    print $prefix, "}\n";
	    $op = $op->other;
	} elsif ($ppname eq "enterloop") {
	    print $prefix, "REDO => {\n";
	    walkoptree_exec($op->redoop, $method, $level + 1);
	    print $prefix, "}\n", $prefix, "NEXT => {\n";
	    walkoptree_exec($op->nextop, $method, $level + 1);
	    print $prefix, "}\n", $prefix, "LAST => {\n";
	    walkoptree_exec($op->lastop,  $method, $level + 1);
	    print $prefix, "}\n";
	} elsif ($ppname eq "subst") {
	    my $replstart = $op->pmreplstart;
	    if ($$replstart) {
		print $prefix, "SUBST => {\n";
		walkoptree_exec($replstart, $method, $level + 1);
		print $prefix, "}\n";
	    }
	}
    }
}

sub walksymtable {
    my ($symref, $method, $recurse, $prefix) = @_;
    my $sym;
    my $ref;
    my $fullname;
    no strict 'refs';
    $prefix = '' unless defined $prefix;
    while (($sym, $ref) = each %$symref) {
        $fullname = "*main::".$prefix.$sym;
	if ($sym =~ /::$/) {
	    $sym = $prefix . $sym;
	    if ($sym ne "main::" && $sym ne "<none>::" && &$recurse($sym)) {
<<<<<<< HEAD
		walksymtable(\%glob, $method, $recurse, $sym);
=======
               walksymtable(\%$fullname, $method, $recurse, $sym);
>>>>>>> dd2bab0f
	    }
	} else {
           svref_2object(\*$fullname)->$method();
	}
    }
}

{
    package B::Section;
    my $output_fh;
    my %sections;
    
    sub new {
	my ($class, $section, $symtable, $default) = @_;
	$output_fh ||= FileHandle->new_tmpfile;
	my $obj = bless [-1, $section, $symtable, $default], $class;
	$sections{$section} = $obj;
	return $obj;
    }
    
    sub get {
	my ($class, $section) = @_;
	return $sections{$section};
    }

    sub add {
	my $section = shift;
	while (defined($_ = shift)) {
	    print $output_fh "$section->[1]\t$_\n";
	    $section->[0]++;
	}
    }

    sub index {
	my $section = shift;
	return $section->[0];
    }

    sub name {
	my $section = shift;
	return $section->[1];
    }

    sub symtable {
	my $section = shift;
	return $section->[2];
    }
	
    sub default {
	my $section = shift;
	return $section->[3];
    }
	
    sub output {
	my ($section, $fh, $format) = @_;
	my $name = $section->name;
	my $sym = $section->symtable || {};
	my $default = $section->default;

	seek($output_fh, 0, 0);
	while (<$output_fh>) {
	    chomp;
	    s/^(.*?)\t//;
	    if ($1 eq $name) {
		s{(s\\_[0-9a-f]+)} {
		    exists($sym->{$1}) ? $sym->{$1} : $default;
		}ge;
		printf $fh $format, $_;
	    }
	}
    }
}

XSLoader::load 'B';

1;

__END__

=head1 NAME

B - The Perl Compiler

=head1 SYNOPSIS

	use B;

=head1 DESCRIPTION

The C<B> module supplies classes which allow a Perl program to delve
into its own innards. It is the module used to implement the
"backends" of the Perl compiler. Usage of the compiler does not
require knowledge of this module: see the F<O> module for the
user-visible part. The C<B> module is of use to those who want to
write new compiler backends. This documentation assumes that the
reader knows a fair amount about perl's internals including such
things as SVs, OPs and the internal symbol table and syntax tree
of a program.

=head1 OVERVIEW OF CLASSES

The C structures used by Perl's internals to hold SV and OP
information (PVIV, AV, HV, ..., OP, SVOP, UNOP, ...) are modelled on a
class hierarchy and the C<B> module gives access to them via a true
object hierarchy. Structure fields which point to other objects
(whether types of SV or types of OP) are represented by the C<B>
module as Perl objects of the appropriate class. The bulk of the C<B>
module is the methods for accessing fields of these structures. Note
that all access is read-only: you cannot modify the internals by
using this module.

=head2 SV-RELATED CLASSES

B::IV, B::NV, B::RV, B::PV, B::PVIV, B::PVNV, B::PVMG, B::BM, B::PVLV,
B::AV, B::HV, B::CV, B::GV, B::FM, B::IO. These classes correspond in
the obvious way to the underlying C structures of similar names. The
inheritance hierarchy mimics the underlying C "inheritance". Access
methods correspond to the underlying C macros for field access,
usually with the leading "class indication" prefix removed (Sv, Av,
Hv, ...). The leading prefix is only left in cases where its removal
would cause a clash in method name. For example, C<GvREFCNT> stays
as-is since its abbreviation would clash with the "superclass" method
C<REFCNT> (corresponding to the C function C<SvREFCNT>).

=head2 B::SV METHODS

=over 4

=item REFCNT

=item FLAGS

=back

=head2 B::IV METHODS

=over 4

=item IV

Returns the value of the IV, I<interpreted as
a signed integer>. This will be misleading
if C<FLAGS & SVf_IVisUV>. Perhaps you want the
C<int_value> method instead?

=item IVX

=item UVX

=item int_value

This method returns the value of the IV as an integer.
It differs from C<IV> in that it returns the correct
value regardless of whether it's stored signed or
unsigned.

=item needs64bits

=item packiv

=back

=head2 B::NV METHODS

=over 4

=item NV

=item NVX

=back

=head2 B::RV METHODS

=over 4

=item RV

=back

=head2 B::PV METHODS

=over 4

=item PV

This method is the one you usually want. It constructs a
string using the length and offset information in the struct:
for ordinary scalars it will return the string that you'd see
from Perl, even if it contains null characters.

<<<<<<< HEAD
=======
=item RV

Same as B::RV::RV, except that it will die() if the PV isn't
a reference.

>>>>>>> dd2bab0f
=item PVX

This method is less often useful. It assumes that the string
stored in the struct is null-terminated, and disregards the
length information.

It is the appropriate method to use if you need to get the name
of a lexical variable from a padname array. Lexical variable names
are always stored with a null terminator, and the length field
(SvCUR) is overloaded for other purposes and can't be relied on here.

=back

=head2 B::PVMG METHODS

=over 4

=item MAGIC

=item SvSTASH

=back

=head2 B::MAGIC METHODS

=over 4

=item MOREMAGIC

=item precomp

Only valid on r-magic, returns the string that generated the regexp.

=item PRIVATE

=item TYPE

=item FLAGS

=item OBJ

Will die() if called on r-magic.

=item PTR

=item REGEX

Only valid on r-magic, returns the integer value of the REGEX stored
in the MAGIC.

=back

=head2 B::PVLV METHODS

=over 4

=item TARGOFF

=item TARGLEN

=item TYPE

=item TARG

=back

=head2 B::BM METHODS

=over 4

=item USEFUL

=item PREVIOUS

=item RARE

=item TABLE

=back

=head2 B::GV METHODS

=over 4

=item is_empty

This method returns TRUE if the GP field of the GV is NULL.

=item NAME

=item SAFENAME

This method returns the name of the glob, but if the first
character of the name is a control character, then it converts
it to ^X first, so that *^G would return "^G" rather than "\cG".

It's useful if you want to print out the name of a variable.
If you restrict yourself to globs which exist at compile-time
then the result ought to be unambiguous, because code like
C<${"^G"} = 1> is compiled as two ops - a constant string and
a dereference (rv2gv) - so that the glob is created at runtime.

If you're working with globs at runtime, and need to disambiguate
*^G from *{"^G"}, then you should use the raw NAME method.

=item STASH

=item SV

=item IO

=item FORM

=item AV

=item HV

=item EGV

=item CV

=item CVGEN

=item LINE

=item FILE

=item FILEGV

=item GvREFCNT

=item FLAGS

=back

=head2 B::IO METHODS

=over 4

=item LINES

=item PAGE

=item PAGE_LEN

=item LINES_LEFT

=item TOP_NAME

=item TOP_GV

=item FMT_NAME

=item FMT_GV

=item BOTTOM_NAME

=item BOTTOM_GV

=item SUBPROCESS

=item IoTYPE

=item IoFLAGS

=item IsSTD

Takes one arguments ( 'stdin' | 'stdout' | 'stderr' ) and returns true
if the IoIFP of the object is equal to the handle whose name was
passed as argument ( i.e. $io->IsSTD('stderr') is true if
IoIFP($io) == PerlIO_stdin() ).

=back

=head2 B::AV METHODS

=over 4

=item FILL

=item MAX

=item OFF

=item ARRAY

=item AvFLAGS

=back

=head2 B::CV METHODS

=over 4

=item STASH

=item START

=item ROOT

=item GV

=item FILE

=item DEPTH

=item PADLIST

=item OUTSIDE

=item XSUB

=item XSUBANY

For constant subroutines, returns the constant SV returned by the subroutine.

=item CvFLAGS

=item const_sv

=back

=head2 B::HV METHODS

=over 4

=item FILL

=item MAX

=item KEYS

=item RITER

=item NAME

=item PMROOT

=item ARRAY

=back

=head2 OP-RELATED CLASSES

B::OP, B::UNOP, B::BINOP, B::LOGOP, B::LISTOP, B::PMOP,
B::SVOP, B::PADOP, B::PVOP, B::CVOP, B::LOOP, B::COP.
These classes correspond in
the obvious way to the underlying C structures of similar names. The
inheritance hierarchy mimics the underlying C "inheritance". Access
methods correspond to the underlying C structre field names, with the
leading "class indication" prefix removed (op_).

=head2 B::OP METHODS

=over 4

=item next

=item sibling

=item name

This returns the op name as a string (e.g. "add", "rv2av").

=item ppaddr

This returns the function name as a string (e.g. "PL_ppaddr[OP_ADD]",
"PL_ppaddr[OP_RV2AV]").

=item desc

This returns the op description from the global C PL_op_desc array
(e.g. "addition" "array deref").

=item targ

=item type

=item seq

=item flags

=item private

=back

=head2 B::UNOP METHOD

=over 4

=item first

=back

=head2 B::BINOP METHOD

=over 4

=item last

=back

=head2 B::LOGOP METHOD

=over 4

=item other

=back

=head2 B::LISTOP METHOD

=over 4

=item children

=back

=head2 B::PMOP METHODS

=over 4

=item pmreplroot

=item pmreplstart

=item pmnext

=item pmregexp

=item pmflags

=item pmdynflags

=item pmpermflags

=item precomp

=item pmoffet

Only when perl was compiled with ithreads.

=back

=head2 B::SVOP METHOD

=over 4

=item sv

=item gv

=back

=head2 B::PADOP METHOD

=over 4

=item padix

=back

=head2 B::PVOP METHOD

=over 4

=item pv

=back

=head2 B::LOOP METHODS

=over 4

=item redoop

=item nextop

=item lastop

=back

=head2 B::COP METHODS

=over 4

=item label

=item stash

=item file

=item cop_seq

=item arybase

=item line

=back

=head1 FUNCTIONS EXPORTED BY C<B>

The C<B> module exports a variety of functions: some are simple
utility functions, others provide a Perl program with a way to
get an initial "handle" on an internal object.

=over 4

=item main_cv

Return the (faked) CV corresponding to the main part of the Perl
program.

=item init_av

Returns the AV object (i.e. in class B::AV) representing INIT blocks.

=item begin_av

Returns the AV object (i.e. in class B::AV) representing BEGIN blocks.

=item end_av

Returns the AV object (i.e. in class B::AV) representing END blocks.

=item main_root

Returns the root op (i.e. an object in the appropriate B::OP-derived
class) of the main part of the Perl program.

=item main_start

Returns the starting op of the main part of the Perl program.

=item comppadlist

Returns the AV object (i.e. in class B::AV) of the global comppadlist.

=item regex_padav

Only when perl was compiled with ithreads.

=item sv_undef

Returns the SV object corresponding to the C variable C<sv_undef>.

=item sv_yes

Returns the SV object corresponding to the C variable C<sv_yes>.

=item sv_no

Returns the SV object corresponding to the C variable C<sv_no>.

=item amagic_generation

Returns the SV object corresponding to the C variable C<amagic_generation>.

=item walkoptree(OP, METHOD)

Does a tree-walk of the syntax tree based at OP and calls METHOD on
each op it visits. Each node is visited before its children. If
C<walkoptree_debug> (q.v.) has been called to turn debugging on then
the method C<walkoptree_debug> is called on each op before METHOD is
called.

=item walkoptree_debug(DEBUG)

Returns the current debugging flag for C<walkoptree>. If the optional
DEBUG argument is non-zero, it sets the debugging flag to that. See
the description of C<walkoptree> above for what the debugging flag
does.

=item walksymtable(SYMREF, METHOD, RECURSE, PREFIX)

Walk the symbol table starting at SYMREF and call METHOD on each
symbol (a B::GV object) visited.  When the walk reaches package
symbols (such as "Foo::") it invokes RECURSE, passing in the symbol
name, and only recurses into the package if that sub returns true.

PREFIX is the name of the SYMREF you're walking.

For example...

  # Walk CGI's symbol table calling print_subs on each symbol.
  # Only recurse into CGI::Util::
  walksymtable(\%CGI::, 'print_subs', sub { $_[0] eq 'CGI::Util::' },
               'CGI::');

print_subs() is a B::GV method you have declared.


=item svref_2object(SV)

Takes any Perl variable and turns it into an object in the
appropriate B::OP-derived or B::SV-derived class. Apart from functions
such as C<main_root>, this is the primary way to get an initial
"handle" on an internal perl data structure which can then be followed
with the other access methods.

=item ppname(OPNUM)

Return the PP function name (e.g. "pp_add") of op number OPNUM.

=item hash(STR)

Returns a string in the form "0x..." representing the value of the
internal hash function used by perl on string STR.

=item cast_I32(I)

Casts I to the internal I32 type used by that perl.


=item minus_c

Does the equivalent of the C<-c> command-line option. Obviously, this
is only useful in a BEGIN block or else the flag is set too late.


=item cstring(STR)

Returns a double-quote-surrounded escaped version of STR which can
be used as a string in C source code.

=item perlstring(STR)

Returns a double-quote-surrounded escaped version of STR which can
be used as a string in Perl source code.

=item class(OBJ)

Returns the class of an object without the part of the classname
preceding the first "::". This is used to turn "B::UNOP" into
"UNOP" for example.

=item threadsv_names

In a perl compiled for threads, this returns a list of the special
per-thread threadsv variables.

=back

=head1 AUTHOR

Malcolm Beattie, C<mbeattie@sable.ox.ac.uk>

=cut<|MERGE_RESOLUTION|>--- conflicted
+++ resolved
@@ -18,17 +18,10 @@
 @EXPORT_OK = qw(minus_c ppname save_BEGINs
 		class peekop cast_I32 cstring cchar hash threadsv_names
 		main_root main_start main_cv svref_2object opnumber
-<<<<<<< HEAD
-		amagic_generation
-		walkoptree_slow walkoptree walkoptree_exec walksymtable
-		parents comppadlist sv_undef compile_stats timing_info
-		begin_av init_av end_av);
-=======
 		amagic_generation perlstring
 		walkoptree_slow walkoptree walkoptree_exec walksymtable
 		parents comppadlist sv_undef compile_stats timing_info
 		begin_av init_av end_av regex_padav);
->>>>>>> dd2bab0f
 
 sub OPf_KIDS ();
 use strict;
@@ -76,16 +69,12 @@
   # The regex below corresponds to the isCONTROLVAR macro
   # from toke.c
 
-<<<<<<< HEAD
-  $name =~ s/^([\cA-\cZ\c\\c[\c]\c?\c_\c^])/"^".chr(64 ^ ord($1))/e;
-=======
   $name =~ s/^([\cA-\cZ\c\\c[\c]\c?\c_\c^])/"^".
 	chr( utf8::unicode_to_native( 64 ^ ord($1) ))/e;
 
   # When we say unicode_to_native we really mean ascii_to_native,
   # which matters iff this is a non-ASCII platform (EBCDIC).
 
->>>>>>> dd2bab0f
   return $name;
 }
 
@@ -94,13 +83,10 @@
   return (($self->FLAGS() & SVf_IVisUV()) ? $self->UVX : $self->IV);
 }
 
-<<<<<<< HEAD
-=======
 sub B::NULL::as_string() {""}
 sub B::IV::as_string()   {goto &B::IV::int_value}
 sub B::PV::as_string()   {goto &B::PV::PV}
 
->>>>>>> dd2bab0f
 my $debug;
 my $op_count = 0;
 my @parents = ();
@@ -238,11 +224,7 @@
 	if ($sym =~ /::$/) {
 	    $sym = $prefix . $sym;
 	    if ($sym ne "main::" && $sym ne "<none>::" && &$recurse($sym)) {
-<<<<<<< HEAD
-		walksymtable(\%glob, $method, $recurse, $sym);
-=======
                walksymtable(\%$fullname, $method, $recurse, $sym);
->>>>>>> dd2bab0f
 	    }
 	} else {
            svref_2object(\*$fullname)->$method();
@@ -434,14 +416,11 @@
 for ordinary scalars it will return the string that you'd see
 from Perl, even if it contains null characters.
 
-<<<<<<< HEAD
-=======
 =item RV
 
 Same as B::RV::RV, except that it will die() if the PV isn't
 a reference.
 
->>>>>>> dd2bab0f
 =item PVX
 
 This method is less often useful. It assumes that the string
