--- conflicted
+++ resolved
@@ -169,19 +169,12 @@
 #  define sigdelset(a,b)	not_here("sigdelset")
 #  define sigfillset(a)		not_here("sigfillset")
 #  define sigismember(a,b)	not_here("sigismember")
-<<<<<<< HEAD
-#  undef setuid
-#  define setuid(a)		not_here("setuid")
-#  undef setgid
-#  define setgid(a)		not_here("setgid")
-=======
 #ifndef NETWARE
 #  undef setuid
 #  undef setgid
 #  define setuid(a)		not_here("setuid")
 #  define setgid(a)		not_here("setgid")
 #endif	/* NETWARE */
->>>>>>> dd2bab0f
 #else
 
 #  ifndef HAS_MKFIFO
@@ -241,2295 +234,6 @@
 double strtod (const char *, char **);
 long strtol (const char *, char **, int);
 unsigned long strtoul (const char *, char **, int);
-<<<<<<< HEAD
-#endif
-
-#ifndef HAS_CUSERID
-#define cuserid(a) (char *) not_here("cuserid")
-#endif
-#ifndef HAS_DIFFTIME
-#ifndef difftime
-#define difftime(a,b) not_here("difftime")
-#endif
-#endif
-#ifndef HAS_FPATHCONF
-#define fpathconf(f,n) 	(SysRetLong) not_here("fpathconf")
-#endif
-#ifndef HAS_MKTIME
-#define mktime(a) not_here("mktime")
-#endif
-#ifndef HAS_NICE
-#define nice(a) not_here("nice")
-#endif
-#ifndef HAS_PATHCONF
-#define pathconf(f,n) 	(SysRetLong) not_here("pathconf")
-#endif
-#ifndef HAS_SYSCONF
-#define sysconf(n) 	(SysRetLong) not_here("sysconf")
-#endif
-#ifndef HAS_READLINK
-#define readlink(a,b,c) not_here("readlink")
-#endif
-#ifndef HAS_SETPGID
-#define setpgid(a,b) not_here("setpgid")
-#endif
-#ifndef HAS_SETSID
-#define setsid() not_here("setsid")
-#endif
-#ifndef HAS_STRCOLL
-#define strcoll(s1,s2) not_here("strcoll")
-#endif
-#ifndef HAS_STRTOD
-#define strtod(s1,s2) not_here("strtod")
-#endif
-#ifndef HAS_STRTOL
-#define strtol(s1,s2,b) not_here("strtol")
-#endif
-#ifndef HAS_STRTOUL
-#define strtoul(s1,s2,b) not_here("strtoul")
-#endif
-#ifndef HAS_STRXFRM
-#define strxfrm(s1,s2,n) not_here("strxfrm")
-#endif
-#ifndef HAS_TCGETPGRP
-#define tcgetpgrp(a) not_here("tcgetpgrp")
-#endif
-#ifndef HAS_TCSETPGRP
-#define tcsetpgrp(a,b) not_here("tcsetpgrp")
-#endif
-#ifndef HAS_TIMES
-#define times(a) not_here("times")
-#endif
-#ifndef HAS_UNAME
-#define uname(a) not_here("uname")
-#endif
-#ifndef HAS_WAITPID
-#define waitpid(a,b,c) not_here("waitpid")
-#endif
-
-#ifndef HAS_MBLEN
-#ifndef mblen
-#define mblen(a,b) not_here("mblen")
-#endif
-#endif
-#ifndef HAS_MBSTOWCS
-#define mbstowcs(s, pwcs, n) not_here("mbstowcs")
-#endif
-#ifndef HAS_MBTOWC
-#define mbtowc(pwc, s, n) not_here("mbtowc")
-#endif
-#ifndef HAS_WCSTOMBS
-#define wcstombs(s, pwcs, n) not_here("wcstombs")
-#endif
-#ifndef HAS_WCTOMB
-#define wctomb(s, wchar) not_here("wcstombs")
-#endif
-#if !defined(HAS_MBLEN) && !defined(HAS_MBSTOWCS) && !defined(HAS_MBTOWC) && !defined(HAS_WCSTOMBS) && !defined(HAS_WCTOMB)
-/* If we don't have these functions, then we wouldn't have gotten a typedef
-   for wchar_t, the wide character type.  Defining wchar_t allows the
-   functions referencing it to compile.  Its actual type is then meaningless,
-   since without the above functions, all sections using it end up calling
-   not_here() and croak.  --Kaveh Ghazi (ghazi@noc.rutgers.edu) 9/18/94. */
-#ifndef wchar_t
-#define wchar_t char
-#endif
-#endif
-
-#ifndef HAS_LOCALECONV
-#define localeconv() not_here("localeconv")
-#endif
-
-#ifdef HAS_TZNAME
-#  if !defined(WIN32) && !defined(__CYGWIN__)
-extern char *tzname[];
-#  endif
-#else
-#if !defined(WIN32) || (defined(__MINGW32__) && !defined(tzname))
-char *tzname[] = { "" , "" };
-#endif
-#endif
-
-/* XXX struct tm on some systems (SunOS4/BSD) contains extra (non POSIX)
- * fields for which we don't have Configure support yet:
- *   char *tm_zone;   -- abbreviation of timezone name
- *   long tm_gmtoff;  -- offset from GMT in seconds
- * To workaround core dumps from the uninitialised tm_zone we get the
- * system to give us a reasonable struct to copy.  This fix means that
- * strftime uses the tm_zone and tm_gmtoff values returned by
- * localtime(time()). That should give the desired result most of the
- * time. But probably not always!
- *
- * This is a temporary workaround to be removed once Configure
- * support is added and NETaa14816 is considered in full.
- * It does not address tzname aspects of NETaa14816.
- */
-#ifdef HAS_GNULIBC
-# ifndef STRUCT_TM_HASZONE
-#    define STRUCT_TM_HASZONE
-# endif
-#endif
-
-#ifdef STRUCT_TM_HASZONE
-static void
-init_tm(struct tm *ptm)		/* see mktime, strftime and asctime	*/
-{
-    Time_t now;
-    (void)time(&now);
-    Copy(localtime(&now), ptm, 1, struct tm);
-}
-
-#else
-# define init_tm(ptm)
-#endif
-
-/*
- * mini_mktime - normalise struct tm values without the localtime()
- * semantics (and overhead) of mktime().
- */
-static void
-mini_mktime(struct tm *ptm)
-{
-    int yearday;
-    int secs;
-    int month, mday, year, jday;
-    int odd_cent, odd_year;
-
-#define	DAYS_PER_YEAR	365
-#define	DAYS_PER_QYEAR	(4*DAYS_PER_YEAR+1)
-#define	DAYS_PER_CENT	(25*DAYS_PER_QYEAR-1)
-#define	DAYS_PER_QCENT	(4*DAYS_PER_CENT+1)
-#define	SECS_PER_HOUR	(60*60)
-#define	SECS_PER_DAY	(24*SECS_PER_HOUR)
-/* parentheses deliberately absent on these two, otherwise they don't work */
-#define	MONTH_TO_DAYS	153/5
-#define	DAYS_TO_MONTH	5/153
-/* offset to bias by March (month 4) 1st between month/mday & year finding */
-#define	YEAR_ADJUST	(4*MONTH_TO_DAYS+1)
-/* as used here, the algorithm leaves Sunday as day 1 unless we adjust it */
-#define	WEEKDAY_BIAS	6	/* (1+6)%7 makes Sunday 0 again */
-
-/*
- * Year/day algorithm notes:
- *
- * With a suitable offset for numeric value of the month, one can find
- * an offset into the year by considering months to have 30.6 (153/5) days,
- * using integer arithmetic (i.e., with truncation).  To avoid too much
- * messing about with leap days, we consider January and February to be
- * the 13th and 14th month of the previous year.  After that transformation,
- * we need the month index we use to be high by 1 from 'normal human' usage,
- * so the month index values we use run from 4 through 15.
- *
- * Given that, and the rules for the Gregorian calendar (leap years are those
- * divisible by 4 unless also divisible by 100, when they must be divisible
- * by 400 instead), we can simply calculate the number of days since some
- * arbitrary 'beginning of time' by futzing with the (adjusted) year number,
- * the days we derive from our month index, and adding in the day of the
- * month.  The value used here is not adjusted for the actual origin which
- * it normally would use (1 January A.D. 1), since we're not exposing it.
- * We're only building the value so we can turn around and get the
- * normalised values for the year, month, day-of-month, and day-of-year.
- *
- * For going backward, we need to bias the value we're using so that we find
- * the right year value.  (Basically, we don't want the contribution of
- * March 1st to the number to apply while deriving the year).  Having done
- * that, we 'count up' the contribution to the year number by accounting for
- * full quadracenturies (400-year periods) with their extra leap days, plus
- * the contribution from full centuries (to avoid counting in the lost leap
- * days), plus the contribution from full quad-years (to count in the normal
- * leap days), plus the leftover contribution from any non-leap years.
- * At this point, if we were working with an actual leap day, we'll have 0
- * days left over.  This is also true for March 1st, however.  So, we have
- * to special-case that result, and (earlier) keep track of the 'odd'
- * century and year contributions.  If we got 4 extra centuries in a qcent,
- * or 4 extra years in a qyear, then it's a leap day and we call it 29 Feb.
- * Otherwise, we add back in the earlier bias we removed (the 123 from
- * figuring in March 1st), find the month index (integer division by 30.6),
- * and the remainder is the day-of-month.  We then have to convert back to
- * 'real' months (including fixing January and February from being 14/15 in
- * the previous year to being in the proper year).  After that, to get
- * tm_yday, we work with the normalised year and get a new yearday value for
- * January 1st, which we subtract from the yearday value we had earlier,
- * representing the date we've re-built.  This is done from January 1
- * because tm_yday is 0-origin.
- *
- * Since POSIX time routines are only guaranteed to work for times since the
- * UNIX epoch (00:00:00 1 Jan 1970 UTC), the fact that this algorithm
- * applies Gregorian calendar rules even to dates before the 16th century
- * doesn't bother me.  Besides, you'd need cultural context for a given
- * date to know whether it was Julian or Gregorian calendar, and that's
- * outside the scope for this routine.  Since we convert back based on the
- * same rules we used to build the yearday, you'll only get strange results
- * for input which needed normalising, or for the 'odd' century years which
- * were leap years in the Julian calander but not in the Gregorian one.
- * I can live with that.
- *
- * This algorithm also fails to handle years before A.D. 1 gracefully, but
- * that's still outside the scope for POSIX time manipulation, so I don't
- * care.
- */
-
-    year = 1900 + ptm->tm_year;
-    month = ptm->tm_mon;
-    mday = ptm->tm_mday;
-    /* allow given yday with no month & mday to dominate the result */
-    if (ptm->tm_yday >= 0 && mday <= 0 && month <= 0) {
-	month = 0;
-	mday = 0;
-	jday = 1 + ptm->tm_yday;
-    }
-    else {
-	jday = 0;
-    }
-    if (month >= 2)
-	month+=2;
-    else
-	month+=14, year--;
-    yearday = DAYS_PER_YEAR * year + year/4 - year/100 + year/400;
-    yearday += month*MONTH_TO_DAYS + mday + jday;
-    /*
-     * Note that we don't know when leap-seconds were or will be,
-     * so we have to trust the user if we get something which looks
-     * like a sensible leap-second.  Wild values for seconds will
-     * be rationalised, however.
-     */
-    if ((unsigned) ptm->tm_sec <= 60) {
-	secs = 0;
-    }
-    else {
-	secs = ptm->tm_sec;
-	ptm->tm_sec = 0;
-    }
-    secs += 60 * ptm->tm_min;
-    secs += SECS_PER_HOUR * ptm->tm_hour;
-    if (secs < 0) {
-	if (secs-(secs/SECS_PER_DAY*SECS_PER_DAY) < 0) {
-	    /* got negative remainder, but need positive time */
-	    /* back off an extra day to compensate */
-	    yearday += (secs/SECS_PER_DAY)-1;
-	    secs -= SECS_PER_DAY * (secs/SECS_PER_DAY - 1);
-	}
-	else {
-	    yearday += (secs/SECS_PER_DAY);
-	    secs -= SECS_PER_DAY * (secs/SECS_PER_DAY);
-	}
-    }
-    else if (secs >= SECS_PER_DAY) {
-	yearday += (secs/SECS_PER_DAY);
-	secs %= SECS_PER_DAY;
-    }
-    ptm->tm_hour = secs/SECS_PER_HOUR;
-    secs %= SECS_PER_HOUR;
-    ptm->tm_min = secs/60;
-    secs %= 60;
-    ptm->tm_sec += secs;
-    /* done with time of day effects */
-    /*
-     * The algorithm for yearday has (so far) left it high by 428.
-     * To avoid mistaking a legitimate Feb 29 as Mar 1, we need to
-     * bias it by 123 while trying to figure out what year it
-     * really represents.  Even with this tweak, the reverse
-     * translation fails for years before A.D. 0001.
-     * It would still fail for Feb 29, but we catch that one below.
-     */
-    jday = yearday;	/* save for later fixup vis-a-vis Jan 1 */
-    yearday -= YEAR_ADJUST;
-    year = (yearday / DAYS_PER_QCENT) * 400;
-    yearday %= DAYS_PER_QCENT;
-    odd_cent = yearday / DAYS_PER_CENT;
-    year += odd_cent * 100;
-    yearday %= DAYS_PER_CENT;
-    year += (yearday / DAYS_PER_QYEAR) * 4;
-    yearday %= DAYS_PER_QYEAR;
-    odd_year = yearday / DAYS_PER_YEAR;
-    year += odd_year;
-    yearday %= DAYS_PER_YEAR;
-    if (!yearday && (odd_cent==4 || odd_year==4)) { /* catch Feb 29 */
-	month = 1;
-	yearday = 29;
-    }
-    else {
-	yearday += YEAR_ADJUST;	/* recover March 1st crock */
-	month = yearday*DAYS_TO_MONTH;
-	yearday -= month*MONTH_TO_DAYS;
-	/* recover other leap-year adjustment */
-	if (month > 13) {
-	    month-=14;
-	    year++;
-	}
-	else {
-	    month-=2;
-	}
-    }
-    ptm->tm_year = year - 1900;
-    if (yearday) {
-      ptm->tm_mday = yearday;
-      ptm->tm_mon = month;
-    }
-    else {
-      ptm->tm_mday = 31;
-      ptm->tm_mon = month - 1;
-    }
-    /* re-build yearday based on Jan 1 to get tm_yday */
-    year--;
-    yearday = year*DAYS_PER_YEAR + year/4 - year/100 + year/400;
-    yearday += 14*MONTH_TO_DAYS + 1;
-    ptm->tm_yday = jday - yearday;
-    /* fix tm_wday if not overridden by caller */
-    if ((unsigned)ptm->tm_wday > 6)
-	ptm->tm_wday = (jday + WEEKDAY_BIAS) % 7;
-}
-
-#ifdef HAS_LONG_DOUBLE
-#  if LONG_DOUBLESIZE > NVSIZE
-#    undef HAS_LONG_DOUBLE  /* XXX until we figure out how to use them */
-#  endif
-#endif
-
-#ifndef HAS_LONG_DOUBLE
-#ifdef LDBL_MAX
-#undef LDBL_MAX
-#endif
-#ifdef LDBL_MIN
-#undef LDBL_MIN
-#endif
-#ifdef LDBL_EPSILON
-#undef LDBL_EPSILON
-#endif
-#endif
-
-static int
-not_here(char *s)
-{
-    croak("POSIX::%s not implemented on this architecture", s);
-    return -1;
-}
-
-static
-NV
-constant(char *name, int arg)
-{
-    errno = 0;
-    switch (*name) {
-    case 'A':
-	if (strEQ(name, "ARG_MAX"))
-#ifdef ARG_MAX
-	    return ARG_MAX;
-#else
-	    goto not_there;
-#endif
-	break;
-    case 'B':
-	if (strEQ(name, "BUFSIZ"))
-#ifdef BUFSIZ
-	    return BUFSIZ;
-#else
-	    goto not_there;
-#endif
-	if (strEQ(name, "BRKINT"))
-#ifdef BRKINT
-	    return BRKINT;
-#else
-	    goto not_there;
-#endif
-	if (strEQ(name, "B9600"))
-#ifdef B9600
-	    return B9600;
-#else
-	    goto not_there;
-#endif
-	if (strEQ(name, "B19200"))
-#ifdef B19200
-	    return B19200;
-#else
-	    goto not_there;
-#endif
-	if (strEQ(name, "B38400"))
-#ifdef B38400
-	    return B38400;
-#else
-	    goto not_there;
-#endif
-	if (strEQ(name, "B0"))
-#ifdef B0
-	    return B0;
-#else
-	    goto not_there;
-#endif
-	if (strEQ(name, "B110"))
-#ifdef B110
-	    return B110;
-#else
-	    goto not_there;
-#endif
-	if (strEQ(name, "B1200"))
-#ifdef B1200
-	    return B1200;
-#else
-	    goto not_there;
-#endif
-	if (strEQ(name, "B134"))
-#ifdef B134
-	    return B134;
-#else
-	    goto not_there;
-#endif
-	if (strEQ(name, "B150"))
-#ifdef B150
-	    return B150;
-#else
-	    goto not_there;
-#endif
-	if (strEQ(name, "B1800"))
-#ifdef B1800
-	    return B1800;
-#else
-	    goto not_there;
-#endif
-	if (strEQ(name, "B200"))
-#ifdef B200
-	    return B200;
-#else
-	    goto not_there;
-#endif
-	if (strEQ(name, "B2400"))
-#ifdef B2400
-	    return B2400;
-#else
-	    goto not_there;
-#endif
-	if (strEQ(name, "B300"))
-#ifdef B300
-	    return B300;
-#else
-	    goto not_there;
-#endif
-	if (strEQ(name, "B4800"))
-#ifdef B4800
-	    return B4800;
-#else
-	    goto not_there;
-#endif
-	if (strEQ(name, "B50"))
-#ifdef B50
-	    return B50;
-#else
-	    goto not_there;
-#endif
-	if (strEQ(name, "B600"))
-#ifdef B600
-	    return B600;
-#else
-	    goto not_there;
-#endif
-	if (strEQ(name, "B75"))
-#ifdef B75
-	    return B75;
-#else
-	    goto not_there;
-#endif
-	break;
-    case 'C':
-	if (strEQ(name, "CHAR_BIT"))
-#ifdef CHAR_BIT
-	    return CHAR_BIT;
-#else
-	    goto not_there;
-#endif
-	if (strEQ(name, "CHAR_MAX"))
-#ifdef CHAR_MAX
-	    return CHAR_MAX;
-#else
-	    goto not_there;
-#endif
-	if (strEQ(name, "CHAR_MIN"))
-#ifdef CHAR_MIN
-	    return CHAR_MIN;
-#else
-	    goto not_there;
-#endif
-	if (strEQ(name, "CHILD_MAX"))
-#ifdef CHILD_MAX
-	    return CHILD_MAX;
-#else
-	    goto not_there;
-#endif
-	if (strEQ(name, "CLK_TCK"))
-#ifdef CLK_TCK
-	    return CLK_TCK;
-#else
-	    goto not_there;
-#endif
-	if (strEQ(name, "CLOCAL"))
-#ifdef CLOCAL
-	    return CLOCAL;
-#else
-	    goto not_there;
-#endif
-	if (strEQ(name, "CLOCKS_PER_SEC"))
-#ifdef CLOCKS_PER_SEC
-	    return CLOCKS_PER_SEC;
-#else
-	    goto not_there;
-#endif
-	if (strEQ(name, "CREAD"))
-#ifdef CREAD
-	    return CREAD;
-#else
-	    goto not_there;
-#endif
-	if (strEQ(name, "CS5"))
-#ifdef CS5
-	    return CS5;
-#else
-	    goto not_there;
-#endif
-	if (strEQ(name, "CS6"))
-#ifdef CS6
-	    return CS6;
-#else
-	    goto not_there;
-#endif
-	if (strEQ(name, "CS7"))
-#ifdef CS7
-	    return CS7;
-#else
-	    goto not_there;
-#endif
-	if (strEQ(name, "CS8"))
-#ifdef CS8
-	    return CS8;
-#else
-	    goto not_there;
-#endif
-	if (strEQ(name, "CSIZE"))
-#ifdef CSIZE
-	    return CSIZE;
-#else
-	    goto not_there;
-#endif
-	if (strEQ(name, "CSTOPB"))
-#ifdef CSTOPB
-	    return CSTOPB;
-#else
-	    goto not_there;
-#endif
-	break;
-    case 'D':
-	if (strEQ(name, "DBL_MAX"))
-#ifdef DBL_MAX
-	    return DBL_MAX;
-#else
-	    goto not_there;
-#endif
-	if (strEQ(name, "DBL_MIN"))
-#ifdef DBL_MIN
-	    return DBL_MIN;
-#else
-	    goto not_there;
-#endif
-	if (strEQ(name, "DBL_DIG"))
-#ifdef DBL_DIG
-	    return DBL_DIG;
-#else
-	    goto not_there;
-#endif
-	if (strEQ(name, "DBL_EPSILON"))
-#ifdef DBL_EPSILON
-	    return DBL_EPSILON;
-#else
-	    goto not_there;
-#endif
-	if (strEQ(name, "DBL_MANT_DIG"))
-#ifdef DBL_MANT_DIG
-	    return DBL_MANT_DIG;
-#else
-	    goto not_there;
-#endif
-	if (strEQ(name, "DBL_MAX_10_EXP"))
-#ifdef DBL_MAX_10_EXP
-	    return DBL_MAX_10_EXP;
-#else
-	    goto not_there;
-#endif
-	if (strEQ(name, "DBL_MAX_EXP"))
-#ifdef DBL_MAX_EXP
-	    return DBL_MAX_EXP;
-#else
-	    goto not_there;
-#endif
-	if (strEQ(name, "DBL_MIN_10_EXP"))
-#ifdef DBL_MIN_10_EXP
-	    return DBL_MIN_10_EXP;
-#else
-	    goto not_there;
-#endif
-	if (strEQ(name, "DBL_MIN_EXP"))
-#ifdef DBL_MIN_EXP
-	    return DBL_MIN_EXP;
-#else
-	    goto not_there;
-#endif
-	break;
-    case 'E':
-	switch (name[1]) {
-	case 'A':
-	    if (strEQ(name, "EACCES"))
-#ifdef EACCES
-		return EACCES;
-#else
-		goto not_there;
-#endif
-	    if (strEQ(name, "EADDRINUSE"))
-#ifdef EADDRINUSE
-		return EADDRINUSE;
-#else
-		goto not_there;
-#endif
-	    if (strEQ(name, "EADDRNOTAVAIL"))
-#ifdef EADDRNOTAVAIL
-		return EADDRNOTAVAIL;
-#else
-		goto not_there;
-#endif
-	    if (strEQ(name, "EAFNOSUPPORT"))
-#ifdef EAFNOSUPPORT
-		return EAFNOSUPPORT;
-#else
-		goto not_there;
-#endif
-	    if (strEQ(name, "EAGAIN"))
-#ifdef EAGAIN
-		return EAGAIN;
-#else
-		goto not_there;
-#endif
-	    if (strEQ(name, "EALREADY"))
-#ifdef EALREADY
-		return EALREADY;
-#else
-		goto not_there;
-#endif
-	    break;
-	case 'B':
-	    if (strEQ(name, "EBADF"))
-#ifdef EBADF
-		return EBADF;
-#else
-		goto not_there;
-#endif
-	    if (strEQ(name, "EBUSY"))
-#ifdef EBUSY
-		return EBUSY;
-#else
-		goto not_there;
-#endif
-	    break;
-	case 'C':
-	    if (strEQ(name, "ECHILD"))
-#ifdef ECHILD
-		return ECHILD;
-#else
-		goto not_there;
-#endif
-	    if (strEQ(name, "ECHO"))
-#ifdef ECHO
-		return ECHO;
-#else
-		goto not_there;
-#endif
-	    if (strEQ(name, "ECHOE"))
-#ifdef ECHOE
-		return ECHOE;
-#else
-		goto not_there;
-#endif
-	    if (strEQ(name, "ECHOK"))
-#ifdef ECHOK
-		return ECHOK;
-#else
-		goto not_there;
-#endif
-	    if (strEQ(name, "ECHONL"))
-#ifdef ECHONL
-		return ECHONL;
-#else
-		goto not_there;
-#endif
-	    if (strEQ(name, "ECONNABORTED"))
-#ifdef ECONNABORTED
-		return ECONNABORTED;
-#else
-		goto not_there;
-#endif
-	    if (strEQ(name, "ECONNREFUSED"))
-#ifdef ECONNREFUSED
-		return ECONNREFUSED;
-#else
-		goto not_there;
-#endif
-	    if (strEQ(name, "ECONNRESET"))
-#ifdef ECONNRESET
-		return ECONNRESET;
-#else
-		goto not_there;
-#endif
-	    break;
-	case 'D':
-	    if (strEQ(name, "EDEADLK"))
-#ifdef EDEADLK
-		return EDEADLK;
-#else
-		goto not_there;
-#endif
-	    if (strEQ(name, "EDESTADDRREQ"))
-#ifdef EDESTADDRREQ
-		return EDESTADDRREQ;
-#else
-		goto not_there;
-#endif
-	    if (strEQ(name, "EDOM"))
-#ifdef EDOM
-		return EDOM;
-#else
-		goto not_there;
-#endif
-	    if (strEQ(name, "EDQUOT"))
-#ifdef EDQUOT
-		return EDQUOT;
-#else
-		goto not_there;
-#endif
-	    break;
-	case 'E':
-	    if (strEQ(name, "EEXIST"))
-#ifdef EEXIST
-		return EEXIST;
-#else
-		goto not_there;
-#endif
-	    break;
-	case 'F':
-	    if (strEQ(name, "EFAULT"))
-#ifdef EFAULT
-		return EFAULT;
-#else
-		goto not_there;
-#endif
-	    if (strEQ(name, "EFBIG"))
-#ifdef EFBIG
-		return EFBIG;
-#else
-		goto not_there;
-#endif
-	    break;
-	case 'H':
-	    if (strEQ(name, "EHOSTDOWN"))
-#ifdef EHOSTDOWN
-		return EHOSTDOWN;
-#else
-		goto not_there;
-#endif
-	    if (strEQ(name, "EHOSTUNREACH"))
-#ifdef EHOSTUNREACH
-		return EHOSTUNREACH;
-#else
-		goto not_there;
-#endif
-    	    break;
-	case 'I':
-	    if (strEQ(name, "EINPROGRESS"))
-#ifdef EINPROGRESS
-		return EINPROGRESS;
-#else
-		goto not_there;
-#endif
-	    if (strEQ(name, "EINTR"))
-#ifdef EINTR
-		return EINTR;
-#else
-		goto not_there;
-#endif
-	    if (strEQ(name, "EINVAL"))
-#ifdef EINVAL
-		return EINVAL;
-#else
-		goto not_there;
-#endif
-	    if (strEQ(name, "EIO"))
-#ifdef EIO
-		return EIO;
-#else
-		goto not_there;
-#endif
-	    if (strEQ(name, "EISCONN"))
-#ifdef EISCONN
-		return EISCONN;
-#else
-		goto not_there;
-#endif
-	    if (strEQ(name, "EISDIR"))
-#ifdef EISDIR
-		return EISDIR;
-#else
-		goto not_there;
-#endif
-	    break;
-	case 'L':
-	    if (strEQ(name, "ELOOP"))
-#ifdef ELOOP
-		return ELOOP;
-#else
-		goto not_there;
-#endif
-	    break;
-	case 'M':
-	    if (strEQ(name, "EMFILE"))
-#ifdef EMFILE
-		return EMFILE;
-#else
-		goto not_there;
-#endif
-	    if (strEQ(name, "EMLINK"))
-#ifdef EMLINK
-		return EMLINK;
-#else
-		goto not_there;
-#endif
-	    if (strEQ(name, "EMSGSIZE"))
-#ifdef EMSGSIZE
-		return EMSGSIZE;
-#else
-		goto not_there;
-#endif
-	    break;
-	case 'N':
-	    if (strEQ(name, "ENETDOWN"))
-#ifdef ENETDOWN
-		return ENETDOWN;
-#else
-		goto not_there;
-#endif
-	    if (strEQ(name, "ENETRESET"))
-#ifdef ENETRESET
-		return ENETRESET;
-#else
-		goto not_there;
-#endif
-	    if (strEQ(name, "ENETUNREACH"))
-#ifdef ENETUNREACH
-		return ENETUNREACH;
-#else
-		goto not_there;
-#endif
-	    if (strEQ(name, "ENOBUFS"))
-#ifdef ENOBUFS
-		return ENOBUFS;
-#else
-		goto not_there;
-#endif
-	    if (strEQ(name, "ENOEXEC"))
-#ifdef ENOEXEC
-		return ENOEXEC;
-#else
-		goto not_there;
-#endif
-	    if (strEQ(name, "ENOMEM"))
-#ifdef ENOMEM
-		return ENOMEM;
-#else
-		goto not_there;
-#endif
-	    if (strEQ(name, "ENOPROTOOPT"))
-#ifdef ENOPROTOOPT
-		return ENOPROTOOPT;
-#else
-		goto not_there;
-#endif
-	    if (strEQ(name, "ENOSPC"))
-#ifdef ENOSPC
-		return ENOSPC;
-#else
-		goto not_there;
-#endif
-	    if (strEQ(name, "ENOTBLK"))
-#ifdef ENOTBLK
-		return ENOTBLK;
-#else
-		goto not_there;
-#endif
-	    if (strEQ(name, "ENOTCONN"))
-#ifdef ENOTCONN
-		return ENOTCONN;
-#else
-		goto not_there;
-#endif
-	    if (strEQ(name, "ENOTDIR"))
-#ifdef ENOTDIR
-		return ENOTDIR;
-#else
-		goto not_there;
-#endif
-	    if (strEQ(name, "ENOTEMPTY"))
-#ifdef ENOTEMPTY
-		return ENOTEMPTY;
-#else
-		goto not_there;
-#endif
-	    if (strEQ(name, "ENOTSOCK"))
-#ifdef ENOTSOCK
-		return ENOTSOCK;
-#else
-		goto not_there;
-#endif
-	    if (strEQ(name, "ENOTTY"))
-#ifdef ENOTTY
-		return ENOTTY;
-#else
-		goto not_there;
-#endif
-	    if (strEQ(name, "ENFILE"))
-#ifdef ENFILE
-		return ENFILE;
-#else
-		goto not_there;
-#endif
-	    if (strEQ(name, "ENODEV"))
-#ifdef ENODEV
-		return ENODEV;
-#else
-		goto not_there;
-#endif
-	    if (strEQ(name, "ENOENT"))
-#ifdef ENOENT
-		return ENOENT;
-#else
-		goto not_there;
-#endif
-	    if (strEQ(name, "ENOLCK"))
-#ifdef ENOLCK
-		return ENOLCK;
-#else
-		goto not_there;
-#endif
-	    if (strEQ(name, "ENOSYS"))
-#ifdef ENOSYS
-		return ENOSYS;
-#else
-		goto not_there;
-#endif
-	    if (strEQ(name, "ENXIO"))
-#ifdef ENXIO
-		return ENXIO;
-#else
-		goto not_there;
-#endif
-	    if (strEQ(name, "ENAMETOOLONG"))
-#ifdef ENAMETOOLONG
-		return ENAMETOOLONG;
-#else
-		goto not_there;
-#endif
-	    break;
-	case 'O':
-	    if (strEQ(name, "EOF"))
-#ifdef EOF
-		return EOF;
-#else
-		goto not_there;
-#endif
-	    if (strEQ(name, "EOPNOTSUPP"))
-#ifdef EOPNOTSUPP
-		return EOPNOTSUPP;
-#else
-		goto not_there;
-#endif
-	    break;
-	case 'P':
-	    if (strEQ(name, "EPERM"))
-#ifdef EPERM
-		return EPERM;
-#else
-		goto not_there;
-#endif
-	    if (strEQ(name, "EPFNOSUPPORT"))
-#ifdef EPFNOSUPPORT
-		return EPFNOSUPPORT;
-#else
-		goto not_there;
-#endif
-	    if (strEQ(name, "EPIPE"))
-#ifdef EPIPE
-		return EPIPE;
-#else
-		goto not_there;
-#endif
-	    if (strEQ(name, "EPROCLIM"))
-#ifdef EPROCLIM
-		return EPROCLIM;
-#else
-		goto not_there;
-#endif
-	    if (strEQ(name, "EPROTONOSUPPORT"))
-#ifdef EPROTONOSUPPORT
-		return EPROTONOSUPPORT;
-#else
-		goto not_there;
-#endif
-	    if (strEQ(name, "EPROTOTYPE"))
-#ifdef EPROTOTYPE
-		return EPROTOTYPE;
-#else
-		goto not_there;
-#endif
-	    break;
-	case 'R':
-	    if (strEQ(name, "ERANGE"))
-#ifdef ERANGE
-		return ERANGE;
-#else
-		goto not_there;
-#endif
-	    if (strEQ(name, "EREMOTE"))
-#ifdef EREMOTE
-		return EREMOTE;
-#else
-		goto not_there;
-#endif
-	    if (strEQ(name, "ERESTART"))
-#ifdef ERESTART
-		return ERESTART;
-#else
-		goto not_there;
-#endif
-	    if (strEQ(name, "EROFS"))
-#ifdef EROFS
-		return EROFS;
-#else
-		goto not_there;
-#endif
-	    break;
-	case 'S':
-	    if (strEQ(name, "ESHUTDOWN"))
-#ifdef ESHUTDOWN
-		return ESHUTDOWN;
-#else
-		goto not_there;
-#endif
-	    if (strEQ(name, "ESOCKTNOSUPPORT"))
-#ifdef ESOCKTNOSUPPORT
-		return ESOCKTNOSUPPORT;
-#else
-		goto not_there;
-#endif
-	    if (strEQ(name, "ESPIPE"))
-#ifdef ESPIPE
-		return ESPIPE;
-#else
-		goto not_there;
-#endif
-	    if (strEQ(name, "ESRCH"))
-#ifdef ESRCH
-		return ESRCH;
-#else
-		goto not_there;
-#endif
-	    if (strEQ(name, "ESTALE"))
-#ifdef ESTALE
-		return ESTALE;
-#else
-		goto not_there;
-#endif
-	    break;
-	case 'T':
-	    if (strEQ(name, "ETIMEDOUT"))
-#ifdef ETIMEDOUT
-		return ETIMEDOUT;
-#else
-		goto not_there;
-#endif
-	    if (strEQ(name, "ETOOMANYREFS"))
-#ifdef ETOOMANYREFS
-		return ETOOMANYREFS;
-#else
-		goto not_there;
-#endif
-	    if (strEQ(name, "ETXTBSY"))
-#ifdef ETXTBSY
-		return ETXTBSY;
-#else
-		goto not_there;
-#endif
-    	    break;
-	case 'U':
-	    if (strEQ(name, "EUSERS"))
-#ifdef EUSERS
-		return EUSERS;
-#else
-		goto not_there;
-#endif
-    	    break;
-    	case 'W':
-	    if (strEQ(name, "EWOULDBLOCK"))
-#ifdef EWOULDBLOCK
-		return EWOULDBLOCK;
-#else
-		goto not_there;
-#endif
-    	    break;
-	case 'X':
-	    if (strEQ(name, "EXIT_FAILURE"))
-#ifdef EXIT_FAILURE
-		return EXIT_FAILURE;
-#else
-		return 1;
-#endif
-	    if (strEQ(name, "EXIT_SUCCESS"))
-#ifdef EXIT_SUCCESS
-		return EXIT_SUCCESS;
-#else
-		return 0;
-#endif
-	    if (strEQ(name, "EXDEV"))
-#ifdef EXDEV
-		return EXDEV;
-#else
-		goto not_there;
-#endif
-	    break;
-	}
-	if (strEQ(name, "E2BIG"))
-#ifdef E2BIG
-	    return E2BIG;
-#else
-	    goto not_there;
-#endif
-	break;
-    case 'F':
-	if (strnEQ(name, "FLT_", 4)) {
-	    if (strEQ(name, "FLT_MAX"))
-#ifdef FLT_MAX
-		return FLT_MAX;
-#else
-		goto not_there;
-#endif
-	    if (strEQ(name, "FLT_MIN"))
-#ifdef FLT_MIN
-		return FLT_MIN;
-#else
-		goto not_there;
-#endif
-	    if (strEQ(name, "FLT_ROUNDS"))
-#ifdef FLT_ROUNDS
-		return FLT_ROUNDS;
-#else
-		goto not_there;
-#endif
-	    if (strEQ(name, "FLT_DIG"))
-#ifdef FLT_DIG
-		return FLT_DIG;
-#else
-		goto not_there;
-#endif
-	    if (strEQ(name, "FLT_EPSILON"))
-#ifdef FLT_EPSILON
-		return FLT_EPSILON;
-#else
-		goto not_there;
-#endif
-	    if (strEQ(name, "FLT_MANT_DIG"))
-#ifdef FLT_MANT_DIG
-		return FLT_MANT_DIG;
-#else
-		goto not_there;
-#endif
-	    if (strEQ(name, "FLT_MAX_10_EXP"))
-#ifdef FLT_MAX_10_EXP
-		return FLT_MAX_10_EXP;
-#else
-		goto not_there;
-#endif
-	    if (strEQ(name, "FLT_MAX_EXP"))
-#ifdef FLT_MAX_EXP
-		return FLT_MAX_EXP;
-#else
-		goto not_there;
-#endif
-	    if (strEQ(name, "FLT_MIN_10_EXP"))
-#ifdef FLT_MIN_10_EXP
-		return FLT_MIN_10_EXP;
-#else
-		goto not_there;
-#endif
-	    if (strEQ(name, "FLT_MIN_EXP"))
-#ifdef FLT_MIN_EXP
-		return FLT_MIN_EXP;
-#else
-		goto not_there;
-#endif
-	    if (strEQ(name, "FLT_RADIX"))
-#ifdef FLT_RADIX
-		return FLT_RADIX;
-#else
-		goto not_there;
-#endif
-	    break;
-	}
-	if (strnEQ(name, "F_", 2)) {
-	    if (strEQ(name, "F_DUPFD"))
-#ifdef F_DUPFD
-		return F_DUPFD;
-#else
-		goto not_there;
-#endif
-	    if (strEQ(name, "F_GETFD"))
-#ifdef F_GETFD
-		return F_GETFD;
-#else
-		goto not_there;
-#endif
-	    if (strEQ(name, "F_GETFL"))
-#ifdef F_GETFL
-		return F_GETFL;
-#else
-		goto not_there;
-#endif
-	    if (strEQ(name, "F_GETLK"))
-#ifdef F_GETLK
-		return F_GETLK;
-#else
-		goto not_there;
-#endif
-	    if (strEQ(name, "F_OK"))
-#ifdef F_OK
-		return F_OK;
-#else
-		goto not_there;
-#endif
-	    if (strEQ(name, "F_RDLCK"))
-#ifdef F_RDLCK
-		return F_RDLCK;
-#else
-		goto not_there;
-#endif
-	    if (strEQ(name, "F_SETFD"))
-#ifdef F_SETFD
-		return F_SETFD;
-#else
-		goto not_there;
-#endif
-	    if (strEQ(name, "F_SETFL"))
-#ifdef F_SETFL
-		return F_SETFL;
-#else
-		goto not_there;
-#endif
-	    if (strEQ(name, "F_SETLK"))
-#ifdef F_SETLK
-		return F_SETLK;
-#else
-		goto not_there;
-#endif
-	    if (strEQ(name, "F_SETLKW"))
-#ifdef F_SETLKW
-		return F_SETLKW;
-#else
-		goto not_there;
-#endif
-	    if (strEQ(name, "F_UNLCK"))
-#ifdef F_UNLCK
-		return F_UNLCK;
-#else
-		goto not_there;
-#endif
-	    if (strEQ(name, "F_WRLCK"))
-#ifdef F_WRLCK
-		return F_WRLCK;
-#else
-		goto not_there;
-#endif
-	    break;
-	}
-	if (strEQ(name, "FD_CLOEXEC"))
-#ifdef FD_CLOEXEC
-	    return FD_CLOEXEC;
-#else
-	    goto not_there;
-#endif
-	if (strEQ(name, "FILENAME_MAX"))
-#ifdef FILENAME_MAX
-	    return FILENAME_MAX;
-#else
-	    goto not_there;
-#endif
-	break;
-    case 'H':
-	if (strEQ(name, "HUGE_VAL"))
-#if defined(USE_LONG_DOUBLE) && defined(HUGE_VALL)
-	  /* HUGE_VALL is admittedly non-POSIX but if we are using long doubles
-	   * we might as well use long doubles. --jhi */
-	    return HUGE_VALL;
-#endif
-#ifdef HUGE_VAL
-	    return HUGE_VAL;
-#else
-	    goto not_there;
-#endif
-	if (strEQ(name, "HUPCL"))
-#ifdef HUPCL
-	    return HUPCL;
-#else
-	    goto not_there;
-#endif
-	break;
-    case 'I':
-	if (strEQ(name, "INT_MAX"))
-#ifdef INT_MAX
-	    return INT_MAX;
-#else
-	    goto not_there;
-#endif
-	if (strEQ(name, "INT_MIN"))
-#ifdef INT_MIN
-	    return INT_MIN;
-#else
-	    goto not_there;
-#endif
-	if (strEQ(name, "ICANON"))
-#ifdef ICANON
-	    return ICANON;
-#else
-	    goto not_there;
-#endif
-	if (strEQ(name, "ICRNL"))
-#ifdef ICRNL
-	    return ICRNL;
-#else
-	    goto not_there;
-#endif
-	if (strEQ(name, "IEXTEN"))
-#ifdef IEXTEN
-	    return IEXTEN;
-#else
-	    goto not_there;
-#endif
-	if (strEQ(name, "IGNBRK"))
-#ifdef IGNBRK
-	    return IGNBRK;
-#else
-	    goto not_there;
-#endif
-	if (strEQ(name, "IGNCR"))
-#ifdef IGNCR
-	    return IGNCR;
-#else
-	    goto not_there;
-#endif
-	if (strEQ(name, "IGNPAR"))
-#ifdef IGNPAR
-	    return IGNPAR;
-#else
-	    goto not_there;
-#endif
-	if (strEQ(name, "INLCR"))
-#ifdef INLCR
-	    return INLCR;
-#else
-	    goto not_there;
-#endif
-	if (strEQ(name, "INPCK"))
-#ifdef INPCK
-	    return INPCK;
-#else
-	    goto not_there;
-#endif
-	if (strEQ(name, "ISIG"))
-#ifdef ISIG
-	    return ISIG;
-#else
-	    goto not_there;
-#endif
-	if (strEQ(name, "ISTRIP"))
-#ifdef ISTRIP
-	    return ISTRIP;
-#else
-	    goto not_there;
-#endif
-	if (strEQ(name, "IXOFF"))
-#ifdef IXOFF
-	    return IXOFF;
-#else
-	    goto not_there;
-#endif
-	if (strEQ(name, "IXON"))
-#ifdef IXON
-	    return IXON;
-#else
-	    goto not_there;
-#endif
-	break;
-    case 'L':
-	if (strnEQ(name, "LC_", 3)) {
-	    if (strEQ(name, "LC_ALL"))
-#ifdef LC_ALL
-		return LC_ALL;
-#else
-		goto not_there;
-#endif
-	    if (strEQ(name, "LC_COLLATE"))
-#ifdef LC_COLLATE
-		return LC_COLLATE;
-#else
-		goto not_there;
-#endif
-	    if (strEQ(name, "LC_CTYPE"))
-#ifdef LC_CTYPE
-		return LC_CTYPE;
-#else
-		goto not_there;
-#endif
-	    if (strEQ(name, "LC_MESSAGES"))
-#ifdef LC_MESSAGES
-		return LC_MESSAGES;
-#else
-		goto not_there;
-#endif
-	    if (strEQ(name, "LC_MONETARY"))
-#ifdef LC_MONETARY
-		return LC_MONETARY;
-#else
-		goto not_there;
-#endif
-	    if (strEQ(name, "LC_NUMERIC"))
-#ifdef LC_NUMERIC
-		return LC_NUMERIC;
-#else
-		goto not_there;
-#endif
-	    if (strEQ(name, "LC_TIME"))
-#ifdef LC_TIME
-		return LC_TIME;
-#else
-		goto not_there;
-#endif
-	    break;
-	}
-	if (strnEQ(name, "LDBL_", 5)) {
-	    if (strEQ(name, "LDBL_MAX"))
-#ifdef LDBL_MAX
-		return LDBL_MAX;
-#else
-		goto not_there;
-#endif
-	    if (strEQ(name, "LDBL_MIN"))
-#ifdef LDBL_MIN
-		return LDBL_MIN;
-#else
-		goto not_there;
-#endif
-	    if (strEQ(name, "LDBL_DIG"))
-#ifdef LDBL_DIG
-		return LDBL_DIG;
-#else
-		goto not_there;
-#endif
-	    if (strEQ(name, "LDBL_EPSILON"))
-#ifdef LDBL_EPSILON
-		return LDBL_EPSILON;
-#else
-		goto not_there;
-#endif
-	    if (strEQ(name, "LDBL_MANT_DIG"))
-#ifdef LDBL_MANT_DIG
-		return LDBL_MANT_DIG;
-#else
-		goto not_there;
-#endif
-	    if (strEQ(name, "LDBL_MAX_10_EXP"))
-#ifdef LDBL_MAX_10_EXP
-		return LDBL_MAX_10_EXP;
-#else
-		goto not_there;
-#endif
-	    if (strEQ(name, "LDBL_MAX_EXP"))
-#ifdef LDBL_MAX_EXP
-		return LDBL_MAX_EXP;
-#else
-		goto not_there;
-#endif
-	    if (strEQ(name, "LDBL_MIN_10_EXP"))
-#ifdef LDBL_MIN_10_EXP
-		return LDBL_MIN_10_EXP;
-#else
-		goto not_there;
-#endif
-	    if (strEQ(name, "LDBL_MIN_EXP"))
-#ifdef LDBL_MIN_EXP
-		return LDBL_MIN_EXP;
-#else
-		goto not_there;
-#endif
-	    break;
-	}
-	if (strnEQ(name, "L_", 2)) {
-	    if (strEQ(name, "L_ctermid"))
-#ifdef L_ctermid
-		return L_ctermid;
-#else
-		goto not_there;
-#endif
-	    if (strEQ(name, "L_cuserid"))
-#ifdef L_cuserid
-		return L_cuserid;
-#else
-		goto not_there;
-#endif
-	    /* L_tmpnam[e] was a typo--retained for compatibility */
-	    if (strEQ(name, "L_tmpname") || strEQ(name, "L_tmpnam"))
-#ifdef L_tmpnam
-		return L_tmpnam;
-#else
-		goto not_there;
-#endif
-	    break;
-	}
-	if (strEQ(name, "LONG_MAX"))
-#ifdef LONG_MAX
-	    return LONG_MAX;
-#else
-	    goto not_there;
-#endif
-	if (strEQ(name, "LONG_MIN"))
-#ifdef LONG_MIN
-	    return LONG_MIN;
-#else
-	    goto not_there;
-#endif
-	if (strEQ(name, "LINK_MAX"))
-#ifdef LINK_MAX
-	    return LINK_MAX;
-#else
-	    goto not_there;
-#endif
-	break;
-    case 'M':
-	if (strEQ(name, "MAX_CANON"))
-#ifdef MAX_CANON
-	    return MAX_CANON;
-#else
-	    goto not_there;
-#endif
-	if (strEQ(name, "MAX_INPUT"))
-#ifdef MAX_INPUT
-	    return MAX_INPUT;
-#else
-	    goto not_there;
-#endif
-	if (strEQ(name, "MB_CUR_MAX"))
-#ifdef MB_CUR_MAX
-	    return MB_CUR_MAX;
-#else
-	    goto not_there;
-#endif
-	if (strEQ(name, "MB_LEN_MAX"))
-#ifdef MB_LEN_MAX
-	    return MB_LEN_MAX;
-#else
-	    goto not_there;
-#endif
-	break;
-    case 'N':
-	if (strEQ(name, "NULL")) return 0;
-	if (strEQ(name, "NAME_MAX"))
-#ifdef NAME_MAX
-	    return NAME_MAX;
-#else
-	    goto not_there;
-#endif
-	if (strEQ(name, "NCCS"))
-#ifdef NCCS
-	    return NCCS;
-#else
-	    goto not_there;
-#endif
-	if (strEQ(name, "NGROUPS_MAX"))
-#ifdef NGROUPS_MAX
-	    return NGROUPS_MAX;
-#else
-	    goto not_there;
-#endif
-	if (strEQ(name, "NOFLSH"))
-#ifdef NOFLSH
-	    return NOFLSH;
-#else
-	    goto not_there;
-#endif
-	break;
-    case 'O':
-	if (strnEQ(name, "O_", 2)) {
-	    if (strEQ(name, "O_APPEND"))
-#ifdef O_APPEND
-		return O_APPEND;
-#else
-		goto not_there;
-#endif
-	    if (strEQ(name, "O_CREAT"))
-#ifdef O_CREAT
-		return O_CREAT;
-#else
-		goto not_there;
-#endif
-	    if (strEQ(name, "O_TRUNC"))
-#ifdef O_TRUNC
-		return O_TRUNC;
-#else
-		goto not_there;
-#endif
-	    if (strEQ(name, "O_RDONLY"))
-#ifdef O_RDONLY
-		return O_RDONLY;
-#else
-		goto not_there;
-#endif
-	    if (strEQ(name, "O_RDWR"))
-#ifdef O_RDWR
-		return O_RDWR;
-#else
-		goto not_there;
-#endif
-	    if (strEQ(name, "O_WRONLY"))
-#ifdef O_WRONLY
-		return O_WRONLY;
-#else
-		goto not_there;
-#endif
-	    if (strEQ(name, "O_EXCL"))
-#ifdef O_EXCL
-		return O_EXCL;
-#else
-		goto not_there;
-#endif
-	    if (strEQ(name, "O_NOCTTY"))
-#ifdef O_NOCTTY
-		return O_NOCTTY;
-#else
-		goto not_there;
-#endif
-	    if (strEQ(name, "O_NONBLOCK"))
-#ifdef O_NONBLOCK
-		return O_NONBLOCK;
-#else
-		goto not_there;
-#endif
-	    if (strEQ(name, "O_ACCMODE"))
-#ifdef O_ACCMODE
-		return O_ACCMODE;
-#else
-		goto not_there;
-#endif
-	    break;
-	}
-	if (strEQ(name, "OPEN_MAX"))
-#ifdef OPEN_MAX
-	    return OPEN_MAX;
-#else
-	    goto not_there;
-#endif
-	if (strEQ(name, "OPOST"))
-#ifdef OPOST
-	    return OPOST;
-#else
-	    goto not_there;
-#endif
-	break;
-    case 'P':
-	if (strEQ(name, "PATH_MAX"))
-#ifdef PATH_MAX
-	    return PATH_MAX;
-#else
-	    goto not_there;
-#endif
-	if (strEQ(name, "PARENB"))
-#ifdef PARENB
-	    return PARENB;
-#else
-	    goto not_there;
-#endif
-	if (strEQ(name, "PARMRK"))
-#ifdef PARMRK
-	    return PARMRK;
-#else
-	    goto not_there;
-#endif
-	if (strEQ(name, "PARODD"))
-#ifdef PARODD
-	    return PARODD;
-#else
-	    goto not_there;
-#endif
-	if (strEQ(name, "PIPE_BUF"))
-#ifdef PIPE_BUF
-	    return PIPE_BUF;
-#else
-	    goto not_there;
-#endif
-	break;
-    case 'R':
-	if (strEQ(name, "RAND_MAX"))
-#ifdef RAND_MAX
-	    return RAND_MAX;
-#else
-	    goto not_there;
-#endif
-	if (strEQ(name, "R_OK"))
-#ifdef R_OK
-	    return R_OK;
-#else
-	    goto not_there;
-#endif
-	break;
-    case 'S':
-	if (strnEQ(name, "SIG", 3)) {
-	    if (name[3] == '_') {
-		if (strEQ(name, "SIG_BLOCK"))
-#ifdef SIG_BLOCK
-		    return SIG_BLOCK;
-#else
-		    goto not_there;
-#endif
-#ifdef SIG_DFL
-		if (strEQ(name, "SIG_DFL")) return (IV)SIG_DFL;
-#endif
-#ifdef SIG_ERR
-		if (strEQ(name, "SIG_ERR")) return (IV)SIG_ERR;
-#endif
-#ifdef SIG_IGN
-		if (strEQ(name, "SIG_IGN")) return (IV)SIG_IGN;
-#endif
-		if (strEQ(name, "SIG_SETMASK"))
-#ifdef SIG_SETMASK
-		    return SIG_SETMASK;
-#else
-		    goto not_there;
-#endif
-		if (strEQ(name, "SIG_UNBLOCK"))
-#ifdef SIG_UNBLOCK
-		    return SIG_UNBLOCK;
-#else
-		    goto not_there;
-#endif
-		break;
-	    }
-	    if (strEQ(name, "SIGABRT"))
-#ifdef SIGABRT
-		return SIGABRT;
-#else
-		goto not_there;
-#endif
-	    if (strEQ(name, "SIGALRM"))
-#ifdef SIGALRM
-		return SIGALRM;
-#else
-		goto not_there;
-#endif
-	    if (strEQ(name, "SIGCHLD"))
-#ifdef SIGCHLD
-		return SIGCHLD;
-#else
-		goto not_there;
-#endif
-	    if (strEQ(name, "SIGCONT"))
-#ifdef SIGCONT
-		return SIGCONT;
-#else
-		goto not_there;
-#endif
-	    if (strEQ(name, "SIGFPE"))
-#ifdef SIGFPE
-		return SIGFPE;
-#else
-		goto not_there;
-#endif
-	    if (strEQ(name, "SIGHUP"))
-#ifdef SIGHUP
-		return SIGHUP;
-#else
-		goto not_there;
-#endif
-	    if (strEQ(name, "SIGILL"))
-#ifdef SIGILL
-		return SIGILL;
-#else
-		goto not_there;
-#endif
-	    if (strEQ(name, "SIGINT"))
-#ifdef SIGINT
-		return SIGINT;
-#else
-		goto not_there;
-#endif
-	    if (strEQ(name, "SIGKILL"))
-#ifdef SIGKILL
-		return SIGKILL;
-#else
-		goto not_there;
-#endif
-	    if (strEQ(name, "SIGPIPE"))
-#ifdef SIGPIPE
-		return SIGPIPE;
-#else
-		goto not_there;
-#endif
-	    if (strEQ(name, "SIGQUIT"))
-#ifdef SIGQUIT
-		return SIGQUIT;
-#else
-		goto not_there;
-#endif
-	    if (strEQ(name, "SIGSEGV"))
-#ifdef SIGSEGV
-		return SIGSEGV;
-#else
-		goto not_there;
-#endif
-	    if (strEQ(name, "SIGSTOP"))
-#ifdef SIGSTOP
-		return SIGSTOP;
-#else
-		goto not_there;
-#endif
-	    if (strEQ(name, "SIGTERM"))
-#ifdef SIGTERM
-		return SIGTERM;
-#else
-		goto not_there;
-#endif
-	    if (strEQ(name, "SIGTSTP"))
-#ifdef SIGTSTP
-		return SIGTSTP;
-#else
-		goto not_there;
-#endif
-	    if (strEQ(name, "SIGTTIN"))
-#ifdef SIGTTIN
-		return SIGTTIN;
-#else
-		goto not_there;
-#endif
-	    if (strEQ(name, "SIGTTOU"))
-#ifdef SIGTTOU
-		return SIGTTOU;
-#else
-		goto not_there;
-#endif
-	    if (strEQ(name, "SIGUSR1"))
-#ifdef SIGUSR1
-		return SIGUSR1;
-#else
-		goto not_there;
-#endif
-	    if (strEQ(name, "SIGUSR2"))
-#ifdef SIGUSR2
-		return SIGUSR2;
-#else
-		goto not_there;
-#endif
-	    break;
-	}
-	if (name[1] == '_') {
-	    if (strEQ(name, "S_ISGID"))
-#ifdef S_ISGID
-		return S_ISGID;
-#else
-		goto not_there;
-#endif
-	    if (strEQ(name, "S_ISUID"))
-#ifdef S_ISUID
-		return S_ISUID;
-#else
-		goto not_there;
-#endif
-	    if (strEQ(name, "S_IRGRP"))
-#ifdef S_IRGRP
-		return S_IRGRP;
-#else
-		goto not_there;
-#endif
-	    if (strEQ(name, "S_IROTH"))
-#ifdef S_IROTH
-		return S_IROTH;
-#else
-		goto not_there;
-#endif
-	    if (strEQ(name, "S_IRUSR"))
-#ifdef S_IRUSR
-		return S_IRUSR;
-#else
-		goto not_there;
-#endif
-	    if (strEQ(name, "S_IRWXG"))
-#ifdef S_IRWXG
-		return S_IRWXG;
-#else
-		goto not_there;
-#endif
-	    if (strEQ(name, "S_IRWXO"))
-#ifdef S_IRWXO
-		return S_IRWXO;
-#else
-		goto not_there;
-#endif
-	    if (strEQ(name, "S_IRWXU"))
-#ifdef S_IRWXU
-		return S_IRWXU;
-#else
-		goto not_there;
-#endif
-	    if (strEQ(name, "S_IWGRP"))
-#ifdef S_IWGRP
-		return S_IWGRP;
-#else
-		goto not_there;
-#endif
-	    if (strEQ(name, "S_IWOTH"))
-#ifdef S_IWOTH
-		return S_IWOTH;
-#else
-		goto not_there;
-#endif
-	    if (strEQ(name, "S_IWUSR"))
-#ifdef S_IWUSR
-		return S_IWUSR;
-#else
-		goto not_there;
-#endif
-	    if (strEQ(name, "S_IXGRP"))
-#ifdef S_IXGRP
-		return S_IXGRP;
-#else
-		goto not_there;
-#endif
-	    if (strEQ(name, "S_IXOTH"))
-#ifdef S_IXOTH
-		return S_IXOTH;
-#else
-		goto not_there;
-#endif
-	    if (strEQ(name, "S_IXUSR"))
-#ifdef S_IXUSR
-		return S_IXUSR;
-#else
-		goto not_there;
-#endif
-	    errno = EAGAIN;		/* the following aren't constants */
-#ifdef S_ISBLK
-	    if (strEQ(name, "S_ISBLK")) return S_ISBLK(arg);
-#endif
-#ifdef S_ISCHR
-	    if (strEQ(name, "S_ISCHR")) return S_ISCHR(arg);
-#endif
-#ifdef S_ISDIR
-	    if (strEQ(name, "S_ISDIR")) return S_ISDIR(arg);
-#endif
-#ifdef S_ISFIFO
-	    if (strEQ(name, "S_ISFIFO")) return S_ISFIFO(arg);
-#endif
-#ifdef S_ISREG
-	    if (strEQ(name, "S_ISREG")) return S_ISREG(arg);
-#endif
-	    break;
-	}
-	if (strEQ(name, "SEEK_CUR"))
-#ifdef SEEK_CUR
-	    return SEEK_CUR;
-#else
-	    goto not_there;
-#endif
-	if (strEQ(name, "SEEK_END"))
-#ifdef SEEK_END
-	    return SEEK_END;
-#else
-	    goto not_there;
-#endif
-	if (strEQ(name, "SEEK_SET"))
-#ifdef SEEK_SET
-	    return SEEK_SET;
-#else
-	    goto not_there;
-#endif
-	if (strEQ(name, "STREAM_MAX"))
-#ifdef STREAM_MAX
-	    return STREAM_MAX;
-#else
-	    goto not_there;
-#endif
-	if (strEQ(name, "SHRT_MAX"))
-#ifdef SHRT_MAX
-	    return SHRT_MAX;
-#else
-	    goto not_there;
-#endif
-	if (strEQ(name, "SHRT_MIN"))
-#ifdef SHRT_MIN
-	    return SHRT_MIN;
-#else
-	    goto not_there;
-#endif
-	if (strnEQ(name, "SA_", 3)) {
-	    if (strEQ(name, "SA_NOCLDSTOP"))
-#ifdef SA_NOCLDSTOP
-		return SA_NOCLDSTOP;
-#else
-		goto not_there;
-#endif
-	    if (strEQ(name, "SA_NOCLDWAIT"))
-#ifdef SA_NOCLDWAIT
-		return SA_NOCLDWAIT;
-#else
-		goto not_there;
-#endif
-	    if (strEQ(name, "SA_NODEFER"))
-#ifdef SA_NODEFER
-		return SA_NODEFER;
-#else
-		goto not_there;
-#endif
-	    if (strEQ(name, "SA_ONSTACK"))
-#ifdef SA_ONSTACK
-		return SA_ONSTACK;
-#else
-		goto not_there;
-#endif
-	    if (strEQ(name, "SA_RESETHAND"))
-#ifdef SA_RESETHAND
-		return SA_RESETHAND;
-#else
-		goto not_there;
-#endif
-	    if (strEQ(name, "SA_RESTART"))
-#ifdef SA_RESTART
-		return SA_RESTART;
-#else
-		goto not_there;
-#endif
-	    if (strEQ(name, "SA_SIGINFO"))
-#ifdef SA_SIGINFO
-		return SA_SIGINFO;
-#else
-		goto not_there;
-#endif
-	    break;
-	}
-	if (strEQ(name, "SCHAR_MAX"))
-#ifdef SCHAR_MAX
-	    return SCHAR_MAX;
-#else
-	    goto not_there;
-#endif
-	if (strEQ(name, "SCHAR_MIN"))
-#ifdef SCHAR_MIN
-	    return SCHAR_MIN;
-#else
-	    goto not_there;
-#endif
-	if (strEQ(name, "SSIZE_MAX"))
-#ifdef SSIZE_MAX
-	    return SSIZE_MAX;
-#else
-	    goto not_there;
-#endif
-	if (strEQ(name, "STDIN_FILENO"))
-#ifdef STDIN_FILENO
-	    return STDIN_FILENO;
-#else
-	    goto not_there;
-#endif
-	if (strEQ(name, "STDOUT_FILENO"))
-#ifdef STDOUT_FILENO
-	    return STDOUT_FILENO;
-#else
-	    goto not_there;
-#endif
-	if (strEQ(name, "STDERR_FILENO"))
-#ifdef STDERR_FILENO
-	    return STDERR_FILENO;
-#else
-	    goto not_there;
-#endif
-	break;
-    case 'T':
-	if (strEQ(name, "TCIFLUSH"))
-#ifdef TCIFLUSH
-	    return TCIFLUSH;
-#else
-	    goto not_there;
-#endif
-	if (strEQ(name, "TCIOFF"))
-#ifdef TCIOFF
-	    return TCIOFF;
-#else
-	    goto not_there;
-#endif
-	if (strEQ(name, "TCIOFLUSH"))
-#ifdef TCIOFLUSH
-	    return TCIOFLUSH;
-#else
-	    goto not_there;
-#endif
-	if (strEQ(name, "TCION"))
-#ifdef TCION
-	    return TCION;
-#else
-	    goto not_there;
-#endif
-	if (strEQ(name, "TCOFLUSH"))
-#ifdef TCOFLUSH
-	    return TCOFLUSH;
-#else
-	    goto not_there;
-#endif
-	if (strEQ(name, "TCOOFF"))
-#ifdef TCOOFF
-	    return TCOOFF;
-#else
-	    goto not_there;
-#endif
-	if (strEQ(name, "TCOON"))
-#ifdef TCOON
-	    return TCOON;
-#else
-	    goto not_there;
-#endif
-	if (strEQ(name, "TCSADRAIN"))
-#ifdef TCSADRAIN
-	    return TCSADRAIN;
-#else
-	    goto not_there;
-#endif
-	if (strEQ(name, "TCSAFLUSH"))
-#ifdef TCSAFLUSH
-	    return TCSAFLUSH;
-#else
-	    goto not_there;
-#endif
-	if (strEQ(name, "TCSANOW"))
-#ifdef TCSANOW
-	    return TCSANOW;
-#else
-	    goto not_there;
-#endif
-	if (strEQ(name, "TMP_MAX"))
-#ifdef TMP_MAX
-	    return TMP_MAX;
-#else
-	    goto not_there;
-#endif
-	if (strEQ(name, "TOSTOP"))
-#ifdef TOSTOP
-	    return TOSTOP;
-#else
-	    goto not_there;
-#endif
-	if (strEQ(name, "TZNAME_MAX"))
-#ifdef TZNAME_MAX
-	    return TZNAME_MAX;
-#else
-	    goto not_there;
-#endif
-	break;
-    case 'U':
-	if (strEQ(name, "UCHAR_MAX"))
-#ifdef UCHAR_MAX
-	    return UCHAR_MAX;
-#else
-	    goto not_there;
-#endif
-	if (strEQ(name, "UINT_MAX"))
-#ifdef UINT_MAX
-	    return UINT_MAX;
-#else
-	    goto not_there;
-#endif
-	if (strEQ(name, "ULONG_MAX"))
-#ifdef ULONG_MAX
-	    return ULONG_MAX;
-#else
-	    goto not_there;
-#endif
-	if (strEQ(name, "USHRT_MAX"))
-#ifdef USHRT_MAX
-	    return USHRT_MAX;
-#else
-	    goto not_there;
-#endif
-	break;
-    case 'V':
-	if (strEQ(name, "VEOF"))
-#ifdef VEOF
-	    return VEOF;
-#else
-	    goto not_there;
-#endif
-	if (strEQ(name, "VEOL"))
-#ifdef VEOL
-	    return VEOL;
-#else
-	    goto not_there;
-#endif
-	if (strEQ(name, "VERASE"))
-#ifdef VERASE
-	    return VERASE;
-#else
-	    goto not_there;
-#endif
-	if (strEQ(name, "VINTR"))
-#ifdef VINTR
-	    return VINTR;
-#else
-	    goto not_there;
-#endif
-	if (strEQ(name, "VKILL"))
-#ifdef VKILL
-	    return VKILL;
-#else
-	    goto not_there;
-#endif
-	if (strEQ(name, "VMIN"))
-#ifdef VMIN
-	    return VMIN;
-#else
-	    goto not_there;
-#endif
-	if (strEQ(name, "VQUIT"))
-#ifdef VQUIT
-	    return VQUIT;
-#else
-	    goto not_there;
-#endif
-	if (strEQ(name, "VSTART"))
-#ifdef VSTART
-	    return VSTART;
-#else
-	    goto not_there;
-#endif
-	if (strEQ(name, "VSTOP"))
-#ifdef VSTOP
-	    return VSTOP;
-#else
-	    goto not_there;
-#endif
-	if (strEQ(name, "VSUSP"))
-#ifdef VSUSP
-	    return VSUSP;
-#else
-	    goto not_there;
-#endif
-	if (strEQ(name, "VTIME"))
-#ifdef VTIME
-	    return VTIME;
-#else
-	    goto not_there;
-=======
->>>>>>> dd2bab0f
 #endif
 
 #ifndef HAS_CUSERID
@@ -3088,12 +792,6 @@
 
 MODULE = POSIX		PACKAGE = POSIX
 
-<<<<<<< HEAD
-NV
-constant(name,arg)
-	char *		name
-	int		arg
-=======
 INCLUDE: const-xs.inc
 
 void
@@ -3137,7 +835,6 @@
           PUSHs(&PL_sv_undef);
           PUSHs(sv);
         }
->>>>>>> dd2bab0f
 
 int
 isalnum(charstring)
@@ -3605,11 +1302,7 @@
 		svp = hv_fetch(action, "MASK", 4, FALSE);
 		if (svp && sv_isa(*svp, "POSIX::SigSet")) {
 		    IV tmp = SvIV((SV*)SvRV(*svp));
-<<<<<<< HEAD
-		    sigset =  INT2PTR(sigset_t*, tmp);
-=======
 		    sigset = INT2PTR(sigset_t*, tmp);
->>>>>>> dd2bab0f
 		    act.sa_mask = *sigset;
 		}
 		else
@@ -3625,32 +1318,8 @@
 		 * essentially meaningless anyway.
 		 */
 		RETVAL = sigaction(sig, & act, (struct sigaction *)0);
-<<<<<<< HEAD
-	    else if (oldaction)
-		RETVAL = sigaction(sig, (struct sigaction *)0, & oact);
-	    else
-		RETVAL = -1;
-
-	    if (oldaction) {
-		/* Get back the mask. */
-		svp = hv_fetch(oldaction, "MASK", 4, TRUE);
-		if (sv_isa(*svp, "POSIX::SigSet")) {
-		    IV tmp = SvIV((SV*)SvRV(*svp));
-		    sigset = INT2PTR(sigset_t*, tmp);
-		}
-		else {
-		    New(0, sigset, 1, sigset_t);
-		    sv_setptrobj(*svp, sigset, "POSIX::SigSet");
-		}
-		*sigset = oact.sa_mask;
-
-		/* Get back the flags. */
-		svp = hv_fetch(oldaction, "FLAGS", 5, TRUE);
-		sv_setiv(*svp, oact.sa_flags);
-=======
                if(RETVAL == -1)
                    XSRETURN_UNDEF;
->>>>>>> dd2bab0f
 	    }
 
 	    LEAVE;
