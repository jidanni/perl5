--- conflicted
+++ resolved
@@ -468,22 +468,16 @@
 	RETURN;
     }
 
-<<<<<<< HEAD
     if (realhv)
 	(void)hv_iterinit(hv);	/* always reset iterator regardless */
     else
 	(void)avhv_iterinit((AV*)hv);
-    
-    if (GIMME != G_ARRAY) {
-=======
-    (void)hv_iterinit(hv);	/* always reset iterator regardless */
 
     if (gimme == G_VOID)
 	RETURN;
 
     if (gimme == G_SCALAR) {
 	I32 i;
->>>>>>> ec4e49dc
 	dTARGET;
 
 	if (op->op_flags & OPf_MOD) {	/* lvalue */
@@ -521,16 +515,12 @@
 	if (dovalues) {
 	    tmpstr = sv_newmortal();
 	    PUTBACK;
-<<<<<<< HEAD
 	    sv_setsv(tmpstr,realhv ?
 		     hv_iterval(hv,entry) : avhv_iterval((AV*)hv,entry));
-=======
-	    sv_setsv(tmpstr,hv_iterval(hv,entry));
 	    DEBUG_H(sv_setpvf(tmpstr, "%lu%%%d=%lu",
 			    (unsigned long)HeHASH(entry),
 			    HvMAX(hv)+1,
 			    (unsigned long)(HeHASH(entry) & HvMAX(hv))));
->>>>>>> ec4e49dc
 	    SPAGAIN;
 	    XPUSHs(tmpstr);
 	}
