--- conflicted
+++ resolved
@@ -1,10 +1,6 @@
 /*    doop.c
  *
-<<<<<<< HEAD
- *    Copyright (c) 1991-2001, Larry Wall
-=======
  *    Copyright (c) 1991-2002, Larry Wall
->>>>>>> dd2bab0f
  *
  *    You may distribute under the terms of either the GNU General Public
  *    License or the Artistic License, as specified in the README file.
@@ -40,11 +36,7 @@
 
     tbl = (short*)cPVOP->op_pv;
     if (!tbl)
-<<<<<<< HEAD
-	Perl_croak(aTHX_ "panic: do_trans_simple");
-=======
 	Perl_croak(aTHX_ "panic: do_trans_simple line %d",__LINE__);
->>>>>>> dd2bab0f
 
     s = (U8*)SvPV(sv, len);
     send = s + len;
@@ -74,20 +66,10 @@
         UV c;
 
         /* Need to check this, otherwise 128..255 won't match */
-<<<<<<< HEAD
-	c = utf8_to_uv(s, send - s, &ulen, 0);
-        if (c < 0x100 && (ch = tbl[c]) >= 0) {
-            matches++;
-            if (UTF8_IS_ASCII(ch))
-                *d++ = (U8)ch;
-            else
-                d = uv_to_utf8(d,ch);
-=======
 	c = utf8n_to_uvchr(s, send - s, &ulen, 0);
         if (c < 0x100 && (ch = tbl[c]) >= 0) {
             matches++;
 	    d = uvchr_to_utf8(d, ch);
->>>>>>> dd2bab0f
             s += ulen;
         }
 	else { /* No match -> copy */
@@ -110,11 +92,7 @@
 }
 
 STATIC I32
-<<<<<<< HEAD
-S_do_trans_count(pTHX_ SV *sv)/* SPC - OK */
-=======
 S_do_trans_count(pTHX_ SV *sv)
->>>>>>> dd2bab0f
 {
     U8 *s;
     U8 *send;
@@ -125,11 +103,7 @@
 
     tbl = (short*)cPVOP->op_pv;
     if (!tbl)
-<<<<<<< HEAD
-	Perl_croak(aTHX_ "panic: do_trans_count");
-=======
 	Perl_croak(aTHX_ "panic: do_trans_count line %d",__LINE__);
->>>>>>> dd2bab0f
 
     s = (U8*)SvPV(sv, len);
     send = s + len;
@@ -143,16 +117,11 @@
 	while (s < send) {
 	    UV c;
 	    STRLEN ulen;
-<<<<<<< HEAD
-	    c = utf8_to_uv(s, send - s, &ulen, 0);
-	    if (c < 0x100 && tbl[c] >= 0)
-=======
 	    c = utf8n_to_uvchr(s, send - s, &ulen, 0);
 	    if (c < 0x100) {
 		if (tbl[c] >= 0)
 		    matches++;
 	    } else if (complement)
->>>>>>> dd2bab0f
 		matches++;
 	    s += ulen;
 	}
@@ -161,11 +130,7 @@
 }
 
 STATIC I32
-<<<<<<< HEAD
-S_do_trans_complex(pTHX_ SV *sv)/* SPC - NOT OK */
-=======
 S_do_trans_complex(pTHX_ SV *sv)
->>>>>>> dd2bab0f
 {
     U8 *s;
     U8 *send;
@@ -174,23 +139,15 @@
     I32 isutf8;
     I32 matches = 0;
     I32 grows = PL_op->op_private & OPpTRANS_GROWS;
-<<<<<<< HEAD
-    STRLEN len;
-=======
     I32 complement = PL_op->op_private & OPpTRANS_COMPLEMENT;
     I32 del = PL_op->op_private & OPpTRANS_DELETE;
     STRLEN len, rlen = 0;
->>>>>>> dd2bab0f
     short *tbl;
     I32 ch;
 
     tbl = (short*)cPVOP->op_pv;
     if (!tbl)
-<<<<<<< HEAD
-	Perl_croak(aTHX_ "panic: do_trans_complex");
-=======
 	Perl_croak(aTHX_ "panic: do_trans_complex line %d",__LINE__);
->>>>>>> dd2bab0f
 
     s = (U8*)SvPV(sv, len);
     isutf8 = SvUTF8(sv);
@@ -236,28 +193,14 @@
 	else
 	    d = s;
 	dstart = d;
-<<<<<<< HEAD
-=======
 	if (complement && !del)
 	    rlen = tbl[0x100];
->>>>>>> dd2bab0f
 
 #ifdef MACOS_TRADITIONAL
 #define comp CoMP   /* "comp" is a keyword in some compilers ... */
 #endif
 
 	if (PL_op->op_private & OPpTRANS_SQUASH) {
-<<<<<<< HEAD
-	    U8* p = send;
-	    UV pch = 0xfeedface;
-	    while (s < send) {
-		STRLEN len;
-	        UV comp = utf8_to_uv_simple(s, &len);
-
-		if (comp > 0xff) {	/* always unmapped */	
-		    Copy(s, d, len, U8);
-		    d += len;
-=======
 	    UV pch = 0xfeedface;
 	    while (s < send) {
 		STRLEN len;
@@ -282,16 +225,11 @@
 			    continue;
 			}
 		    }
->>>>>>> dd2bab0f
 		}
 		else if ((ch = tbl[comp]) >= 0) {
 		    matches++;
 		    if ((UV)ch != pch) {
-<<<<<<< HEAD
-		        d = uv_to_utf8(d, (UV)ch);
-=======
 		        d = uvchr_to_utf8(d, ch);
->>>>>>> dd2bab0f
 		        pch = (UV)ch;
 		    }
 		    s += len;
@@ -310,15 +248,6 @@
 	else {
 	    while (s < send) {
 		STRLEN len;
-<<<<<<< HEAD
-	        UV comp = utf8_to_uv_simple(s, &len);
-		if (comp > 0xff) {	/* always unmapped */
-		    Copy(s, d, len, U8);
-		    d += len;
-		}
-		else if ((ch = tbl[comp]) >= 0) {
-		    d = uv_to_utf8(d, ch);
-=======
 	        UV comp = utf8_to_uvchr(s, &len);
 		if (comp > 0xff) {
 		    if (!complement) {
@@ -337,7 +266,6 @@
 		}
 		else if ((ch = tbl[comp]) >= 0) {
 		    d = uvchr_to_utf8(d, ch);
->>>>>>> dd2bab0f
 		    matches++;
 		}
 		else if (ch == -1) {	/* -1 is unmapped character */
@@ -364,11 +292,7 @@
 }
 
 STATIC I32
-<<<<<<< HEAD
-S_do_trans_simple_utf8(pTHX_ SV *sv)/* SPC - OK */
-=======
 S_do_trans_simple_utf8(pTHX_ SV *sv)
->>>>>>> dd2bab0f
 {
     U8 *s;
     U8 *send;
@@ -393,17 +317,11 @@
     isutf8 = SvUTF8(sv);
     if (!isutf8) {
 	U8 *t = s, *e = s + len;
-<<<<<<< HEAD
-	while (t < e)
-	    if ((hibit = UTF8_IS_CONTINUED(*t++)))
-		break;
-=======
 	while (t < e) {
 	    U8 ch = *t++;
 	    if ((hibit = !NATIVE_IS_INVARIANT(ch)))
 		break;
 	}
->>>>>>> dd2bab0f
 	if (hibit)
 	    s = bytes_to_utf8(s, &len);
     }
@@ -429,11 +347,7 @@
 	if ((uv = swash_fetch(rv, s, TRUE)) < none) {
 	    s += UTF8SKIP(s);
 	    matches++;
-<<<<<<< HEAD
-	    d = uv_to_utf8(d, uv);
-=======
 	    d = uvuni_to_utf8(d, uv);
->>>>>>> dd2bab0f
 	}
 	else if (uv == none) {
 	    int i = UTF8SKIP(s);
@@ -445,11 +359,7 @@
 	    int i = UTF8SKIP(s);
 	    s += i;
 	    matches++;
-<<<<<<< HEAD
-	    d = uv_to_utf8(d, final);
-=======
 	    d = uvuni_to_utf8(d, final);
->>>>>>> dd2bab0f
 	}
 	else
 	    s += UTF8SKIP(s);
@@ -458,11 +368,7 @@
 	    STRLEN clen = d - dstart;
 	    STRLEN nlen = dend - dstart + len + UTF8_MAXLEN;
 	    if (!grows)
-<<<<<<< HEAD
-		Perl_croak(aTHX_ "panic: do_trans_complex_utf8");
-=======
 		Perl_croak(aTHX_ "panic: do_trans_simple_utf8 line %d",__LINE__);
->>>>>>> dd2bab0f
 	    Renew(dstart, nlen+UTF8_MAXLEN, U8);
 	    d = dstart + clen;
 	    dend = dstart + nlen;
@@ -480,27 +386,15 @@
     }
     SvSETMAGIC(sv);
     SvUTF8_on(sv);
-<<<<<<< HEAD
-    if (!isutf8 && !(PL_hints & HINT_UTF8))
-	sv_utf8_downgrade(sv, TRUE);
-=======
->>>>>>> dd2bab0f
 
     return matches;
 }
 
 STATIC I32
-<<<<<<< HEAD
-S_do_trans_count_utf8(pTHX_ SV *sv)/* SPC - OK */
-{
-    U8 *s;
-    U8 *start, *send;
-=======
 S_do_trans_count_utf8(pTHX_ SV *sv)
 {
     U8 *s;
     U8 *start = 0, *send;
->>>>>>> dd2bab0f
     I32 matches = 0;
     STRLEN len;
 
@@ -508,38 +402,25 @@
     HV* hv = (HV*)SvRV(rv);
     SV** svp = hv_fetch(hv, "NONE", 4, FALSE);
     UV none = svp ? SvUV(*svp) : 0x7fffffff;
-<<<<<<< HEAD
-=======
     UV extra = none + 1;
->>>>>>> dd2bab0f
     UV uv;
     U8 hibit = 0;
 
     s = (U8*)SvPV(sv, len);
     if (!SvUTF8(sv)) {
 	U8 *t = s, *e = s + len;
-<<<<<<< HEAD
-	while (t < e)
-	    if ((hibit = !UTF8_IS_ASCII(*t++)))
-		break;
-=======
 	while (t < e) {
 	    U8 ch = *t++;
 	    if ((hibit = !NATIVE_IS_INVARIANT(ch)))
 		break;
 	}
->>>>>>> dd2bab0f
 	if (hibit)
 	    start = s = bytes_to_utf8(s, &len);
     }
     send = s + len;
 
     while (s < send) {
-<<<<<<< HEAD
-	if ((uv = swash_fetch(rv, s)) < none)
-=======
 	if ((uv = swash_fetch(rv, s, TRUE)) < none || uv == extra)
->>>>>>> dd2bab0f
 	    matches++;
 	s += UTF8SKIP(s);
     }
@@ -550,11 +431,7 @@
 }
 
 STATIC I32
-<<<<<<< HEAD
-S_do_trans_complex_utf8(pTHX_ SV *sv) /* SPC - NOT OK */
-=======
 S_do_trans_complex_utf8(pTHX_ SV *sv)
->>>>>>> dd2bab0f
 {
     U8 *s;
     U8 *start, *send;
@@ -580,17 +457,11 @@
     isutf8 = SvUTF8(sv);
     if (!isutf8) {
 	U8 *t = s, *e = s + len;
-<<<<<<< HEAD
-	while (t < e)
-	    if ((hibit = !UTF8_IS_ASCII(*t++)))
-		break;
-=======
 	while (t < e) {
 	    U8 ch = *t++;
 	    if ((hibit = !NATIVE_IS_INVARIANT(ch)))
 		break;
 	}
->>>>>>> dd2bab0f
 	if (hibit)
 	    s = bytes_to_utf8(s, &len);
     }
@@ -617,22 +488,13 @@
     if (squash) {
 	UV puv = 0xfeedface;
 	while (s < send) {
-<<<<<<< HEAD
-	    uv = swash_fetch(rv, s);
-	    
-=======
 	    uv = swash_fetch(rv, s, TRUE);
 	
->>>>>>> dd2bab0f
 	    if (d > dend) {
 	        STRLEN clen = d - dstart;
 		STRLEN nlen = dend - dstart + len + UTF8_MAXLEN;
 		if (!grows)
-<<<<<<< HEAD
-		    Perl_croak(aTHX_ "panic: do_trans_complex_utf8");
-=======
 		    Perl_croak(aTHX_ "panic: do_trans_complex_utf8 line %d",__LINE__);
->>>>>>> dd2bab0f
 		Renew(dstart, nlen+UTF8_MAXLEN, U8);
 		d = dstart + clen;
 		dend = dstart + nlen;
@@ -641,16 +503,9 @@
 		matches++;
 		s += UTF8SKIP(s);
 		if (uv != puv) {
-<<<<<<< HEAD
-		    d = uv_to_utf8(d, uv);
-		    puv = uv;
-		}
-		s += UTF8SKIP(s);
-=======
 		    d = uvuni_to_utf8(d, uv);
 		    puv = uv;
 		}
->>>>>>> dd2bab0f
 		continue;
 	    }
 	    else if (uv == none) {	/* "none" is unmapped character */
@@ -663,13 +518,6 @@
 	    }
 	    else if (uv == extra && !del) {
 		matches++;
-<<<<<<< HEAD
-		if (uv != puv) {
-		    d = uv_to_utf8(d, final);
-		    puv = final;
-		}
-		s += UTF8SKIP(s);
-=======
 		if (havefinal) {
 		    s += UTF8SKIP(s);
 		    if (puv != final) {
@@ -687,7 +535,6 @@
 		    }
 		    s += len;
 		}
->>>>>>> dd2bab0f
 		continue;
 	    }
 	    matches++;			/* "none+1" is delete character */
@@ -696,33 +543,20 @@
     }
     else {
 	while (s < send) {
-<<<<<<< HEAD
-	    uv = swash_fetch(rv, s);
-=======
 	    uv = swash_fetch(rv, s, TRUE);
->>>>>>> dd2bab0f
 	    if (d > dend) {
 	        STRLEN clen = d - dstart;
 		STRLEN nlen = dend - dstart + len + UTF8_MAXLEN;
 		if (!grows)
-<<<<<<< HEAD
-		    Perl_croak(aTHX_ "panic: do_trans_complex_utf8");
-=======
 		    Perl_croak(aTHX_ "panic: do_trans_complex_utf8 line %d",__LINE__);
->>>>>>> dd2bab0f
 		Renew(dstart, nlen+UTF8_MAXLEN, U8);
 		d = dstart + clen;
 		dend = dstart + nlen;
 	    }
 	    if (uv < none) {
 		matches++;
-<<<<<<< HEAD
-		d = uv_to_utf8(d, uv);
-		s += UTF8SKIP(s);
-=======
 		s += UTF8SKIP(s);
 		d = uvuni_to_utf8(d, uv);
->>>>>>> dd2bab0f
 		continue;
 	    }
 	    else if (uv == none) {	/* "none" is unmapped character */
@@ -734,13 +568,8 @@
 	    }
 	    else if (uv == extra && !del) {
 		matches++;
-<<<<<<< HEAD
-		d = uv_to_utf8(d, final);
-		s += UTF8SKIP(s);
-=======
 		s += UTF8SKIP(s);
 		d = uvuni_to_utf8(d, final);
->>>>>>> dd2bab0f
 		continue;
 	    }
 	    matches++;			/* "none+1" is delete character */
@@ -758,11 +587,6 @@
 	SvCUR_set(sv, d - dstart);
     }
     SvUTF8_on(sv);
-<<<<<<< HEAD
-    if (!isutf8 && !(PL_hints & HINT_UTF8))
-	sv_utf8_downgrade(sv, TRUE);
-=======
->>>>>>> dd2bab0f
     SvSETMAGIC(sv);
 
     return matches;
@@ -775,18 +599,12 @@
     I32 hasutf = (PL_op->op_private &
                     (OPpTRANS_FROM_UTF|OPpTRANS_TO_UTF));
 
-<<<<<<< HEAD
-    if (SvREADONLY(sv) && !(PL_op->op_private & OPpTRANS_IDENTICAL))
-	Perl_croak(aTHX_ PL_no_modify);
-
-=======
     if (SvREADONLY(sv)) {
         if (SvFAKE(sv))
             sv_force_normal(sv);
         if (SvREADONLY(sv) && !(PL_op->op_private & OPpTRANS_IDENTICAL))
             Perl_croak(aTHX_ PL_no_modify);
     }
->>>>>>> dd2bab0f
     (void)SvPV(sv, len);
     if (!len)
 	return 0;
@@ -805,10 +623,7 @@
 	    return do_trans_simple(sv);
 
     case OPpTRANS_IDENTICAL:
-<<<<<<< HEAD
-=======
     case OPpTRANS_IDENTICAL|OPpTRANS_COMPLEMENT:
->>>>>>> dd2bab0f
 	if (hasutf)
 	    return do_trans_count_utf8(sv);
 	else
@@ -852,26 +667,16 @@
 	++mark;
     }
 
-<<<<<<< HEAD
-    if (items-- > 0) {
-	sv_setpv(sv, "");
-=======
     sv_setpv(sv, "");
     if (PL_tainting && SvMAGICAL(sv))
 	SvTAINTED_off(sv);
 
     if (items-- > 0) {
->>>>>>> dd2bab0f
 	if (*mark)
 	    sv_catsv(sv, *mark);
 	mark++;
     }
-<<<<<<< HEAD
-    else
-	sv_setpv(sv,"");
-=======
-
->>>>>>> dd2bab0f
+
     if (delimlen) {
 	for (; items > 0; items--,mark++) {
 	    sv_catsv(sv,del);
@@ -1067,11 +872,7 @@
     lval = SvUV(sv);
     offset = LvTARGOFF(sv);
     if (offset < 0)
-<<<<<<< HEAD
-	Perl_croak(aTHX_ "Assigning to negative offset in vec");
-=======
 	Perl_croak(aTHX_ "Negative offset to vec in lvalue context");
->>>>>>> dd2bab0f
     size = LvTARGLEN(sv);
     if (size < 1 || (size & (size-1))) /* size < 1 or not a power of two */
 	Perl_croak(aTHX_ "Illegal number of bits in vec");
@@ -1170,11 +971,7 @@
 	    s = send - 1;
 	    while (s > start && UTF8_IS_CONTINUATION(*s))
 		s--;
-<<<<<<< HEAD
-	    if (utf8_to_uv_simple((U8*)s, 0)) {
-=======
 	    if (utf8_to_uvchr((U8*)s, 0)) {
->>>>>>> dd2bab0f
 		sv_setpvn(astr, s, send - s);
 		*s = '\0';
 		SvCUR_set(sv, s - start);
@@ -1300,11 +1097,7 @@
     char *rsave;
     bool left_utf = DO_UTF8(left);
     bool right_utf = DO_UTF8(right);
-<<<<<<< HEAD
-    I32 needlen;
-=======
     I32 needlen = 0;
->>>>>>> dd2bab0f
 
     if (left_utf && !right_utf)
 	sv_utf8_upgrade(right);
@@ -1350,17 +1143,10 @@
 	switch (optype) {
 	case OP_BIT_AND:
 	    while (lulen && rulen) {
-<<<<<<< HEAD
-		luc = utf8_to_uv((U8*)lc, lulen, &ulen, UTF8_ALLOW_ANYUV);
-		lc += ulen;
-		lulen -= ulen;
-		ruc = utf8_to_uv((U8*)rc, rulen, &ulen, UTF8_ALLOW_ANYUV);
-=======
 		luc = utf8n_to_uvchr((U8*)lc, lulen, &ulen, UTF8_ALLOW_ANYUV);
 		lc += ulen;
 		lulen -= ulen;
 		ruc = utf8n_to_uvchr((U8*)rc, rulen, &ulen, UTF8_ALLOW_ANYUV);
->>>>>>> dd2bab0f
 		rc += ulen;
 		rulen -= ulen;
 		duc = luc & ruc;
@@ -1372,17 +1158,10 @@
 	    break;
 	case OP_BIT_XOR:
 	    while (lulen && rulen) {
-<<<<<<< HEAD
-		luc = utf8_to_uv((U8*)lc, lulen, &ulen, UTF8_ALLOW_ANYUV);
-		lc += ulen;
-		lulen -= ulen;
-		ruc = utf8_to_uv((U8*)rc, rulen, &ulen, UTF8_ALLOW_ANYUV);
-=======
 		luc = utf8n_to_uvchr((U8*)lc, lulen, &ulen, UTF8_ALLOW_ANYUV);
 		lc += ulen;
 		lulen -= ulen;
 		ruc = utf8n_to_uvchr((U8*)rc, rulen, &ulen, UTF8_ALLOW_ANYUV);
->>>>>>> dd2bab0f
 		rc += ulen;
 		rulen -= ulen;
 		duc = luc ^ ruc;
@@ -1391,17 +1170,10 @@
 	    goto mop_up_utf;
 	case OP_BIT_OR:
 	    while (lulen && rulen) {
-<<<<<<< HEAD
-		luc = utf8_to_uv((U8*)lc, lulen, &ulen, UTF8_ALLOW_ANYUV);
-		lc += ulen;
-		lulen -= ulen;
-		ruc = utf8_to_uv((U8*)rc, rulen, &ulen, UTF8_ALLOW_ANYUV);
-=======
 		luc = utf8n_to_uvchr((U8*)lc, lulen, &ulen, UTF8_ALLOW_ANYUV);
 		lc += ulen;
 		lulen -= ulen;
 		ruc = utf8n_to_uvchr((U8*)rc, rulen, &ulen, UTF8_ALLOW_ANYUV);
->>>>>>> dd2bab0f
 		rc += ulen;
 		rulen -= ulen;
 		duc = luc | ruc;
