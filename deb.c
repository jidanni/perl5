/*    deb.c
 *
 *    Copyright (c) 1991-1997, Larry Wall
 *
 *    You may distribute under the terms of either the GNU General Public
 *    License or the Artistic License, as specified in the README file.
 *
 */

/*
 * "Didst thou think that the eyes of the White Tower were blind?  Nay, I
 * have seen more than thou knowest, Gray Fool."  --Denethor
 */

#include "EXTERN.h"
#include "perl.h"

<<<<<<< HEAD
#if !defined(I_STDARG) && !defined(I_VARARGS)

/*
 * Fallback on the old hackers way of doing varargs
 */

/*VARARGS1*/
void
deb(pat,a1,a2,a3,a4,a5,a6,a7,a8)
    char *pat;
{
#ifdef DEBUGGING
    dTHR;
    register I32 i;
    GV* gv = curcop->cop_filegv;

#ifdef USE_THREADS
    PerlIO_printf(Perl_debug_log,"0x%lx (%s:%ld)\t",
		  (unsigned long) thr,
		  SvTYPE(gv) == SVt_PVGV ? SvPVX(GvSV(gv)) : "<free>",
		  (long)curcop->cop_line);
#else
    PerlIO_printf(Perl_debug_log, "(%s:%ld)\t",
	SvTYPE(gv) == SVt_PVGV ? SvPVX(GvSV(gv)) : "<free>",
	(long)curcop->cop_line);
#endif /* USE_THREADS */
    for (i=0; i<dlevel; i++)
	PerlIO_printf(Perl_debug_log, "%c%c ",debname[i],debdelim[i]);
    PerlIO_printf(Perl_debug_log, pat,a1,a2,a3,a4,a5,a6,a7,a8);
#endif /* DEBUGGING */
}

#else /* !defined(I_STDARG) && !defined(I_VARARGS) */

#  ifdef I_STDARG
=======
>>>>>>> ef59fc76
void
deb(const char *pat, ...)
{
#ifdef DEBUGGING
    dTHR;
    va_list args;
    register I32 i;
    GV* gv = curcop->cop_filegv;

#ifdef USE_THREADS
    PerlIO_printf(Perl_debug_log, "0x%lx (%s:%ld)\t",
		  (unsigned long) thr,
		  SvTYPE(gv) == SVt_PVGV ? SvPVX(GvSV(gv)) : "<free>",
		  (long)curcop->cop_line);
#else
    PerlIO_printf(Perl_debug_log, "(%s:%ld)\t",
	SvTYPE(gv) == SVt_PVGV ? SvPVX(GvSV(gv)) : "<free>",
	(long)curcop->cop_line);
#endif /* USE_THREADS */
    for (i=0; i<dlevel; i++)
	PerlIO_printf(Perl_debug_log, "%c%c ",debname[i],debdelim[i]);

    va_start(args, pat);
    (void) PerlIO_vprintf(Perl_debug_log,pat,args);
    va_end( args );
#endif /* DEBUGGING */
}

void
deb_growlevel(void)
{
#ifdef DEBUGGING
    dlmax += 128;
    Renew(debname, dlmax, char);
    Renew(debdelim, dlmax, char);
#endif /* DEBUGGING */
}

I32
debstackptrs(void)
{
#ifdef DEBUGGING
    dTHR;
    PerlIO_printf(Perl_debug_log, "%8lx %8lx %8ld %8ld %8ld\n",
	(unsigned long)curstack, (unsigned long)stack_base,
	(long)*markstack_ptr, (long)(stack_sp-stack_base),
	(long)(stack_max-stack_base));
    PerlIO_printf(Perl_debug_log, "%8lx %8lx %8ld %8ld %8ld\n",
	(unsigned long)mainstack, (unsigned long)AvARRAY(curstack),
	(long)mainstack, (long)AvFILLp(curstack), (long)AvMAX(curstack));
#endif /* DEBUGGING */
    return 0;
}

I32
debstack(void)
{
#ifdef DEBUGGING
    dTHR;
    I32 top = stack_sp - stack_base;
    register I32 i = top - 30;
    I32 *markscan = curstackinfo->si_markbase;

    if (i < 0)
	i = 0;
    
    while (++markscan <= markstack_ptr)
	if (*markscan >= i)
	    break;

#ifdef USE_THREADS
    PerlIO_printf(Perl_debug_log, i ? "0x%lx    =>  ...  " : "0x%lx    =>  ",
		  (unsigned long) thr);
#else
    PerlIO_printf(Perl_debug_log, i ? "    =>  ...  " : "    =>  ");
#endif /* USE_THREADS */
    if (stack_base[0] != &sv_undef || stack_sp < stack_base)
	PerlIO_printf(Perl_debug_log, " [STACK UNDERFLOW!!!]\n");
    do {
	++i;
	if (markscan <= markstack_ptr && *markscan < i) {
	    do {
		++markscan;
		PerlIO_putc(Perl_debug_log, '*');
	    }
	    while (markscan <= markstack_ptr && *markscan < i);
	    PerlIO_printf(Perl_debug_log, "  ");
	}
	if (i > top)
	    break;
	PerlIO_printf(Perl_debug_log, "%-4s  ", SvPEEK(stack_base[i]));
    }
    while (1);
    PerlIO_printf(Perl_debug_log, "\n");
#endif /* DEBUGGING */
    return 0;
}<|MERGE_RESOLUTION|>--- conflicted
+++ resolved
@@ -15,44 +15,6 @@
 #include "EXTERN.h"
 #include "perl.h"
 
-<<<<<<< HEAD
-#if !defined(I_STDARG) && !defined(I_VARARGS)
-
-/*
- * Fallback on the old hackers way of doing varargs
- */
-
-/*VARARGS1*/
-void
-deb(pat,a1,a2,a3,a4,a5,a6,a7,a8)
-    char *pat;
-{
-#ifdef DEBUGGING
-    dTHR;
-    register I32 i;
-    GV* gv = curcop->cop_filegv;
-
-#ifdef USE_THREADS
-    PerlIO_printf(Perl_debug_log,"0x%lx (%s:%ld)\t",
-		  (unsigned long) thr,
-		  SvTYPE(gv) == SVt_PVGV ? SvPVX(GvSV(gv)) : "<free>",
-		  (long)curcop->cop_line);
-#else
-    PerlIO_printf(Perl_debug_log, "(%s:%ld)\t",
-	SvTYPE(gv) == SVt_PVGV ? SvPVX(GvSV(gv)) : "<free>",
-	(long)curcop->cop_line);
-#endif /* USE_THREADS */
-    for (i=0; i<dlevel; i++)
-	PerlIO_printf(Perl_debug_log, "%c%c ",debname[i],debdelim[i]);
-    PerlIO_printf(Perl_debug_log, pat,a1,a2,a3,a4,a5,a6,a7,a8);
-#endif /* DEBUGGING */
-}
-
-#else /* !defined(I_STDARG) && !defined(I_VARARGS) */
-
-#  ifdef I_STDARG
-=======
->>>>>>> ef59fc76
 void
 deb(const char *pat, ...)
 {
