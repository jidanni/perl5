=head1 NAME

perldelta - what's new for perl v5.6 (as of v5.005_64)

=head1 DESCRIPTION

This is an unsupported alpha release, meant for intrepid Perl developers
only.  The included sources may not even build correctly on some platforms.
Subscribing to perl5-porters is the best way to monitor and contribute
to the progress of development releases (see www.perl.org for info).

This document describes differences between the 5.005 release and this one.

=head1 Incompatible Changes

=head2 Perl Source Incompatibilities

Beware that any new warnings that have been added or old ones
that have been enhanced are B<not> considered incompatible changes.

Since all new warnings must be explicitly requested via the C<-w>
switch or the C<warnings> pragma, it is ultimately the programmer's
responsibility to ensure that warnings are enabled judiciously.

=over 4

=item STOP is a new keyword

<<<<<<< HEAD
In addition to C<BEGIN>, C<INIT> and C<END>, subroutines named
C<STOP> are now special.  They are queued up for execution at the
end of compilation, and cannot be called directly.
=======
In addition to C<BEGIN>, C<INIT>, C<END>, C<DESTROY> and C<AUTOLOAD>,
subroutines named C<STOP> are now special.  They are queued up for
execution at the end of compilation, and cannot be called directly.
>>>>>>> fd9459bc

=item Treatment of list slices of undef has changed

When taking a slice of a literal list (as opposed to a slice of
an array or hash), Perl used to return an empty list if the
result happened to be composed of all undef values.

The new behavior is to produce an empty list if (and only if)
the original list was empty.  Consider the following example:

    @a = (1,undef,undef,2)[2,1,2];

The old behavior would have resulted in @a having no elements.
The new behavior ensures it has three undefined elements.

Note in particular that the behavior of slices of the following
cases remains unchanged:

    @a = ()[1,2];
    @a = (getpwent)[7,0];
    @a = (anything_returning_empty_list())[2,1,2];
    @a = @b[2,1,2];
    @a = @c{'a','b','c'};

See L<perldata>.

=item Possibly changed pseudo-random number generator

In 5.005_0x and earlier, perl's rand() function used the C library
rand(3) function.  As of 5.005_52, Configure tests for drand48(),
random(), and rand() (in that order) and picks the first one it finds.
Perl programs that depend on reproducing a specific set of pseudo-random
numbers will now likely produce different output.  You can use
C<sh Configure -Drandfunc=rand> to obtain the old behavior.

=item Hashing function for hash keys has changed

Perl hashes are not order preserving.  The apparently random order
encountered when iterating on the contents of a hash is determined
by the hashing algorithm used.  To improve the distribution of lower
bits in the hashed value, the algorithm has changed slightly as of
5.005_52.  When iterating over hashes, this may yield a random order
that is B<different> from that of previous versions.

=item C<undef> fails on read only values

Using the C<undef> operator on a readonly value (such as $1) has
the same effect as assigning C<undef> to the readonly value--it
throws an exception.

=item Close-on-exec bit may be set on pipe() handles

On systems that support a close-on-exec flag on filehandles, the
flag will be set for any handles created by pipe(), if that is
warranted by the value of $^F that may be in effect.  Earlier
versions neglected to set the flag for handles created with
pipe().  See L<perlfunc/pipe> and L<perlvar/$^F>.

=item Writing C<"$$1"> to mean C<"${$}1"> is unsupported

Perl 5.004 deprecated the interpretation of C<$$1> and
similar within interpolated strings to mean C<$$ . "1">,
but still allowed it.

In Perl 5.6 and later, C<"$$1"> always means C<"${$1}">.

=item delete(), values() and C<\(%h)> operate on aliases to values, not copies

delete(), each(), values() and hashes in a list context return the actual
values in the hash, instead of copies (as they used to in earlier
versions).  Typical idioms for using these constructs copy the
returned values, but this can make a significant difference when
creating references to the returned values.

Keys in the hash are still returned as copies when iterating on
a hash.

=item vec(EXPR,OFFSET,BITS) enforces powers-of-two BITS

vec() generates a run-time error if the BITS argument is not
a valid power-of-two integer.

=item Text of some diagnostic output has changed

Most references to internal Perl operations in diagnostics
have been changed to be more descriptive.  This may be an
issue for programs that may incorrectly rely on the exact
text of diagnostics for proper functioning.

=item C<%@> has been removed

The undocumented special variable C<%@> that used to accumulate
"background" errors (such as those that happen in DESTROY())
has been removed, because it could potentially result in memory
leaks.

=item Parenthesized not() behaves like a list operator

The C<not> operator now falls under the "if it looks like a function,
it behaves like a function" rule.

As a result, the parenthesized form can be used with C<grep> and C<map>.
The following construct used to be a syntax error before, but it works
as expected now:

    grep not($_), @things;

On the other hand, using C<not> with a literal list slice may not
work.  The following previously allowed construct:

    print not (1,2,3)[0];

needs to be written with additional parentheses now:

    print not((1,2,3)[0]);

The behavior remains unaffected when C<not> is not followed by parentheses.

=back

=head2 C Source Incompatibilities

=over 4

=item C<PERL_POLLUTE>

Release 5.005 grandfathered old global symbol names by providing preprocessor
macros for extension source compatibility.  As of release 5.6, these
preprocessor definitions are not available by default.  You need to explicitly
compile perl with C<-DPERL_POLLUTE> to get these definitions.  For
extensions still using the old symbols, this option can be
specified via MakeMaker:

    perl Makefile.PL POLLUTE=1

=item C<PERL_IMPLICIT_CONTEXT>

PERL_IMPLICIT_CONTEXT is automatically enabled whenever Perl is built
with one of -Dusethreads, -Dusemultiplicity, or both.  It is not
intended to be enabled by users at this time.

This new build option provides a set of macros for all API functions
such that an implicit interpreter/thread context argument is passed to
every API function.  As a result of this, something like C<sv_setsv(foo,bar)>
amounts to a macro invocation that actually translates to something like
C<Perl_sv_setsv(my_perl,foo,bar)>.  While this is generally expected
to not have any significant source compatibility issues, the difference
between a macro and a real function call will need to be considered.

This means that there B<is> a source compatibility issue as a result of
this if your extensions attempt to use pointers to any of the Perl API
functions.

Note that the above issue is not relevant to the default build of
Perl, whose interfaces continue to match those of prior versions
(but subject to the other options described here).

See L<perlguts/"The Perl API"> for detailed information on the
ramifications of building Perl using this option.

=item C<PERL_POLLUTE_MALLOC>

Enabling Perl's malloc in release 5.005 and earlier caused
the namespace of system versions of the malloc family of functions to
be usurped by the Perl versions, since by default they used the
same names.

Besides causing problems on platforms that do not allow these functions to
be cleanly replaced, this also meant that the system versions could not
be called in programs that used Perl's malloc.  Previous versions of Perl
have allowed this behaviour to be suppressed with the HIDEMYMALLOC and
EMBEDMYMALLOC preprocessor definitions.

As of release 5.6, Perl's malloc family of functions have default names
distinct from the system versions.  You need to explicitly compile perl with
C<-DPERL_POLLUTE_MALLOC> to get the older behaviour.  HIDEMYMALLOC
and EMBEDMYMALLOC have no effect, since the behaviour they enabled is now
the default.

Note that these functions do B<not> constitute Perl's memory allocation API.
See L<perlguts/"Memory Allocation"> for further information about that.

=back

=head2 Compatible C Source API Changes

=over

=item C<PATCHLEVEL> is now C<PERL_VERSION>

The cpp macros C<PERL_REVISION>, C<PERL_VERSION>, and C<PERL_SUBVERSION>
are now available by default from perl.h, and reflect the base revision,
patchlevel, and subversion respectively.  C<PERL_REVISION> had no
prior equivalent, while C<PERL_VERSION> and C<PERL_SUBVERSION> were
previously available as C<PATCHLEVEL> and C<SUBVERSION>.

The new names cause less pollution of the B<cpp> namespace and reflect what
the numbers have come to stand for in common practice.  For compatibility,
the old names are still supported when F<patchlevel.h> is explicitly
included (as required before), so there is no source incompatibility
from the change.

=item Support for C++ exceptions

change#3386, also needs perlguts documentation
[TODO - Chip Salzenberg <chip@perlsupport.com>]

=back

=head2 Binary Incompatibilities

The default build of this release is binary compatible with the 5.005
release or its maintenance versions.

The usethreads or usemultiplicity builds are B<not> binary compatible
with the corresponding builds in 5.005.

=head1 Installation and Configuration Improvements

=head2 New Configure flags

The following new flags may be enabled on the Configure command line
by running Configure with C<-Dflag>.

    usemultiplicity

    uselongdouble
    usemorebits
    uselargefiles

=head2 -Dusethreads and -Duse64bits now more daring

The Configure options enabling the use of threads and the use of
64-bitness are now more daring in the sense that they no more have
an explicit list of operating systems of known threads/64-bit
capabilities.  In other words: if your operating system has the
necessary APIs, you should be able just to go ahead and use them.
See also L<"64-bit support">.

=head2 Long Doubles

Some platforms have "long doubles", floating point numbers of even
larger range than ordinary "doubles".  To enable using long doubles for
Perl's scalars, use -Duselongdouble.

=head2 -Dusemorebits

You can enable both -Duse64bits and -Dlongdouble by -Dusemorebits.
See also L<"64-bit support">.

=head2 -Duselargefiles

Some platforms support large files, files larger than two gigabytes.
See L<"Large file support"> for more information. 

=head2 installusrbinperl

You can use "Configure -Uinstallusrbinperl" which causes installperl
to skip installing perl also as /usr/bin/perl.  This is useful if you
prefer not to modify /usr/bin for some reason or another but harmful
because many scripts assume to find Perl in /usr/bin/perl.

=head2 SOCKS support

You can use "Configure -Dusesocks" which causes Perl to probe
for the SOCKS (v5, not v4) proxy protocol library,
http://www.socks.nec.com/

=head2 C<-A> flag

You can "post-edit" the Configure variables using the Configure C<-A>
flag.  The editing happens immediately after the platform specific
hints files have been processed but before the actual configuration
process starts.  Run C<Configure -h> to find out the full C<-A> syntax.

=head2 Enhanced Installation Directories

The installation structure has been enriched to improve the support for 
maintaining multiple versions of perl, to provide locations for
vendor-supplied modules and scripts, and to ease maintenance of
locally-added modules and scripts.  See the section on Installation 
Directories in the INSTALL file for complete details.  For most users
building and installing from source, the defaults should be fine.

=head1 Core Changes

=head2 Unicode and UTF-8 support

Perl can optionally use UTF-8 as its internal representation for character
strings.  The C<utf8> pragma enables this support in the current lexical
scope.  See L<utf8> for more information.

=head2 Interpreter threads

WARNING: This is an experimental feature in a pre-alpha state.  Use
at your own risk.

Perl 5.005_63 introduces the beginnings of support for running multiple
interpreters concurrently in different threads.  In conjunction with
the perl_clone() API call, which can be used to selectively duplicate
the state of any given interpreter, it is possible to compile a
piece of code once in an interpreter, clone that interpreter
one or more times, and run all the resulting interpreters in distinct
threads.

On Windows, this feature is used to emulate fork() at the interpreter
level.  See L<perlfork>.

This feature is still in evolution.  It is eventually meant to be used
to selectively clone a subroutine and data reachable from that
subroutine in a separate interpreter and run the cloned subroutine
in a separate thread.  Since there is no shared data between the
interpreters, little or no locking will be needed (unless parts of
the symbol table are explicitly shared).  This is obviously intended
to be an easy-to-use replacement for the existing threads support.

Support for cloning interpreters must currently be manually enabled
by defining the cpp macro USE_ITHREADS on non-Windows platforms.
(See win32/Makefile for how to enable it on Windows.)  The resulting
perl executable will be functionally identical to one that was built
without USE_ITHREADS, but the perl_clone() API call will only be
available in the former.

USE_ITHREADS enables Perl source code changes that provide a clear
separation between the op tree and the data it operates with.  The
former is considered immutable, and can therefore be shared between
an interpreter and all of its clones, while the latter is considered
local to each interpreter, and is therefore copied for each clone.

Note that building Perl with the -Dusemultiplicity Configure option
is adequate if you wish to run multiple B<independent> interpreters
concurrently in different threads.  USE_ITHREADS only needs to be
enabled if you wish to obtain access to perl_clone() and cloned
interpreters.

[XXX TODO - the Compiler backends may be broken when USE_ITHREADS is
enabled.]

=head2 Lexically scoped warning categories

You can now control the granularity of warnings emitted by perl at a finer
level using the C<use warnings> pragma.  See L<warnings> and L<perllexwarn>
for details.

=head2 Lvalue subroutines

WARNING: This is an experimental feature.

change#4081
[TODO - Ilya Zakharevich <ilya@math.ohio-state.edu>,
Tuomas Lukka <lukka@fas.harvard.edu>)]

=head2 "our" declarations

An "our" declaration introduces a value that can be best understood
as a lexically scoped symbolic alias to a global variable in the
current package.  This is mostly useful as an alternative to the
C<vars> pragma, but also provides the opportunity to introduce
typing and other attributes for such variables.  See L<perlfunc/our>.

=head2 Weak references

WARNING: This is an experimental feature.

change#3385, also need perlguts documentation

[TODO - Tuomas Lukka <lukka@fas.harvard.edu>]

=head2 File globbing implemented internally

WARNING: This is currently an experimental feature.  Interfaces and
implementation are likely to change.

Perl now uses the File::Glob implementation of the glob() operator
automatically.  This avoids using an external csh process and the
problems associated with it.

=head2 Binary numbers supported

Binary numbers are now supported as literals, in s?printf formats, and
C<oct()>:

    $answer = 0b101010;
    printf "The answer is: %b\n", oct("0b101010");

=head2 Some arrows may be omitted in calls through references

Perl now allows the arrow to be omitted in many constructs
involving subroutine calls through references.  For example,
C<$foo[10]->('foo')> may now be written C<$foo[10]('foo')>.
This is rather similar to how the arrow may be omitted from
C<$foo[10]->{'foo'}>.  Note however, that the arrow is still
required for C<foo(10)->('bar')>.

=head2 syswrite() ease-of-use

The length argument of C<syswrite()> has become optional.

=head2 Filehandles can be autovivified

Similar to how constructs such as C<$x->[0]> autovivify a reference,
open() now autovivifies a filehandle if the first argument is an
uninitialized variable.  This allows the constructs C<open(my $fh, ...)> and
C<open(local $fh,...)> to be used to create filehandles that will
conveniently be closed automatically when the scope ends, provided there
are no other references to them.  This largely eliminates the need for
typeglobs when opening filehandles that must be passed around, as in the
following example:

    sub myopen {
        open my $fh, "@_"
	     or die "Can't open '@_': $!";
	return $fh;
    }

    {
        my $f = myopen("</etc/motd");
	print <$f>;
	# $f implicitly closed here
    }

[TODO - this idiom needs more pod penetration]

=head2 64-bit support

All platforms that have 64-bit integers either (a) natively as longs
or ints (b) via special compiler flags (c) using long long are able to
use "quads" (64-integers) as follows:

=over 4

=item *

constants (decimal, hexadecimal, octal, binary) in the code 

=item *

arguments to oct() and hex()

=item *

arguments to print(), printf() and sprintf() (flag prefixes ll, L, q)

=item *

printed as such

=item *

pack() and unpack() "q" and "Q" formats

=item *

in basic arithmetics: + - * / %

=item *

vec() (but see the below note about bit arithmetics)

=back

Note that unless you have the case (a) you will have to configure
and compile Perl using the -Duse64bits Configure flag.

Unfortunately bit arithmetics (&, |, ^, ~, <<, >>) for numbers are not
64-bit clean, they are explictly forced to be 32-bit.  Bit arithmetics
for bit vectors (created by vec()) are not limited in their width.

Last but not least: note that due to Perl's habit of always using
floating point numbers the quads are still not true integers.
When quads overflow their limits (0...18_446_744_073_709_551_615 unsigned,
-9_223_372_036_854_775_808...9_223_372_036_854_775_807 signed), they
are silently promoted to floating point numbers, after which they will
start losing precision (their lower digits).

=head2 Large file support

If you have filesystems that support "large files" (files larger than
2 gigabytes), you may now also be able to create and access them from
Perl.  You have to use Configure -Duselargefiles.  Turning on the
large file support turns on also the 64-bit support, for obvious reasons.

Note that in addition to requiring a proper file system to do large
files you may also need to adjust your per-process (or your
per-system, or per-process-group, or per-user-group) maximum filesize
limits before running Perl scripts that try to handle large files,
especially if you intend to write such files.

Finally, in addition to your process/process group maximum filesize
limits, you may have quota limits on your filesystems that stop you
(your user id or your user group id) from using large files.

Adjusting your process/user/group/file system/operating system limits
is outside the scope of Perl core language.  For process limits, you
may try increasing the limits using your shell's limits/limit/ulimit
command before running Perl.  The BSD::Resource extension (not
included with the standard Perl distribution) may also be of use, it
offers the getrlimit/setrlimit interface that can be used to adjust
process resource usage limits, including the maximum filesize limit.

=head2 Long doubles

In some systems you may be able to use long doubles to enhance the
range of precision of your double precision floating point numbers
(that is, Perl's numbers).  Use Configure -Duselongdouble to enable
this support (if it is available).

=head2 "more bits"

You can Configure -Dusemorebits to turn on both the 64-bit support
and the long double support.

=head2 Enhanced support for sort() subroutines

Perl subroutines with a prototype of C<($$)> and XSUBs in general can
now be used as sort subroutines.  In either case, the two elements to
be compared are passed as normal parameters in @_.  See L<perlfunc/sort>.

For unprototyped sort subroutines, the historical behavior of passing 
the elements to be compared as the global variables $a and $b remains
unchanged.

=head2 Better syntax checks on parenthesized unary operators

Expressions such as:

    print defined(&foo,&bar,&baz);
    print uc("foo","bar","baz");
    undef($foo,&bar);

used to be accidentally allowed in earlier versions, and produced
unpredictable behaviour.  Some produced ancillary warnings
when used in this way; others silently did the wrong thing.

The parenthesized forms of most unary operators that expect a single
argument now ensure that they are not called with more than one
argument, making the cases shown above syntax errors.  The usual
behaviour of:

    print defined &foo, &bar, &baz;
    print uc "foo", "bar", "baz";
    undef $foo, &bar;

remains unchanged.  See L<perlop>.

=head2 POSIX character class syntax [: :] supported

For example to match alphabetic characters use /[[:alpha:]]/.
See L<perlre> for details.

=head2 Improved C<qw//> operator

The C<qw//> operator is now evaluated at compile time into a true list
instead of being replaced with a run time call to C<split()>.  This
removes the confusing misbehaviour of C<qw//> in scalar context, which
had inherited that behaviour from split().

Thus:

    $foo = ($bar) = qw(a b c); print "$foo|$bar\n";

now correctly prints "3|a", instead of "2|a".

=head2 pack() format 'Z' supported

The new format type 'Z' is useful for packing and unpacking null-terminated
strings.  See L<perlfunc/"pack">.

=head2 pack() format modifier '!' supported

The new format type modifier '!' is useful for packing and unpacking
native shorts, ints, and longs.  See L<perlfunc/"pack">.

=head2 pack() and unpack() support counted strings

The template character '/' can be used to specify a counted string
type to be packed or unpacked.  See L<perlfunc/"pack">.

=head2 Comments in pack() templates

The '#' character in a template introduces a comment up to
end of the line.  This facilitates documentation of pack()
templates.

=head2 $^X variables may now have names longer than one character

Formerly, $^X was synonymous with ${"\cX"}, but $^XY was a syntax
error.  Now variable names that begin with a control character may be
arbitrarily long.  However, for compatibility reasons, these variables
I<must> be written with explicit braces, as C<${^XY}> for example.
C<${^XYZ}> is synonymous with ${"\cXYZ"}.  Variable names with more
than one control character, such as C<${^XY^Z}>, are illegal.

The old syntax has not changed.  As before, `^X' may be either a
literal control-X character or the two-character sequence `caret' plus
`X'.  When braces are omitted, the variable name stops after the
control character.  Thus C<"$^XYZ"> continues to be synonymous with
C<$^X . "YZ"> as before.

As before, lexical variables may not have names beginning with control
characters.  As before, variables whose names begin with a control
character are always forced to be in package `main'.  All such variables
are reserved for future extensions, except those that begin with
C<^_>, which may be used by user programs and are guaranteed not to
acquire special meaning in any future version of Perl.

=head2 C<use attrs> implicit in subroutine attributes

Formerly, if you wanted to mark a subroutine as being a method call or
as requiring an automatic lock() when it is entered, you had to declare
that with a C<use attrs> pragma in the body of the subroutine.
That can now be accomplished with a declaration syntax, like this:

    sub mymethod : locked, method ;
    ...
    sub mymethod : locked, method {
	...
    }

F<AutoSplit.pm> and F<SelfLoader.pm> have been updated to keep the attributes
with the stubs they provide.  See L<attributes>.

=head2 Regular expression improvements

change#2827,2373,2372,2365,1813,1800,4112,4158,4215,4301
[TODO - Ilya Zakharevich <ilya@math.ohio-state.edu>]

=head2 Overloading improvements

change#2150
[TODO - Ilya Zakharevich <ilya@math.ohio-state.edu>]

=head2 open() with more than two arguments

[TODO - Ilya Zakharevich <ilya@math.ohio-state.edu>]

=head2 Support for interpolating named characters

change#4052
[TODO - Ilya Zakharevich <ilya@math.ohio-state.edu>]

=head2 Experimental support for user-hooks in @INC

[TODO - Ken Fox <kfox@ford.com>]

=head2 C<require> and C<do> may be overridden

C<require> and C<do 'file'> operations may be overridden locally
by importing subroutines of the same name into the current package 
(or globally by importing them into the CORE::GLOBAL:: namespace).
Overriding C<require> will also affect C<use>, provided the override
is visible at compile-time.
See L<perlsub/"Overriding Built-in Functions">.

=head2 New variable $^C reflects C<-c> switch

C<$^C> has a boolean value that reflects whether perl is being run
in compile-only mode (i.e. via the C<-c> switch).  Since
BEGIN blocks are executed under such conditions, this variable
enables perl code to determine whether actions that make sense
only during normal running are warranted.  See L<perlvar>.

=head2 STOP blocks

Arbitrary code can be queued for execution when Perl has finished
parsing the program (i.e. when the compile phase ends) using STOP
blocks.  These behave similar to END blocks, except for being
called at the end of compilation rather than at the end of execution.

=head2 Optional Y2K warnings

If Perl is built with the cpp macro C<PERL_Y2KWARN> defined,
it emits optional warnings when concatenating the number 19
with another number.

This behavior must be specifically enabled when running Configure.
See L<INSTALL> and L<README.Y2K>.

=head1 Significant bug fixes

=head2 E<lt>HANDLEE<gt> on empty files

With C<$/> set to C<undef>, slurping an empty file returns a string of
zero length (instead of C<undef>, as it used to) the first time the
HANDLE is read.  Further reads yield C<undef>.

This means that the following will append "foo" to an empty file (it used
to do nothing):

    perl -0777 -pi -e 's/^/foo/' empty_file

The behaviour of:

    perl -pi -e 's/^/foo/' empty_file

is unchanged (it continues to leave the file empty).

=head2 C<eval '...'> improvements

Line numbers (as reflected by caller() and most diagnostics) within
C<eval '...'> were often incorrect when here documents were involved.
This has been corrected.

Lexical lookups for variables appearing in C<eval '...'> within
functions that were themselves called within an C<eval '...'> were
searching the wrong place for lexicals.  The lexical search now
correctly ends at the subroutine's block boundary.

Parsing of here documents used to be flawed when they appeared as
the replacement expression in C<eval 's/.../.../e'>.  This has
been fixed.

=head2 All compilation errors are true errors

Some "errors" encountered at compile time were by neccessity 
generated as warnings followed by eventual termination of the
program.  This enabled more such errors to be reported in a
single run, rather than causing a hard stop at the first error
that was encountered.

The mechanism for reporting such errors has been reimplemented
to queue compile-time errors and report them at the end of the
compilation as true errors rather than as warnings.  This fixes
cases where error messages leaked through in the form of warnings
when code was compiled at run time using C<eval STRING>, and
also allows such errors to be reliably trapped using __DIE__ hooks.

=head2 Automatic flushing of output buffers

fork(), exec(), system(), qx//, and pipe open()s now flush buffers
of all files opened for output when the operation
was attempted.  This mostly eliminates confusing 
buffering mishaps suffered by users unaware of how Perl internally
handles I/O.

=head2 Better diagnostics on meaningless filehandle operations

Constructs such as C<open(E<lt>FHE<gt>)> and C<close(E<lt>FHE<gt>)>
are compile time errors.  Attempting to read from filehandles that
were opened only for writing will now produce warnings (just as
writing to read-only filehandles does).

=head2 Where possible, buffered data discarded from duped input filehandle

C<open(NEW, "E<lt>&OLD")> now attempts to discard any data that
was previously read and buffered in C<OLD> before duping the handle.
On platforms where doing this is allowed, the next read operation
on C<NEW> will return the same data as the corresponding operation
on C<OLD>.  Formerly, it would have returned the data from the start
of the following disk block instead.

=head2 system(), backticks and pipe open now reflect exec() failure

On Unix and similar platforms, system(), qx() and open(FOO, "cmd |")
etc., are implemented via fork() and exec().  When the underlying
exec() fails, earlier versions did not report the error properly,
since the exec() happened to be in a different process.

The child process now communicates with the parent about the
error in launching the external command, which allows these
constructs to return with their usual error value and set $!.

=head2 Implicitly closed filehandles are safer

Sometimes implicitly closed filehandles (as when they are localized,
and Perl automatically closes them on exiting the scope) could
inadvertently set $? or $!.  This has been corrected.

=head2 C<(\$)> prototype and C<$foo{a}>

An scalar reference prototype now correctly allows a hash or
array element in that slot.

=head2 Pseudo-hashes work better

Dereferencing some types of reference values in a pseudo-hash,
such as C<$ph->{foo}[1]>, was accidentally disallowed.  This has
been corrected.

When applied to a pseudo-hash element, exists() now reports whether
the specified value exists, not merely if the key is valid.

=head2 C<goto &sub> and AUTOLOAD

The C<goto &sub> construct works correctly when C<&sub> happens
to be autoloaded.

=head2 C<-bareword> allowed under C<use integer>

The autoquoting of barewords preceded by C<-> did not work
in prior versions when the C<integer> pragma was enabled.
This has been fixed.

=head2 Boolean assignment operators are legal lvalues

Constructs such as C<($a ||= 2) += 1> are now allowed.

=head2 C<sort $coderef @foo> allowed

sort() did not accept a subroutine reference as the comparison
function in earlier versions.  This is now permitted.

=head2 Failures in DESTROY()

When code in a destructor threw an exception, it went unnoticed
in earlier versions of Perl, unless someone happened to be
looking in $@ just after the point the destructor happened to
run.  Such failures are now visible as warnings when warnings are
enabled.

=head2 Locale bugs fixed

printf() and sprintf() previously reset the numeric locale
back to the default "C" locale.  This has been fixed.

Numbers formatted according to the local numeric locale
(such as using a decimal comma instead of a decimal dot) caused
"isn't numeric" warnings, even while the operations accessing
those numbers produced correct results.  The warnings are gone.

=head2 Memory leaks

The C<eval 'return sub {...}'> construct could sometimes leak
memory.  This has been fixed.

Operations that aren't filehandle constructors used to leak memory
when used on invalid filehandles.  This has been fixed.

Constructs that modified C<@_> could fail to deallocate values
in C<@_> and thus leak memory.  This has been corrected.

=head2 Spurious subroutine stubs after failed subroutine calls

Perl could sometimes create empty subroutine stubs when a
subroutine was not found in the package.  Such cases stopped
later method lookups from progressing into base packages.
This has been corrected.

=head2 Consistent numeric conversions

change#3378,3318
[TODO - Ilya Zakharevich <ilya@math.ohio-state.edu>]

=head2 Taint failures under C<-U>

When running in unsafe mode, taint violations could sometimes
cause silent failures.  This has been fixed.

=head2 END blocks and the C<-c> switch

Prior versions used to run BEGIN B<and> END blocks when Perl was
run in compile-only mode.  Since this is typically not the expected
behavior, END blocks are not executed anymore when the C<-c> switch
is used.

See L<STOP blocks> for how to run things when the compile phase ends.

=head2 Potential to leak DATA filehandles

Using the C<__DATA__> token creates an implicit filehandle to
the file that contains the token.  It is the program's
responsibility to close it when it is done reading from it.

This caveat is now better explained in the documentation.
See L<perldata>.

=head2 Diagnostics follow STDERR

Diagnostic output now goes to whichever file the C<STDERR> handle
is pointing at, instead of always going to the underlying C runtime
library's C<stderr>.

=head2 Other fixes for better diagnostics

Line numbers are no longer suppressed (under most likely circumstances)
during the global destruction phase.

Diagnostics emitted from code running in threads other than the main
thread are now accompanied by the thread ID.

Embedded null characters in diagnostics now actually show up.  They
used to truncate the message in prior versions.

$foo::a and $foo::b are now exempt from "possible typo" warnings only
if sort() is encountered in package foo.

Unrecognized alphabetic escapes encountered when parsing quote
constructs now generate a warning, since they may take on new
semantics in later versions of Perl.

=head1 Performance enhancements

=head2 Simple sort() using { $a <=> $b } and the like are optimized

Many common sort() operations using a simple inlined block are now
optimized for faster performance.

=head2 Optimized assignments to lexical variables

Certain operations in the RHS of assignment statements have been
optimized to directly set the lexical variable on the LHS,
eliminating redundant copying overheads.

=head2 Method lookups optimized

[TODO - Chip Salzenberg <chip@perlsupport.com>]

=head2 Faster mechanism to invoke XSUBs

change#4044,4125
[TODO - Ilya Zakharevich <ilya@math.ohio-state.edu>]

=head2 Perl_malloc() improvements

change#4237
[TODO - Ilya Zakharevich <ilya@math.ohio-state.edu>]

=head2 Faster subroutine calls

Minor changes in how subroutine calls are handled internally
provide marginal improvements in performance.

=head1 Platform specific changes

=head2 Additional supported platforms

=over 4

=item *

VM/ESA is now supported.

=item *

Siemens BS2000 is now supported under the POSIX Shell.

=item *

The Mach CThreads (NEXTSTEP, OPENSTEP) are now supported by the Thread
extension.

=item *

GNU/Hurd is now supported.

=item *

Rhapsody is now supported.

=item *

EPOC is is now supported (on Psion 5).

=back

=head2 DOS

=over 4

=item *

Perl now works with djgpp 2.02 (and 2.03 alpha).

=item *

Environment variable names are not converted to uppercase any more.

=item *

Wrong exit code from backticks now fixed.

=item *

This port is still using its own builtin globbing.

=back

=head2 OS/2

[TODO - Ilya Zakharevich <ilya@math.ohio-state.edu>]

=head2 VMS

[TODO - Charles Bailey <bailey@newman.upenn.edu>]

=head2 Win32

Site library searches failed to look for ".../site/5.XXX/lib"
if ".../site/5.XXXYY/lib" wasn't found.  This has been corrected.

When given a pathname that consists only of a drivename, such
as C<A:>, opendir() and stat() now use the current working
directory for the drive rather than the drive root.

The builtin XSUB functions in the Win32:: namespace are
documented.  See L<Win32>.

$^X now contains the full path name of the running executable.

A Win32::GetLongPathName() function is provided to complement
Win32::GetFullPathName() and Win32::GetShortPathName().  See L<Win32>.

POSIX::uname() is supported.

system(1,...) now returns true process IDs rather than process
handles.  kill() accepts any real process id, rather than strictly
return values from system(1,...).

The C<Shell> module is supported.

Rudimentary support for building under command.com in Windows 95
has been added.

[TODO - GSAR]

=head1 New tests

=over 4

=item	lib/attrs

Compatibility tests for C<sub : attrs> vs the older C<use attrs>.

=item	lib/io_const

IO constants (SEEK_*, _IO*).

=item	lib/io_dir

Directory-related IO methods (new, read, close, rewind, tied delete).

=item	lib/io_multihomed

INET sockets with multi-homed hosts.

=item	lib/io_poll

IO poll().

=item	lib/io_unix

UNIX sockets.

=item	op/attrs

Regression tests for C<my ($x,@y,%z) : attrs> and <sub : attrs>.

=item	op/filetest

File test operators.

=item	op/lex_assign

Verify operations that access pad objects (lexicals and temporaries).

=back

=head1 Modules and Pragmata

=head2 Modules

=over 4

=item attributes

While used internally by Perl as a pragma, this module also
provides a way to fetch subroutine and variable attributes.
See L<attributes>.

=item B

The Perl Compiler suite has been extensively reworked for this
release.

[TODO - Vishal Bhatia <vishal@gol.com>,
Nick Ing-Simmons <nick@ni-s.u-net.com>]

=item ByteLoader

The ByteLoader is a dedicated extension to generate and run
Perl bytecode.  See L<ByteLoader>.

=item constant

References can now be used.  See L<constant>.

=item charnames

change#4052
[TODO - Ilya Zakharevich <ilya@math.ohio-state.edu>]

=item Data::Dumper

A C<Maxdepth> setting can be specified to avoid venturing
too deeply into deep data structures.  See L<Data::Dumper>.

Dumping C<qr//> objects works correctly.

=item DB

C<DB> is an experimental module that exposes a clean abstraction
to Perl's debugging API.

=item DB_File

[TODO - Paul Marquess <paul.marquess@bt.com>]

=item Devel::DProf

Devel::DProf, a Perl source code profiler has been added.  See
L<Devel::DProf> and L<dprofpp>.

=item Dumpvalue

The Dumpvalue module provides screen dumps of Perl data.

=item Benchmark

Overall, Benchmark results exhibit lower average error and better timing
accuracy.  

You can now run tests for I<n> seconds instead of guessing the right
number of tests to run: e.g. timethese(-5, ...) will run each 
code for at least 5 CPU seconds.  Zero as the "number of repetitions"
means "for at least 3 CPU seconds".  The output format has also
changed.  For example:

   use Benchmark;$x=3;timethese(-5,{a=>sub{$x*$x},b=>sub{$x**2}})

will now output something like this:

   Benchmark: running a, b, each for at least 5 CPU seconds...
            a:  5 wallclock secs ( 5.77 usr +  0.00 sys =  5.77 CPU) @ 200551.91/s (n=1156516)
            b:  4 wallclock secs ( 5.00 usr +  0.02 sys =  5.02 CPU) @ 159605.18/s (n=800686)

New features: "each for at least N CPU seconds...", "wallclock secs",
and the "@ operations/CPU second (n=operations)".

timethese() now returns a reference to a hash of Benchmark objects containing
the test results, keyed on the names of the tests.

timethis() now returns the iterations field in the Benchmark result object
instead of 0.

timethese(), timethis(), and the new cmpthese() (see below) can also take
a format specifier of 'none' to suppress output.

A new function countit() is just like timeit() except that it takes a
TIME instead of a COUNT.

A new function cmpthese() prints a chart comparing the results of each test
returned from a timethese() call.  For each possible pair of tests, the
percentage speed difference (iters/sec or seconds/iter) is shown.

For other details, see L<Benchmark>.

=item Devel::Peek

The Devel::Peek module provides access to the internal representation
of Perl variables and data.  It is a data debugging tool for the XS programmer.

=item ExtUtils::MakeMaker

change#4135, also needs docs in module pod
[TODO - Ilya Zakharevich <ilya@math.ohio-state.edu>]

=item Fcntl

More Fcntl constants added: F_SETLK64, F_SETLKW64, O_LARGEFILE for
large (more than 4G) file access (64-bit support is not yet
working, though, so no need to get overly excited), Free/Net/OpenBSD
locking behaviour flags F_FLOCK, F_POSIX, Linux F_SHLCK, and
O_ACCMODE: the mask of O_RDONLY, O_WRONLY, and O_RDWR.

=item File::Compare

A compare_text() function has been added, which allows custom
comparison functions.  See L<File::Compare>.

=item File::Find

File::Find now works correctly when the wanted() function is either
autoloaded or is a symbolic reference.

A bug that caused File::Find to lose track of the working directory
when pruning top-level directories has been fixed.

File::Find now also supports several other options to control its
behavior.  It can follow symbolic links if the C<follow> option is
specified.  Enabling the C<no_chdir> option will make File::Find skip
changing the current directory when walking directories.  The C<untaint>
flag can be useful when running with taint checks enabled.

See L<File::Find>.

=item File::Glob

This extension implements BSD-style file globbing.  By default,
it will also be used for the internal implementation of the glob()
operator.  See L<File::Glob>.

=item File::Spec

New methods have been added to the File::Spec module: devnull() returns
the name of the null device (/dev/null on Unix) and tmpdir() the name of
the temp directory (normally /tmp on Unix).  There are now also methods
to convert between absolute and relative filenames: abs2rel() and
rel2abs().  For compatibility with operating systems that specify volume
names in file paths, the splitpath(), splitdir(), and catdir() methods
have been added.

=item File::Spec::Functions

The new File::Spec::Functions modules provides a function interface
to the File::Spec module.  Allows shorthand

    $fullname = catfile($dir1, $dir2, $file);

instead of

    $fullname = File::Spec->catfile($dir1, $dir2, $file);

=item Getopt::Long

Getopt::Long licensing has changed to allow the Perl Artistic License
as well as the GPL. It used to be GPL only, which got in the way of
non-GPL applications that wanted to use Getopt::Long.

Getopt::Long encourages the use of Pod::Usage to produce help
messages. For example:

    use Getopt::Long;
    use Pod::Usage;
    my $man = 0;
    my $help = 0;
    GetOptions('help|?' => \$help, man => \$man) or pod2usage(2);
    pod2usage(1) if $help;
    pod2usage(-exitstatus => 0, -verbose => 2) if $man;

    __END__

    =head1 NAME

    sample - Using GetOpt::Long and Pod::Usage

    =head1 SYNOPSIS

    sample [options] [file ...]

     Options:
       -help            brief help message
       -man             full documentation

    =head1 OPTIONS

    =over 8

    =item B<-help>

    Print a brief help message and exits.

    =item B<-man>

    Prints the manual page and exits.

    =back

    =head1 DESCRIPTION

    B<This program> will read the given input file(s) and do someting
    useful with the contents thereof.

    =cut

See L<Pod::Usage> for details.

A bug that prevented the non-option call-back E<lt>E<gt> from being
specified as the first argument has been fixed.

To specify the characters E<lt> and E<gt> as option starters, use
E<gt>E<lt>. Note, however, that changing option starters is strongly
deprecated. 

=item IO

write() and syswrite() will now accept a single-argument
form of the call, for consistency with Perl's syswrite().

You can now create a TCP-based IO::Socket::INET without forcing
a connect attempt.  This allows you to configure its options
(like making it non-blocking) and then call connect() manually.

A bug that prevented the IO::Socket::protocol() accessor
from ever returning the correct value has been corrected.

=item JPL

Java Perl Lingo is now distributed with Perl.  See jpl/README
for more information.

=item lib

C<use lib> now weeds out any trailing duplicate entries.
C<no lib> removes all named entries.

=item Math::BigInt

The bitwise operations C<E<lt>E<lt>>, C<E<gt>E<gt>>, C<&>, C<|>,
and C<~> are now supported on bigints.

=item Math::Complex

The accessor methods Re, Im, arg, abs, rho, and theta can now also
act as mutators (accessor $z->Re(), mutator $z->Re(3)).

=item Math::Trig

A little bit of radial trigonometry (cylindrical and spherical),
radial coordinate conversions, and the great circle distance were added.

=item Pod::Parser

[TODO - Brad Appleton <bradapp@enteract.com>]

=item Pod::Text and Pod::Man

[TODO - Russ Allbery <rra@stanford.edu>]

=item SDBM_File

An EXISTS method has been added to this module (and sdbm_exists() has
been added to the underlying sdbm library), so one can now call exists
on an SDBM_File tied hash and get the correct result, rather than a
runtime error.

A bug that may have caused data loss when more than one disk block
happens to be read from the database in a single FETCH() has been
fixed.

=item Time::Local

The timelocal() and timegm() functions used to silently return bogus
results when the date fell outside the machine's integer range.  They
now consistently croak() if the date falls in an unsupported range.

=item Win32

The error return value in list context has been changed for all functions
that return a list of values.  Previously these functions returned a list
with a single element C<undef> if an error occurred.  Now these functions
return the empty list in these situations.  This applies to the following
functions:

    Win32::FsType
    Win32::GetOSVersion

The remaining functions are unchanged and continue to return C<undef> on
error even in list context.

The Win32::SetLastError(ERROR) function has been added as a complement
to the Win32::GetLastError() function.

The new Win32::GetFullPathName(FILENAME) returns the full absolute
pathname for FILENAME in scalar context.  In list context it returns
a two-element list containing the fully qualified directory name and
the filename.  See L<Win32>.

=item DBM Filters

A new feature called "DBM Filters" has been added to all the
DBM modules--DB_File, GDBM_File, NDBM_File, ODBM_File, and SDBM_File.
DBM Filters add four new methods to each DBM module:

    filter_store_key
    filter_store_value
    filter_fetch_key
    filter_fetch_value

These can be used to filter key-value pairs before the pairs are
written to the database or just after they are read from the database.
See L<perldbmfilter> for further information.

=back

=head2 Pragmata

C<use attrs> is now obsolete, and is only provided for
backward-compatibility.  It's been replaced by the C<sub : attributes>
syntax.  See L<perlsub/"Subroutine Attributes"> and L<attributes>.

C<use utf8> to enable UTF-8 and Unicode support.

C<use caller 'encoding'> allows modules to inherit pragmatic attributes
from the caller's context.  C<encoding> is currently the only supported
attribute.

Lexical warnings pragma, C<use warnings;>, to control optional warnings.
See L<perllexwarn>.

C<use filetest> to control the behaviour of filetests (C<-r> C<-w>
...).  Currently only one subpragma implemented, "use filetest
'access';", that uses access(2) or equivalent to check permissions
instead of using stat(2) as usual.  This matters in filesystems
where there are ACLs (access control lists): the stat(2) might lie,
but access(2) knows better.

=head1 Utility Changes

=head2 h2ph

[TODO - Kurt Starsinic <kstar@chapin.edu>]

=head2 perlcc

C<perlcc> now supports the C and Bytecode backends.  By default,
it generates output from the simple C backend rather than the
optimized C backend.

Support for non-Unix platforms has been improved.

=head2 h2xs

change#4232
[TODO - Ilya Zakharevich <ilya@math.ohio-state.edu>]

=head1 Documentation Changes

=over 4

=item perlcompile.pod

An introduction to using the Perl Compiler suite.

=item perlfilter.pod

An introduction to writing Perl source filters.

=item perlhack.pod

Some guidelines for hacking the Perl source code.

=item perlopentut.pod

A tutorial on using open() effectively.

=item perlreftut.pod

A tutorial that introduces the essentials of references.

=item perltootc.pod

A tutorial on managing class data for object modules.

=back

=head1 New or Changed Diagnostics

=over 4

=item "my sub" not yet implemented

(F) Lexically scoped subroutines are not yet implemented.  Don't try that
yet.

=item '!' allowed only after types %s

(F) The '!' is allowed in pack() and unpack() only after certain types.
See L<perlfunc/pack>.

=item / cannot take a count

(F) You had an unpack template indicating a counted-length string,
but you have also specified an explicit size for the string.
See L<perlfunc/pack>.

=item / must be followed by a, A or Z

(F) You had an unpack template indicating a counted-length string,
which must be followed by one of the letters a, A or Z
to indicate what sort of string is to be unpacked.
See L<perlfunc/pack>.

=item / must be followed by a*, A* or Z*

(F) You had a pack template indicating a counted-length string,
Currently the only things that can have their length counted are a*, A* or Z*.
See L<perlfunc/pack>.

=item / must follow a numeric type

(F) You had an unpack template that contained a '#',
but this did not follow some numeric unpack specification.
See L<perlfunc/pack>.

=item /%s/: Unrecognized escape \\%c passed through

(W) You used a backslash-character combination which is not recognized
by Perl.  This combination appears in an interpolated variable or a
C<'>-delimited regular expression.  The character was understood literally.

=item /%s/: Unrecognized escape \\%c in character class passed through

(W) You used a backslash-character combination which is not recognized
by Perl inside character classes.  The character was understood literally.

=item /%s/ should probably be written as "%s"

(W) You have used a pattern where Perl expected to find a string,
as in the first argument to C<join>.  Perl will treat the true
or false result of matching the pattern against $_ as the string,
which is probably not what you had in mind.

=item %s() called too early to check prototype

(W) You've called a function that has a prototype before the parser saw a
definition or declaration for it, and Perl could not check that the call
conforms to the prototype.  You need to either add an early prototype
declaration for the subroutine in question, or move the subroutine
definition ahead of the call to get proper prototype checking.  Alternatively,
if you are certain that you're calling the function correctly, you may put
an ampersand before the name to avoid the warning.  See L<perlsub>.

=item %s package attribute may clash with future reserved word: %s

(W) A lowercase attribute name was used that had a package-specific handler.
That name might have a meaning to Perl itself some day, even though it
doesn't yet.  Perhaps you should use a mixed-case attribute name, instead.
See L<attributes>.

=item         (in cleanup) %s

(W) This prefix usually indicates that a DESTROY() method raised
the indicated exception.  Since destructors are usually called by
the system at arbitrary points during execution, and often a vast
number of times, the warning is issued only once for any number
of failures that would otherwise result in the same message being
repeated.

Failure of user callbacks dispatched using the C<G_KEEPERR> flag
could also result in this warning.  See L<perlcall/G_KEEPERR>.

=item <> should be quotes

(F) You wrote C<require E<lt>fileE<gt>> when you should have written
C<require 'file'>.

=item Attempt to join self

(F) You tried to join a thread from within itself, which is an
impossible task.  You may be joining the wrong thread, or you may
need to move the join() to some other thread.

=item Bad evalled substitution pattern

(F) You've used the /e switch to evaluate the replacement for a
substitution, but perl found a syntax error in the code to evaluate,
most likely an unexpected right brace '}'.

=item Bad realloc() ignored

(S) An internal routine called realloc() on something that had never been
malloc()ed in the first place. Mandatory, but can be disabled by
setting environment variable C<PERL_BADFREE> to 1.

=item Binary number > 0b11111111111111111111111111111111 non-portable

(W) The binary number you specified is larger than 2**32-1
(4294967295) and therefore non-portable between systems.  See
L<perlport> for more on portability concerns.

=item Bit vector size > 32 non-portable

(W) Using bit vector sizes larger than 32 is non-portable.

=item Buffer overflow in prime_env_iter: %s

(W) A warning peculiar to VMS.  While Perl was preparing to iterate over
%ENV, it encountered a logical name or symbol definition which was too long,
so it was truncated to the string shown.

=item Can't check filesystem of script "%s"

(P) For some reason you can't check the filesystem of the script for nosuid.

=item Can't ignore signal CHLD, forcing to default

(W) Perl has detected that it is being run with the SIGCHLD signal
(sometimes known as SIGCLD) disabled.  Since disabling this signal
will interfere with proper determination of exit status of child
processes, Perl has reset the signal to its default value.
This situation typically indicates that the parent program under
which Perl may be running (e.g. cron) is being very careless.

=item Can't modify non-lvalue subroutine call

(F) Subroutines meant to be used in lvalue context should be declared as
such, see L<perlsub/"Lvalue subroutines">.

=item Can't read CRTL environ

(S) A warning peculiar to VMS.  Perl tried to read an element of %ENV
from the CRTL's internal environment array and discovered the array was
missing.  You need to figure out where your CRTL misplaced its environ
or define F<PERL_ENV_TABLES> (see L<perlvms>) so that environ is not searched.

=item Can't remove %s: %s, skipping file 

(S) You requested an inplace edit without creating a backup file.  Perl
was unable to remove the original file to replace it with the modified
file.  The file was left unmodified.

=item Can't return %s from lvalue subroutine

(F) Perl detected an attempt to return illegal lvalues (such
as temporary or readonly values) from a subroutine used as an lvalue.
This is not allowed.

=item Can't weaken a nonreference

(F) You attempted to weaken something that was not a reference.  Only
references can be weakened.

=item Character class [:%s:] unknown

(F) The class in the character class [: :] syntax is unknown.
See L<perlre>.

=item Character class syntax [%s] belongs inside character classes

(W) The character class constructs [: :], [= =], and [. .]  go
I<inside> character classes, the [] are part of the construct,
for example: /[012[:alpha:]345]/.  Note that [= =] and [. .]
are not currently implemented; they are simply placeholders for
future extensions.

=item Constant is not %s reference

(F) A constant value (perhaps declared using the C<use constant> pragma)
is being dereferenced, but it amounts to the wrong type of reference.  The
message indicates the type of reference that was expected. This usually
indicates a syntax error in dereferencing the constant value.
See L<perlsub/"Constant Functions"> and L<constant>.

=item constant(%s): %%^H is not localized

(F) When setting compile-time-lexicalized hash %^H one should set the 
corresponding bit of $^H as well.

=item constant(%s): %s

(F) Compile-time-substitutions (such as overloaded constants and
character names) were not correctly set up.

=item defined(@array) is deprecated

(D) defined() is not usually useful on arrays because it checks for an
undefined I<scalar> value.  If you want to see if the array is empty,
just use C<if (@array) { # not empty }> for example.  

=item defined(%hash) is deprecated

(D) defined() is not usually useful on hashes because it checks for an
undefined I<scalar> value.  If you want to see if the hash is empty,
just use C<if (%hash) { # not empty }> for example.  

=item Did not produce a valid header

See Server error.

=item Document contains no data

See Server error.

=item entering effective %s failed

(F) While under the C<use filetest> pragma, switching the real and
effective uids or gids failed.

=item false [] range "%s" in regexp

(W) A character class range must start and end at a literal character, not
another character class like C<\d> or C<[:alpha:]>.  The "-" in your false
range is interpreted as a literal "-".  Consider quoting the "-",  "\-".
See L<perlre>.

=item Filehandle %s opened only for output

(W) You tried to read from a filehandle opened only for writing.  If you
intended it to be a read/write filehandle, you needed to open it with
"+E<lt>" or "+E<gt>" or "+E<gt>E<gt>" instead of with "E<lt>" or nothing.  If
you intended only to read from the file, use "E<lt>".  See
L<perlfunc/open>.

=item Hexadecimal number > 0xffffffff non-portable

(W) The hexadecimal number you specified is larger than 2**32-1
(4294967295) and therefore non-portable between systems.  See
L<perlport> for more on portability concerns.

=item Ill-formed CRTL environ value "%s"

(W) A warning peculiar to VMS.  Perl tried to read the CRTL's internal
environ array, and encountered an element without the C<=> delimiter
used to spearate keys from values.  The element is ignored.

=item Ill-formed message in prime_env_iter: |%s|

(W) A warning peculiar to VMS.  Perl tried to read a logical name
or CLI symbol definition when preparing to iterate over %ENV, and
didn't see the expected delimiter between key and value, so the
line was ignored.

=item Illegal binary digit %s

(F) You used a digit other than 0 or 1 in a binary number.

=item Illegal binary digit %s ignored

(W) You may have tried to use a digit other than 0 or 1 in a binary number.
Interpretation of the binary number stopped before the offending digit.

=item Illegal number of bits in vec

(F) The number of bits in vec() (the third argument) must be a power of
two from 1 to 32 (or 64, if your platform supports that).

=item Integer overflow in %s number

(W) The hexadecimal, octal or binary number you have specified either
as a literal or as an argument to hex() or oct() is too big for your
architecture, and has been converted to a floating point number.  On a
32-bit architecture the largest hexadecimal, octal or binary number
representable without overflow is 0xFFFFFFFF, 037777777777, or
0b11111111111111111111111111111111 respectively.  Note that Perl
transparently promotes all numbers to a floating point representation
internally--subject to loss of precision errors in subsequent
operations.

=item Invalid %s attribute: %s

The indicated attribute for a subroutine or variable was not recognized
by Perl or by a user-supplied handler.  See L<attributes>.

=item Invalid %s attributes: %s

The indicated attributes for a subroutine or variable were not recognized
by Perl or by a user-supplied handler.  See L<attributes>.

=item invalid [] range "%s" in regexp

The offending range is now explicitly displayed.

=item Invalid separator character %s in attribute list

(F) Something other than a comma or whitespace was seen between the
elements of an attribute list.  If the previous attribute
had a parenthesised parameter list, perhaps that list was terminated
too soon.  See L<attributes>.

=item Invalid separator character %s in subroutine attribute list

(F) Something other than a comma or whitespace was seen between the
elements of a subroutine attribute list.  If the previous attribute
had a parenthesised parameter list, perhaps that list was terminated
too soon.

=item leaving effective %s failed

(F) While under the C<use filetest> pragma, switching the real and
effective uids or gids failed.

=item Lvalue subs returning %s not implemented yet

(F) Due to limitations in the current implementation, array and hash
values cannot be returned in subroutines used in lvalue context.
See L<perlsub/"Lvalue subroutines">.

=item Method %s not permitted

See Server error.

=item Missing %sbrace%s on \N{}

(F) Wrong syntax of character name literal C<\N{charname}> within
double-quotish context.

=item Missing command in piped open

(W) You used the C<open(FH, "| command")> or C<open(FH, "command |")>
construction, but the command was missing or blank.

=item Missing name in "my sub"

(F) The reserved syntax for lexically scoped subroutines requires that they
have a name with which they can be found.

=item no UTC offset information; assuming local time is UTC

(S) A warning peculiar to VMS.  Perl was unable to find the local
timezone offset, so it's assuming that local system time is equivalent
to UTC.  If it's not, define the logical name F<SYS$TIMEZONE_DIFFERENTIAL>
to translate to the number of seconds which need to be added to UTC to
get local time.

=item Octal number > 037777777777 non-portable

(W) The octal number you specified is larger than 2**32-1 (4294967295)
and therefore non-portable between systems.  See L<perlport> for more
on portability concerns.

See also L<perlport> for writing portable code.

=item panic: del_backref

(P) Failed an internal consistency check while trying to reset a weak
reference.

=item panic: kid popen errno read

(F) forked child returned an incomprehensible message about its errno.

=item panic: magic_killbackrefs

(P) Failed an internal consistency check while trying to reset all weak
references to an object.

=item Possible Y2K bug: %s

(W) You are concatenating the number 19 with another number, which
could be a potential Year 2000 problem.

=item Premature end of script headers

See Server error.

=item Repeat count in pack overflows

(F) You can't specify a repeat count so large that it overflows
your signed integers.  See L<perlfunc/pack>.

=item Repeat count in unpack overflows

(F) You can't specify a repeat count so large that it overflows
your signed integers.  See L<perlfunc/unpack>.

=item realloc() of freed memory ignored

(S) An internal routine called realloc() on something that had already
been freed.

=item Reference is already weak

(W) You have attempted to weaken a reference that is already weak.
Doing so has no effect.

=item setpgrp can't take arguments

(F) Your system has the setpgrp() from BSD 4.2, which takes no arguments,
unlike POSIX setpgid(), which takes a process ID and process group ID.

=item Strange *+?{} on zero-length expression

(W) You applied a regular expression quantifier in a place where it
makes no sense, such as on a zero-width assertion.
Try putting the quantifier inside the assertion instead.  For example,
the way to match "abc" provided that it is followed by three
repetitions of "xyz" is C</abc(?=(?:xyz){3})/>, not C</abc(?=xyz){3}/>.

=item switching effective %s is not implemented

(F) While under the C<use filetest> pragma, we cannot switch the
real and effective uids or gids.

=item This Perl can't reset CRTL environ elements (%s)

=item This Perl can't set CRTL environ elements (%s=%s)

(W) Warnings peculiar to VMS.  You tried to change or delete an element
of the CRTL's internal environ array, but your copy of Perl wasn't
built with a CRTL that contained the setenv() function.  You'll need to
rebuild Perl with a CRTL that does, or redefine F<PERL_ENV_TABLES> (see
L<perlvms>) so that the environ array isn't the target of the change to
%ENV which produced the warning.

=item Unknown open() mode '%s'

(F) The second argument of 3-argument open() is not among the list
of valid modes: C<L<lt>>, C<L<gt>>, C<E<gt>E<gt>>, C<+L<lt>>,
C<+L<gt>>, C<+E<gt>E<gt>>, C<-|>, C<|->.

=item Unknown process %x sent message to prime_env_iter: %s

(P) An error peculiar to VMS.  Perl was reading values for %ENV before
iterating over it, and someone else stuck a message in the stream of
data Perl expected.  Someone's very confused, or perhaps trying to
subvert Perl's population of %ENV for nefarious purposes.

=item Unrecognized escape \\%c passed through

(W) You used a backslash-character combination which is not recognized
by Perl.  The character was understood literally.

=item Unterminated attribute parameter in attribute list

(F) The lexer saw an opening (left) parenthesis character while parsing an
attribute list, but the matching closing (right) parenthesis
character was not found.  You may need to add (or remove) a backslash
character to get your parentheses to balance.  See L<attributes>.

=item Unterminated attribute list

(F) The lexer found something other than a simple identifier at the start
of an attribute, and it wasn't a semicolon or the start of a
block.  Perhaps you terminated the parameter list of the previous attribute
too soon.  See L<attributes>.

=item Unterminated attribute parameter in subroutine attribute list

(F) The lexer saw an opening (left) parenthesis character while parsing a
subroutine attribute list, but the matching closing (right) parenthesis
character was not found.  You may need to add (or remove) a backslash
character to get your parentheses to balance.

=item Unterminated subroutine attribute list

(F) The lexer found something other than a simple identifier at the start
of a subroutine attribute, and it wasn't a semicolon or the start of a
block.  Perhaps you terminated the parameter list of the previous attribute
too soon.

=item Value of CLI symbol "%s" too long

(W) A warning peculiar to VMS.  Perl tried to read the value of an %ENV
element from a CLI symbol table, and found a resultant string longer
than 1024 characters.  The return value has been truncated to 1024
characters.

=item Version number must be a constant number

(P) The attempt to translate a C<use Module n.n LIST> statement into
its equivalent C<BEGIN> block found an internal inconsistency with
the version number.

=back

=head1 Obsolete Diagnostics

=over 4

=item Character class syntax [: :] is reserved for future extensions

(W) Within regular expression character classes ([]) the syntax beginning
with "[:" and ending with ":]" is reserved for future extensions.
If you need to represent those character sequences inside a regular
expression character class, just quote the square brackets with the
backslash: "\[:" and ":\]".

=item Ill-formed logical name |%s| in prime_env_iter

(W) A warning peculiar to VMS.  A logical name was encountered when preparing
to iterate over %ENV which violates the syntactic rules governing logical
names.  Because it cannot be translated normally, it is skipped, and will not
appear in %ENV.  This may be a benign occurrence, as some software packages
might directly modify logical name tables and introduce nonstandard names,
or it may indicate that a logical name table has been corrupted.

=item regexp too big

(F) The current implementation of regular expressions uses shorts as
address offsets within a string.  Unfortunately this means that if
the regular expression compiles to longer than 32767, it'll blow up.
Usually when you want a regular expression this big, there is a better
way to do it with multiple statements.  See L<perlre>.

=item Use of "$$<digit>" to mean "${$}<digit>" is deprecated

(D) Perl versions before 5.004 misinterpreted any type marker followed
by "$" and a digit.  For example, "$$0" was incorrectly taken to mean
"${$}0" instead of "${$0}".  This bug is (mostly) fixed in Perl 5.004.

However, the developers of Perl 5.004 could not fix this bug completely,
because at least two widely-used modules depend on the old meaning of
"$$0" in a string.  So Perl 5.004 still interprets "$$<digit>" in the
old (broken) way inside strings; but it generates this message as a
warning.  And in Perl 5.005, this special treatment will cease.

=back

=head1 BUGS

If you find what you think is a bug, you might check the
articles recently posted to the comp.lang.perl.misc newsgroup.
There may also be information at http://www.perl.com/perl/, the Perl
Home Page.

If you believe you have an unreported bug, please run the B<perlbug>
program included with your release.  Make sure to trim your bug down
to a tiny but sufficient test case.  Your bug report, along with the
output of C<perl -V>, will be sent off to perlbug@perl.com to be
analysed by the Perl porting team.

=head1 SEE ALSO

The F<Changes> file for exhaustive details on what changed.

The F<INSTALL> file for how to build Perl.

The F<README> file for general stuff.

The F<Artistic> and F<Copying> files for copyright information.

=head1 HISTORY

Written by Gurusamy Sarathy <F<gsar@activestate.com>>, with many
contributions from The Perl Porters.

Send omissions or corrections to <F<perlbug@perl.com>>.

=cut<|MERGE_RESOLUTION|>--- conflicted
+++ resolved
@@ -26,15 +26,9 @@
 
 =item STOP is a new keyword
 
-<<<<<<< HEAD
-In addition to C<BEGIN>, C<INIT> and C<END>, subroutines named
-C<STOP> are now special.  They are queued up for execution at the
-end of compilation, and cannot be called directly.
-=======
 In addition to C<BEGIN>, C<INIT>, C<END>, C<DESTROY> and C<AUTOLOAD>,
 subroutines named C<STOP> are now special.  They are queued up for
 execution at the end of compilation, and cannot be called directly.
->>>>>>> fd9459bc
 
 =item Treatment of list slices of undef has changed
 
