--- conflicted
+++ resolved
@@ -47,17 +47,6 @@
 L<perlop/Operator Precedence and Associativity>.
 
 =head1 Obituary
-<<<<<<< HEAD
-
-Jeff Goff (JGOFF or DrForr), an integral part of the Perl and Raku
-communities and a dear friend to all of us, has passed away on March
-11th, 2020. DrForr was a prominent member of the communities, attending
-and speaking at countless events, contributing to numerous projects,
-and assisting and helping with everything.
-
-His passing leaves a hole in our hearts and in our communities and he
-will be sorely missed.
-=======
 
 Jeff Goff (JGOFF or DrForr), an integral part of the Perl and Raku
 communities and a dear friend to all of us, has passed away on March
@@ -87,7 +76,6 @@
 Etheridge, Karl Williamson, Nicolas R., Pali, Paul Evans, Peter Oliver,
 Renee Baecker, Richard Leach, Sawyer X, Shlomi Fish, Stefan Seifert, Steve
 Hay, Tomasz Konojacki, Tony Cook, Yves Orton, Zefram.
->>>>>>> e9526ab5
 
 The list above is almost certainly incomplete as it is automatically
 generated from version control history. In particular, it does not include
