/*    dump.c
 *
 *    Copyright (c) 1991-1997, Larry Wall
 *
 *    You may distribute under the terms of either the GNU General Public
 *    License or the Artistic License, as specified in the README file.
 *
 */

/*
 * "'You have talked long in your sleep, Frodo,' said Gandalf gently, 'and
 * it has not been hard for me to read your mind and memory.'"
 */

#include "EXTERN.h"
#include "perl.h"

<<<<<<< HEAD
#ifndef PERL_OBJECT
#ifdef I_STDARG
static void dump(char *pat, ...);
#else
static void dump();
#endif
#endif /* PERL_OBJECT */
=======
static void dump(char *pat, ...);
>>>>>>> ef59fc76

void
dump_all(void)
{
#ifdef DEBUGGING
    dTHR;
    PerlIO_setlinebuf(Perl_debug_log);
    if (main_root)
	dump_op(main_root);
    dump_packsubs(defstash);
<<<<<<< HEAD
#endif /* DEBUGGING */
=======
#endif	/* DEBUGGING */
>>>>>>> ef59fc76
}

void
dump_packsubs(HV *stash)
{
#ifdef DEBUGGING
    dTHR;
    I32	i;
    HE	*entry;

    if (!HvARRAY(stash))
	return;
    for (i = 0; i <= (I32) HvMAX(stash); i++) {
	for (entry = HvARRAY(stash)[i]; entry; entry = HeNEXT(entry)) {
	    GV *gv = (GV*)HeVAL(entry);
	    HV *hv;
	    if (GvCVu(gv))
		dump_sub(gv);
	    if (GvFORM(gv))
		dump_form(gv);
	    if (HeKEY(entry)[HeKLEN(entry)-1] == ':' &&
	      (hv = GvHV(gv)) && HvNAME(hv) && hv != defstash)
		dump_packsubs(hv);		/* nested package */
	}
    }
<<<<<<< HEAD
#endif /* DEBUGGING */
=======
#endif	/* DEBUGGING */
>>>>>>> ef59fc76
}

void
dump_sub(GV *gv)
{
#ifdef DEBUGGING
    SV *sv = sv_newmortal();

    gv_fullname3(sv, gv, Nullch);
    dump("\nSUB %s = ", SvPVX(sv));
    if (CvXSUB(GvCV(gv)))
	dump("(xsub 0x%x %d)\n",
	    (long)CvXSUB(GvCV(gv)),
	    CvXSUBANY(GvCV(gv)).any_i32);
    else if (CvROOT(GvCV(gv)))
	dump_op(CvROOT(GvCV(gv)));
    else
	dump("<undef>\n");
<<<<<<< HEAD
#endif /* DEBUGGING */
=======
#endif	/* DEBUGGING */
>>>>>>> ef59fc76
}

void
dump_form(GV *gv)
{
#ifdef DEBUGGING
    SV *sv = sv_newmortal();

    gv_fullname3(sv, gv, Nullch);
    dump("\nFORMAT %s = ", SvPVX(sv));
    if (CvROOT(GvFORM(gv)))
	dump_op(CvROOT(GvFORM(gv)));
    else
	dump("<undef>\n");
<<<<<<< HEAD
#endif /* DEBUGGING */
=======
#endif	/* DEBUGGING */
>>>>>>> ef59fc76
}

void
dump_eval(void)
{
#ifdef DEBUGGING
    dump_op(eval_root);
<<<<<<< HEAD
#endif /* DEBUGGING */
=======
#endif	/* DEBUGGING */
>>>>>>> ef59fc76
}

void
dump_op(OP *o)
{
#ifdef DEBUGGING
    dump("{\n");
    if (o->op_seq)
	PerlIO_printf(Perl_debug_log, "%-4d", o->op_seq);
    else
	PerlIO_printf(Perl_debug_log, "    ");
    dump("TYPE = %s  ===> ", op_name[o->op_type]);
    if (o->op_next) {
	if (o->op_seq)
	    PerlIO_printf(Perl_debug_log, "%d\n", o->op_next->op_seq);
	else
	    PerlIO_printf(Perl_debug_log, "(%d)\n", o->op_next->op_seq);
    }
    else
	PerlIO_printf(Perl_debug_log, "DONE\n");
    dumplvl++;
    if (o->op_targ) {
	if (o->op_type == OP_NULL)
	    dump("  (was %s)\n", op_name[o->op_targ]);
	else
	    dump("TARG = %d\n", o->op_targ);
    }
#ifdef DUMPADDR
    dump("ADDR = 0x%lx => 0x%lx\n",o, o->op_next);
#endif
    if (o->op_flags) {
	SV *tmpsv = newSVpv("", 0);
	switch (o->op_flags & OPf_WANT) {
	case OPf_WANT_VOID:
	    sv_catpv(tmpsv, ",VOID");
	    break;
	case OPf_WANT_SCALAR:
	    sv_catpv(tmpsv, ",SCALAR");
	    break;
	case OPf_WANT_LIST:
	    sv_catpv(tmpsv, ",LIST");
	    break;
	default:
	    sv_catpv(tmpsv, ",UNKNOWN");
	    break;
	}
	if (o->op_flags & OPf_KIDS)
	    sv_catpv(tmpsv, ",KIDS");
	if (o->op_flags & OPf_PARENS)
	    sv_catpv(tmpsv, ",PARENS");
	if (o->op_flags & OPf_STACKED)
	    sv_catpv(tmpsv, ",STACKED");
	if (o->op_flags & OPf_REF)
	    sv_catpv(tmpsv, ",REF");
	if (o->op_flags & OPf_MOD)
	    sv_catpv(tmpsv, ",MOD");
	if (o->op_flags & OPf_SPECIAL)
	    sv_catpv(tmpsv, ",SPECIAL");
	dump("FLAGS = (%s)\n", SvCUR(tmpsv) ? SvPVX(tmpsv) + 1 : "");
	SvREFCNT_dec(tmpsv);
    }
    if (o->op_private) {
	SV *tmpsv = newSVpv("", 0);
	if (o->op_type == OP_AASSIGN) {
	    if (o->op_private & OPpASSIGN_COMMON)
		sv_catpv(tmpsv, ",COMMON");
	}
	else if (o->op_type == OP_SASSIGN) {
	    if (o->op_private & OPpASSIGN_BACKWARDS)
		sv_catpv(tmpsv, ",BACKWARDS");
	}
	else if (o->op_type == OP_TRANS) {
	    if (o->op_private & OPpTRANS_SQUASH)
		sv_catpv(tmpsv, ",SQUASH");
	    if (o->op_private & OPpTRANS_DELETE)
		sv_catpv(tmpsv, ",DELETE");
	    if (o->op_private & OPpTRANS_COMPLEMENT)
		sv_catpv(tmpsv, ",COMPLEMENT");
	}
	else if (o->op_type == OP_REPEAT) {
	    if (o->op_private & OPpREPEAT_DOLIST)
		sv_catpv(tmpsv, ",DOLIST");
	}
	else if (o->op_type == OP_ENTERSUB ||
		 o->op_type == OP_RV2SV ||
		 o->op_type == OP_RV2AV ||
		 o->op_type == OP_RV2HV ||
		 o->op_type == OP_RV2GV ||
		 o->op_type == OP_AELEM ||
		 o->op_type == OP_HELEM )
	{
	    if (o->op_type == OP_ENTERSUB) {
		if (o->op_private & OPpENTERSUB_AMPER)
		    sv_catpv(tmpsv, ",AMPER");
		if (o->op_private & OPpENTERSUB_DB)
		    sv_catpv(tmpsv, ",DB");
	    }
	    switch (o->op_private & OPpDEREF) {
	    case OPpDEREF_SV:
		sv_catpv(tmpsv, ",SV");
		break;
	    case OPpDEREF_AV:
		sv_catpv(tmpsv, ",AV");
		break;
	    case OPpDEREF_HV:
		sv_catpv(tmpsv, ",HV");
		break;
	    }
	    if (o->op_type == OP_AELEM || o->op_type == OP_HELEM) {
		if (o->op_private & OPpLVAL_DEFER)
		    sv_catpv(tmpsv, ",LVAL_DEFER");
	    }
	    else {
		if (o->op_private & HINT_STRICT_REFS)
		    sv_catpv(tmpsv, ",STRICT_REFS");
	    }
	}
	else if (o->op_type == OP_CONST) {
	    if (o->op_private & OPpCONST_BARE)
		sv_catpv(tmpsv, ",BARE");
	}
	else if (o->op_type == OP_FLIP) {
	    if (o->op_private & OPpFLIP_LINENUM)
		sv_catpv(tmpsv, ",LINENUM");
	}
	else if (o->op_type == OP_FLOP) {
	    if (o->op_private & OPpFLIP_LINENUM)
		sv_catpv(tmpsv, ",LINENUM");
	}
	if (o->op_flags & OPf_MOD && o->op_private & OPpLVAL_INTRO)
	    sv_catpv(tmpsv, ",INTRO");
	if (SvCUR(tmpsv))
	    dump("PRIVATE = (%s)\n", SvPVX(tmpsv) + 1);
	SvREFCNT_dec(tmpsv);
    }

    switch (o->op_type) {
    case OP_GVSV:
    case OP_GV:
	if (cGVOPo->op_gv) {
	    SV *tmpsv = NEWSV(0,0);
	    ENTER;
	    SAVEFREESV(tmpsv);
	    gv_fullname3(tmpsv, cGVOPo->op_gv, Nullch);
	    dump("GV = %s\n", SvPV(tmpsv, na));
	    LEAVE;
	}
	else
	    dump("GV = NULL\n");
	break;
    case OP_CONST:
	dump("SV = %s\n", SvPEEK(cSVOPo->op_sv));
	break;
    case OP_NEXTSTATE:
    case OP_DBSTATE:
	if (cCOPo->cop_line)
	    dump("LINE = %d\n",cCOPo->cop_line);
	if (cCOPo->cop_label)
	    dump("LABEL = \"%s\"\n",cCOPo->cop_label);
	break;
    case OP_ENTERLOOP:
	dump("REDO ===> ");
	if (cLOOPo->op_redoop)
	    PerlIO_printf(Perl_debug_log, "%d\n", cLOOPo->op_redoop->op_seq);
	else
	    PerlIO_printf(Perl_debug_log, "DONE\n");
	dump("NEXT ===> ");
	if (cLOOPo->op_nextop)
	    PerlIO_printf(Perl_debug_log, "%d\n", cLOOPo->op_nextop->op_seq);
	else
	    PerlIO_printf(Perl_debug_log, "DONE\n");
	dump("LAST ===> ");
	if (cLOOPo->op_lastop)
	    PerlIO_printf(Perl_debug_log, "%d\n", cLOOPo->op_lastop->op_seq);
	else
	    PerlIO_printf(Perl_debug_log, "DONE\n");
	break;
    case OP_COND_EXPR:
	dump("TRUE ===> ");
	if (cCONDOPo->op_true)
	    PerlIO_printf(Perl_debug_log, "%d\n", cCONDOPo->op_true->op_seq);
	else
	    PerlIO_printf(Perl_debug_log, "DONE\n");
	dump("FALSE ===> ");
	if (cCONDOPo->op_false)
	    PerlIO_printf(Perl_debug_log, "%d\n", cCONDOPo->op_false->op_seq);
	else
	    PerlIO_printf(Perl_debug_log, "DONE\n");
	break;
    case OP_MAPWHILE:
    case OP_GREPWHILE:
    case OP_OR:
    case OP_AND:
	dump("OTHER ===> ");
	if (cLOGOPo->op_other)
	    PerlIO_printf(Perl_debug_log, "%d\n", cLOGOPo->op_other->op_seq);
	else
	    PerlIO_printf(Perl_debug_log, "DONE\n");
	break;
    case OP_PUSHRE:
    case OP_MATCH:
    case OP_SUBST:
	dump_pm(cPMOPo);
	break;
    default:
	break;
    }
    if (o->op_flags & OPf_KIDS) {
	OP *kid;
	for (kid = cUNOPo->op_first; kid; kid = kid->op_sibling)
	    dump_op(kid);
    }
    dumplvl--;
    dump("}\n");
<<<<<<< HEAD
#endif /* DEBUGGING */
=======
#endif	/* DEBUGGING */
>>>>>>> ef59fc76
}

void
dump_gv(GV *gv)
{
#ifdef DEBUGGING
    SV *sv;

    if (!gv) {
	PerlIO_printf(Perl_debug_log, "{}\n");
	return;
    }
    sv = sv_newmortal();
    dumplvl++;
    PerlIO_printf(Perl_debug_log, "{\n");
    gv_fullname3(sv, gv, Nullch);
    dump("GV_NAME = %s", SvPVX(sv));
    if (gv != GvEGV(gv)) {
	gv_efullname3(sv, GvEGV(gv), Nullch);
	dump("-> %s", SvPVX(sv));
    }
    dump("\n");
    dumplvl--;
    dump("}\n");
<<<<<<< HEAD
#endif /* DEBUGGING */
=======
#endif	/* DEBUGGING */
>>>>>>> ef59fc76
}

void
dump_pm(PMOP *pm)
{
#ifdef DEBUGGING
    char ch;

    if (!pm) {
	dump("{}\n");
	return;
    }
    dump("{\n");
    dumplvl++;
    if (pm->op_pmflags & PMf_ONCE)
	ch = '?';
    else
	ch = '/';
    if (pm->op_pmregexp)
	dump("PMf_PRE %c%s%c%s\n",
	     ch, pm->op_pmregexp->precomp, ch,
	     (pm->op_private & OPpRUNTIME) ? " (RUNTIME)" : "");
    else
	dump("PMf_PRE (RUNTIME)\n");
    if (pm->op_type != OP_PUSHRE && pm->op_pmreplroot) {
	dump("PMf_REPL = ");
	dump_op(pm->op_pmreplroot);
    }
    if (pm->op_pmflags || (pm->op_pmregexp && pm->op_pmregexp->check_substr)) {
	SV *tmpsv = newSVpv("", 0);
	if (pm->op_pmdynflags & PMdf_USED)
	    sv_catpv(tmpsv, ",USED");
	if (pm->op_pmflags & PMf_ONCE)
	    sv_catpv(tmpsv, ",ONCE");
	if (pm->op_pmregexp && pm->op_pmregexp->check_substr
	    && !(pm->op_pmregexp->reganch & ROPT_NOSCAN))
	    sv_catpv(tmpsv, ",SCANFIRST");
	if (pm->op_pmregexp && pm->op_pmregexp->check_substr
	    && pm->op_pmregexp->reganch & ROPT_CHECK_ALL)
	    sv_catpv(tmpsv, ",ALL");
	if (pm->op_pmflags & PMf_SKIPWHITE)
	    sv_catpv(tmpsv, ",SKIPWHITE");
	if (pm->op_pmflags & PMf_CONST)
	    sv_catpv(tmpsv, ",CONST");
	if (pm->op_pmflags & PMf_KEEP)
	    sv_catpv(tmpsv, ",KEEP");
	if (pm->op_pmflags & PMf_GLOBAL)
	    sv_catpv(tmpsv, ",GLOBAL");
	if (pm->op_pmflags & PMf_CONTINUE)
	    sv_catpv(tmpsv, ",CONTINUE");
	if (pm->op_pmflags & PMf_TAINTMEM)
	    sv_catpv(tmpsv, ",TAINTMEM");
	if (pm->op_pmflags & PMf_EVAL)
	    sv_catpv(tmpsv, ",EVAL");
	dump("PMFLAGS = (%s)\n", SvCUR(tmpsv) ? SvPVX(tmpsv) + 1 : "");
	SvREFCNT_dec(tmpsv);
    }

    dumplvl--;
    dump("}\n");
<<<<<<< HEAD
#endif /* DEBUGGING */
}


#if !defined(I_STDARG) && !defined(I_VARARGS)
/* VARARGS1 */
static void dump(arg1,arg2,arg3,arg4,arg5)
char *arg1;
long arg2, arg3, arg4, arg5;
{
#ifdef DEBUGGING
    I32 i;

    for (i = dumplvl*4; i; i--)
	(void)PerlIO_putc(Perl_debug_log,' ');
    PerlIO_printf(Perl_debug_log, arg1, arg2, arg3, arg4, arg5);
#endif /* DEBUGGING */
}

#else

#ifdef I_STDARG
STATIC void
=======
#endif	/* DEBUGGING */
}


static void
>>>>>>> ef59fc76
dump(char *pat,...)
{
#ifdef DEBUGGING
    I32 i;
    va_list args;

    va_start(args, pat);
    for (i = dumplvl*4; i; i--)
	(void)PerlIO_putc(Perl_debug_log,' ');
    PerlIO_vprintf(Perl_debug_log,pat,args);
    va_end(args);
<<<<<<< HEAD
#endif /* DEBUGGING */
}
#endif
=======
#endif	/* DEBUGGING */
}
>>>>>>> ef59fc76
<|MERGE_RESOLUTION|>--- conflicted
+++ resolved
@@ -15,17 +15,9 @@
 #include "EXTERN.h"
 #include "perl.h"
 
-<<<<<<< HEAD
 #ifndef PERL_OBJECT
-#ifdef I_STDARG
 static void dump(char *pat, ...);
-#else
-static void dump();
-#endif
 #endif /* PERL_OBJECT */
-=======
-static void dump(char *pat, ...);
->>>>>>> ef59fc76
 
 void
 dump_all(void)
@@ -36,11 +28,7 @@
     if (main_root)
 	dump_op(main_root);
     dump_packsubs(defstash);
-<<<<<<< HEAD
-#endif /* DEBUGGING */
-=======
-#endif	/* DEBUGGING */
->>>>>>> ef59fc76
+#endif	/* DEBUGGING */
 }
 
 void
@@ -66,11 +54,7 @@
 		dump_packsubs(hv);		/* nested package */
 	}
     }
-<<<<<<< HEAD
-#endif /* DEBUGGING */
-=======
-#endif	/* DEBUGGING */
->>>>>>> ef59fc76
+#endif	/* DEBUGGING */
 }
 
 void
@@ -89,11 +73,7 @@
 	dump_op(CvROOT(GvCV(gv)));
     else
 	dump("<undef>\n");
-<<<<<<< HEAD
-#endif /* DEBUGGING */
-=======
-#endif	/* DEBUGGING */
->>>>>>> ef59fc76
+#endif	/* DEBUGGING */
 }
 
 void
@@ -108,11 +88,7 @@
 	dump_op(CvROOT(GvFORM(gv)));
     else
 	dump("<undef>\n");
-<<<<<<< HEAD
-#endif /* DEBUGGING */
-=======
-#endif	/* DEBUGGING */
->>>>>>> ef59fc76
+#endif	/* DEBUGGING */
 }
 
 void
@@ -120,11 +96,7 @@
 {
 #ifdef DEBUGGING
     dump_op(eval_root);
-<<<<<<< HEAD
-#endif /* DEBUGGING */
-=======
-#endif	/* DEBUGGING */
->>>>>>> ef59fc76
+#endif	/* DEBUGGING */
 }
 
 void
@@ -339,11 +311,7 @@
     }
     dumplvl--;
     dump("}\n");
-<<<<<<< HEAD
-#endif /* DEBUGGING */
-=======
-#endif	/* DEBUGGING */
->>>>>>> ef59fc76
+#endif	/* DEBUGGING */
 }
 
 void
@@ -368,11 +336,7 @@
     dump("\n");
     dumplvl--;
     dump("}\n");
-<<<<<<< HEAD
-#endif /* DEBUGGING */
-=======
-#endif	/* DEBUGGING */
->>>>>>> ef59fc76
+#endif	/* DEBUGGING */
 }
 
 void
@@ -433,37 +397,11 @@
 
     dumplvl--;
     dump("}\n");
-<<<<<<< HEAD
-#endif /* DEBUGGING */
-}
-
-
-#if !defined(I_STDARG) && !defined(I_VARARGS)
-/* VARARGS1 */
-static void dump(arg1,arg2,arg3,arg4,arg5)
-char *arg1;
-long arg2, arg3, arg4, arg5;
-{
-#ifdef DEBUGGING
-    I32 i;
-
-    for (i = dumplvl*4; i; i--)
-	(void)PerlIO_putc(Perl_debug_log,' ');
-    PerlIO_printf(Perl_debug_log, arg1, arg2, arg3, arg4, arg5);
-#endif /* DEBUGGING */
-}
-
-#else
-
-#ifdef I_STDARG
+#endif	/* DEBUGGING */
+}
+
+
 STATIC void
-=======
-#endif	/* DEBUGGING */
-}
-
-
-static void
->>>>>>> ef59fc76
 dump(char *pat,...)
 {
 #ifdef DEBUGGING
@@ -475,11 +413,5 @@
 	(void)PerlIO_putc(Perl_debug_log,' ');
     PerlIO_vprintf(Perl_debug_log,pat,args);
     va_end(args);
-<<<<<<< HEAD
-#endif /* DEBUGGING */
-}
-#endif
-=======
-#endif	/* DEBUGGING */
-}
->>>>>>> ef59fc76
+#endif	/* DEBUGGING */
+}