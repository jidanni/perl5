--- conflicted
+++ resolved
@@ -2939,12 +2939,8 @@
 	}
 	else {
 	    Perl_croak(aTHX_
-<<<<<<< HEAD
-		       "Can't locate object method \"%s\" via package \"%s\" (perhaps you forgot to load \"%s\"?)",
-=======
 		       "Can't locate object method \"%s\" via package \"%s\""
 		       " (perhaps you forgot to load \"%s\"?)",
->>>>>>> a81f7d28
 		       leaf, packname, packname);
 	}
     }
