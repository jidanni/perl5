AUTHORS			Contact info for contributors
Artistic		The "Artistic License"
Changes			Differences from previous version
Changes5.000		Differences between 4.x and 5.000
Changes5.001		Differences between 5.000 and 5.001
Changes5.002		Differences between 5.001 and 5.002
Changes5.003		Differences between 5.002 and 5.003
Changes5.004		Differences between 5.003 and 5.004
Changes5.005		Differences between 5.004 and 5.005
Changes5.6		Differences between 5.005 and 5.6
Configure		Portability tool
Copying			The GNU General Public License
EXTERN.h		Included before foreign .h files
INSTALL			Detailed installation instructions
INTERN.h		Included before domestic .h files
MANIFEST		This list of files
Makefile.SH		A script that generates Makefile
Makefile.micro		microperl Makefile
Policy_sh.SH		Hold site-wide preferences between Configure runs.
Porting/Contract	Social contract for contributed modules in Perl core
Porting/Glossary	Glossary of config.sh variables
Porting/config.sh	Sample config.sh
Porting/config_H	Sample config.h
Porting/findvars	Find occurrences of words
Porting/fixCORE		Find and fix modules that generate warnings
Porting/fixvars		Find undeclared variables with C compiler and fix em
Porting/genlog		Generate formatted changelogs by querying p4d
Porting/makerel		Release making utility
Porting/p4d2p		Generate standard patches from p4 diffs
Porting/p4desc		Smarter 'p4 describe', outputs diffs for new files
Porting/patching.pod	How to report changes made to Perl
Porting/patchls		Flexible patch file listing utility
Porting/pumpkin.pod	Guidelines and hints for Perl maintainers
Porting/repository.pod	How to use the Perl repository
README			The Instructions
README.Y2K		Notes about Year 2000 concerns
README.aix		Notes about AIX port
README.amiga		Notes about AmigaOS port
README.apollo		Notes about Apollo DomainOS port
README.beos		Notes about BeOS port
README.bs2000		Notes about BS2000 POSIX port
README.cygwin		Notes about Cygwin port
README.dos		Notes about dos/djgpp port
README.epoc		Notes about EPOC port
README.hpux		Notes about HP-UX port
README.hurd		Notes about GNU/Hurd port
README.machten		Notes about Power MachTen port
README.micro		Notes about microperl
README.mint		Notes about Atari MiNT port
README.mpeix		Notes about MPE/iX port
README.os2		Notes about OS/2 port
README.os390		Notes about OS/390 (nee MVS) port
README.plan9		Notes about Plan9 port
README.qnx		Notes about QNX port
README.solaris		Notes about Solaris port
README.threads		Notes about multithreading
README.vmesa		Notes about VM/ESA port
README.vms		Notes about installing the VMS port
README.vos		Notes about Stratus VOS port
README.win32		Notes about Win32 port
Todo			The Wishlist
Todo-5.6		What needs doing before/during the 5.6.x release cycle
Todo.micro		The Wishlist for microperl
XSUB.h			Include file for extension subroutines
apollo/netinet/in.h	Apollo DomainOS port: C header file frontend
av.c			Array value code
av.h			Array value header
beos/nm.c		BeOS port
bytecode.pl		Produces ext/ByteLoader/byterun.h, ext/ByteLoader/byterun.c and ext/B/Asmdata.pm
cc_runtime.h		Macros need by runtime of compiler-generated code
cflags.SH		A script that emits C compilation flags per file
config_h.SH		Produces config.h
configpm		Produces lib/Config.pm
configure.com		Configure-equivalent for VMS
configure.gnu		Crude emulation of GNU configure
cop.h			Control operator header
cv.h			Code value header
cygwin/Makefile.SHs	Shared library generation for Cygwin port
cygwin/cygwin.c		Additional code for Cygwin port
cygwin/ld2.in		ld wrapper template for Cygwin port
cygwin/perlld.in	dll generator template for Cygwin port
deb.c			Debugging routines
djgpp/config.over       DOS/DJGPP port
djgpp/configure.bat     DOS/DJGPP port
djgpp/djgpp.c		DOS/DJGPP port
djgpp/djgppsed.sh	DOS/DJGPP port
djgpp/fixpmain		DOS/DJGPP port
doio.c			I/O operations
doop.c			Support code for various operations
dosish.h		Some defines for MS/DOSish machines
dump.c			Debugging output
emacs/cperl-mode.el	An alternate perl-mode
emacs/e2ctags.pl	etags to ctags converter
emacs/ptags		Creates smart TAGS file
embed.h			Maps symbols to safer names
embed.pl		Produces {embed,embedvar,objXSUB,proto}.h, global.sym
embedvar.h		C namespace management
epoc/config.sh		EPOC port config.sh template
epoc/createpkg.pl	EPOC port generate PKG file
epoc/epoc.c		EPOC port
epoc/epoc_stubs.c	EPOC port
epoc/epocish.c		EPOC port
epoc/epocish.h		EPOC port
epoc/link.pl            EPOC port link a exe
ext/B/B.pm		Compiler backend support functions and methods
ext/B/B.xs		Compiler backend external subroutines
ext/B/B/Asmdata.pm	Compiler backend data for assembler
ext/B/B/Assembler.pm	Compiler backend assembler support functions
ext/B/B/Bblock.pm	Compiler basic block analysis support
ext/B/B/Bytecode.pm	Compiler Bytecode backend
ext/B/B/C.pm		Compiler C backend
ext/B/B/CC.pm		Compiler CC backend
ext/B/B/Concise.pm	Compiler Concise backend
ext/B/B/Debug.pm	Compiler Debug backend
ext/B/B/Deparse.pm	Compiler Deparse backend
ext/B/B/Disassembler.pm	Compiler Disassembler backend
ext/B/B/Lint.pm		Compiler Lint backend
ext/B/B/Showlex.pm	Compiler Showlex backend
ext/B/B/Stackobj.pm	Compiler stack objects support functions
ext/B/B/Stash.pm	Compiler module to identify stashes
ext/B/B/Terse.pm	Compiler Terse backend
ext/B/B/Xref.pm		Compiler Xref backend
ext/B/B/assemble	Assemble compiler bytecode
ext/B/B/cc_harness	Simplistic wrapper for using -MO=CC compiler
ext/B/B/disassemble	Disassemble compiler bytecode output
ext/B/B/makeliblinks	Make a simplistic XSUB .so symlink tree for compiler
ext/B/Makefile.PL	Compiler backend makefile writer
ext/B/NOTES		Compiler backend notes
ext/B/O.pm		Compiler front-end module (-MO=...)
ext/B/README		Compiler backend README
ext/B/TESTS		Compiler backend test data
ext/B/Todo		Compiler backend Todo list
ext/B/defsubs_h.PL	Generator for constant subroutines
ext/B/ramblings/cc.notes	Compiler ramblings: notes on CC backend
ext/B/ramblings/curcop.runtime	Compiler ramblings: notes on curcop use
ext/B/ramblings/flip-flop	Compiler ramblings: notes on flip-flop
ext/B/ramblings/magic		Compiler ramblings: notes on magic
ext/B/ramblings/reg.alloc	Compiler ramblings: register allocation
ext/B/ramblings/runtime.porting	Compiler ramblings: porting PP enging
ext/B/typemap		Compiler backend interface types
ext/ByteLoader/ByteLoader.pm	Bytecode loader Perl module
ext/ByteLoader/ByteLoader.xs	Bytecode loader external subroutines
ext/ByteLoader/Makefile.PL	Bytecode loader makefile writer
ext/ByteLoader/bytecode.h	Bytecode header for bytecode loader
ext/ByteLoader/byterun.c	Runtime support for bytecode loader
ext/ByteLoader/byterun.h	Header for byterun.c
ext/ByteLoader/hints/sunos.pl	Hints for named architecture
ext/DB_File/Changes		Berkeley DB extension change log
ext/DB_File/DB_File.pm		Berkeley DB extension Perl module
ext/DB_File/DB_File.xs		Berkeley DB extension external subroutines
ext/DB_File/DB_File_BS		Berkeley DB extension mkbootstrap fodder
ext/DB_File/Makefile.PL		Berkeley DB extension makefile writer
ext/DB_File/dbinfo		Berkeley DB database version checker
ext/DB_File/hints/dynixptx.pl	Hint for DB_File for named architecture
ext/DB_File/hints/sco.pl	Hint for DB_File for named architecture
ext/DB_File/typemap		Berkeley DB extension interface types
ext/DB_File/version.c		Berkeley DB extension interface version check
ext/Data/Dumper/Changes		Data pretty printer, changelog
ext/Data/Dumper/Dumper.pm	Data pretty printer, module
ext/Data/Dumper/Dumper.xs	Data pretty printer, externals
ext/Data/Dumper/Makefile.PL	Data pretty printer, makefile writer
ext/Data/Dumper/Todo		Data pretty printer, futures
ext/Devel/DProf/Changes		Perl code profiler changelog
ext/Devel/DProf/DProf.pm	Perl code profiler
ext/Devel/DProf/DProf.xs	Perl code profiler
ext/Devel/DProf/Makefile.PL	Perl code profiler makefile writer
ext/Devel/DProf/Todo		Perl code profiler todo list
ext/Devel/Peek/Changes		Data debugging tool, changelog
ext/Devel/Peek/Makefile.PL	Data debugging tool, makefile writer
ext/Devel/Peek/Peek.pm		Data debugging tool, module and pod
ext/Devel/Peek/Peek.xs		Data debugging tool, externals
ext/DynaLoader/DynaLoader_pm.PL	Dynamic Loader perl module
ext/DynaLoader/Makefile.PL	Dynamic Loader makefile writer
ext/DynaLoader/README		Dynamic Loader notes and intro
ext/DynaLoader/XSLoader_pm.PL	Simple XS Loader perl module
ext/DynaLoader/dl_aix.xs	AIX implementation
ext/DynaLoader/dl_beos.xs	BeOS implementation
ext/DynaLoader/dl_dld.xs	GNU dld style implementation
ext/DynaLoader/dl_dllload.xs	S/390 dllload() style implementation
ext/DynaLoader/dl_dlopen.xs	BSD/SunOS4&5 dlopen() style implementation
ext/DynaLoader/dl_dyld.xs	NeXT/Apple dyld implementation
ext/DynaLoader/dl_hpux.xs	HP-UX implementation
ext/DynaLoader/dl_mac.xs	MacOS implementation
ext/DynaLoader/dl_mpeix.xs	MPE/iX implementation
ext/DynaLoader/dl_next.xs	NeXT implementation
ext/DynaLoader/dl_none.xs	Stub implementation
ext/DynaLoader/dl_vmesa.xs	VM/ESA implementation
ext/DynaLoader/dl_vms.xs	VMS implementation
ext/DynaLoader/dlutils.c	Dynamic loader utilities for dl_*.xs files
ext/DynaLoader/hints/aix.pl	Hint for DynaLoader for named architecture
ext/DynaLoader/hints/linux.pl	Hint for DynaLoader for named architecture
ext/DynaLoader/hints/netbsd.pl	Hint for DynaLoader for named architecture
ext/DynaLoader/hints/openbsd.pl	Hint for DynaLoader for named architecture
ext/Encode/Encode.pm		Encode extension
ext/Encode/Encode.xs		Encode extension
ext/Encode/Encode/EncodeFormat.pod	Encoding table format
<<<<<<< HEAD
ext/Encode/Encode/Tcl.pm	Encode extension
=======
ext/Encode/Encode/Tcl.pm	Handler for .enc encodings
>>>>>>> 59d61e8f
ext/Encode/Encode/ascii.enc	Encoding tables
ext/Encode/Encode/ascii.ucm	Encoding tables
ext/Encode/Encode/big5.enc	Encoding tables
ext/Encode/Encode/cp1006.enc	Encoding tables
ext/Encode/Encode/cp1047.enc	Encoding tables
ext/Encode/Encode/cp1047.ucm	Encoding tables
ext/Encode/Encode/cp1250.enc	Encoding tables
ext/Encode/Encode/cp1250.ucm	Encoding tables
ext/Encode/Encode/cp1251.enc	Encoding tables
ext/Encode/Encode/cp1252.enc	Encoding tables
ext/Encode/Encode/cp1253.enc	Encoding tables
ext/Encode/Encode/cp1254.enc	Encoding tables
ext/Encode/Encode/cp1255.enc	Encoding tables
ext/Encode/Encode/cp1256.enc	Encoding tables
ext/Encode/Encode/cp1257.enc	Encoding tables
ext/Encode/Encode/cp1258.enc	Encoding tables
ext/Encode/Encode/cp37.enc	Encoding tables
ext/Encode/Encode/cp37.ucm	Encoding tables
ext/Encode/Encode/cp424.enc	Encoding tables
ext/Encode/Encode/cp437.enc	Encoding tables
ext/Encode/Encode/cp737.enc	Encoding tables
ext/Encode/Encode/cp775.enc	Encoding tables
ext/Encode/Encode/cp850.enc	Encoding tables
ext/Encode/Encode/cp852.enc	Encoding tables
ext/Encode/Encode/cp855.enc	Encoding tables
ext/Encode/Encode/cp856.enc	Encoding tables
ext/Encode/Encode/cp857.enc	Encoding tables
ext/Encode/Encode/cp860.enc	Encoding tables
ext/Encode/Encode/cp861.enc	Encoding tables
ext/Encode/Encode/cp862.enc	Encoding tables
ext/Encode/Encode/cp863.enc	Encoding tables
ext/Encode/Encode/cp864.enc	Encoding tables
ext/Encode/Encode/cp865.enc	Encoding tables
ext/Encode/Encode/cp866.enc	Encoding tables
ext/Encode/Encode/cp869.enc	Encoding tables
ext/Encode/Encode/cp874.enc	Encoding tables
ext/Encode/Encode/cp932.enc	Encoding tables
ext/Encode/Encode/cp936.enc	Encoding tables
ext/Encode/Encode/cp949.enc	Encoding tables
ext/Encode/Encode/cp950.enc	Encoding tables
ext/Encode/Encode/dingbats.enc	Encoding tables
ext/Encode/Encode/dingbats.ucm	Encoding tables
ext/Encode/Encode/euc-cn.enc	Encoding tables
ext/Encode/Encode/euc-jp.enc	Encoding tables
ext/Encode/Encode/euc-kr.enc	Encoding tables
ext/Encode/Encode/gb12345.enc	Encoding tables
ext/Encode/Encode/gb1988.enc	Encoding tables
ext/Encode/Encode/gb2312.enc	Encoding tables
ext/Encode/Encode/gsm0338.enc		Encoding tables
ext/Encode/Encode/iso2022-jp.enc	Encoding tables
ext/Encode/Encode/iso2022-kr.enc	Encoding tables
ext/Encode/Encode/iso2022.enc		Encoding tables
ext/Encode/Encode/iso8859-1.enc		Encoding tables
ext/Encode/Encode/iso8859-1.ucm		Encoding tables
ext/Encode/Encode/iso8859-10.enc	Encoding tables
ext/Encode/Encode/iso8859-10.ucm	Encoding tables
ext/Encode/Encode/iso8859-13.enc	Encoding tables
ext/Encode/Encode/iso8859-13.ucm	Encoding tables
ext/Encode/Encode/iso8859-14.enc	Encoding tables
ext/Encode/Encode/iso8859-14.ucm	Encoding tables
ext/Encode/Encode/iso8859-15.enc	Encoding tables
ext/Encode/Encode/iso8859-15.ucm	Encoding tables
ext/Encode/Encode/iso8859-16.enc	Encoding tables
ext/Encode/Encode/iso8859-16.ucm	Encoding tables
ext/Encode/Encode/iso8859-2.enc		Encoding tables
ext/Encode/Encode/iso8859-2.ucm		Encoding tables
ext/Encode/Encode/iso8859-3.enc		Encoding tables
ext/Encode/Encode/iso8859-3.ucm		Encoding tables
ext/Encode/Encode/iso8859-4.enc		Encoding tables
ext/Encode/Encode/iso8859-4.ucm		Encoding tables
ext/Encode/Encode/iso8859-5.enc		Encoding tables
ext/Encode/Encode/iso8859-5.ucm		Encoding tables
ext/Encode/Encode/iso8859-6.enc		Encoding tables
ext/Encode/Encode/iso8859-6.ucm		Encoding tables
ext/Encode/Encode/iso8859-7.enc		Encoding tables
ext/Encode/Encode/iso8859-7.ucm		Encoding tables
ext/Encode/Encode/iso8859-8.enc		Encoding tables
ext/Encode/Encode/iso8859-8.ucm		Encoding tables
ext/Encode/Encode/iso8859-9.enc		Encoding tables
ext/Encode/Encode/iso8859-9.ucm		Encoding tables
ext/Encode/Encode/jis0201.enc		Encoding tables
ext/Encode/Encode/jis0208.enc		Encoding tables
ext/Encode/Encode/jis0212.enc		Encoding tables
ext/Encode/Encode/koi8-r.enc		Encoding tables
ext/Encode/Encode/ksc5601.enc		Encoding tables
ext/Encode/Encode/macCentEuro.enc	Encoding tables
ext/Encode/Encode/macCroatian.enc	Encoding tables
ext/Encode/Encode/macCyrillic.enc	Encoding tables
ext/Encode/Encode/macDingbats.enc	Encoding tables
ext/Encode/Encode/macGreek.enc		Encoding tables
ext/Encode/Encode/macIceland.enc	Encoding tables
ext/Encode/Encode/macJapan.enc		Encoding tables
ext/Encode/Encode/macRoman.enc		Encoding tables
ext/Encode/Encode/macRomania.enc	Encoding tables
ext/Encode/Encode/macThai.enc		Encoding tables
ext/Encode/Encode/macTurkish.enc	Encoding tables
ext/Encode/Encode/macUkraine.enc	Encoding tables
ext/Encode/Encode/posix-bc.enc		Encoding tables
ext/Encode/Encode/posix-bc.ucm		Encoding tables
ext/Encode/Encode/shiftjis.enc		Encoding tables
ext/Encode/Encode/symbol.enc		Encoding tables
ext/Encode/Encode/symbol.ucm	Encoding tables
ext/Encode/Makefile.PL		Encode extension
ext/Encode/Todo			Encode extension
ext/Encode/compile		Encode extension
ext/Encode/encengine.c		Encode extension
ext/Encode/encode.h		Encode extension
ext/Errno/ChangeLog		Errno perl module change log
ext/Errno/Errno_pm.PL		Errno perl module create script
ext/Errno/Makefile.PL		Errno extension makefile writer
ext/Fcntl/Fcntl.pm		Fcntl extension Perl module
ext/Fcntl/Fcntl.xs		Fcntl extension external subroutines
ext/Fcntl/Makefile.PL		Fcntl extension makefile writer
ext/File/Glob/Changes		File::Glob extension changelog
ext/File/Glob/Glob.pm		File::Glob extension module
ext/File/Glob/Glob.xs		File::Glob extension external subroutines
ext/File/Glob/Makefile.PL	File::Glob extension makefile writer
ext/File/Glob/TODO		File::Glob extension todo list
ext/File/Glob/bsd_glob.c	File::Glob extension run time code
ext/File/Glob/bsd_glob.h	File::Glob extension header file
ext/Filter/Util/Call/Call.pm	Filter::Util::Call extension module
ext/Filter/Util/Call/Call.xs	Filter::Util::Call extension external subroutines
ext/Filter/Util/Call/Makefile.PL	Filter::Util::Call extension makefile writer
ext/GDBM_File/GDBM_File.pm	GDBM extension Perl module
ext/GDBM_File/GDBM_File.xs	GDBM extension external subroutines
ext/GDBM_File/Makefile.PL	GDBM extension makefile writer
ext/GDBM_File/hints/sco.pl	Hint for GDBM_File for named architecture
ext/GDBM_File/typemap		GDBM extension interface types
ext/IO/ChangeLog		IO perl module change log
ext/IO/IO.pm			Top-level interface to IO::* classes
ext/IO/IO.xs			IO extension external subroutines
ext/IO/Makefile.PL		IO extension makefile writer
ext/IO/README			IO extension maintenance notice
ext/IO/lib/IO/Dir.pm		IO directory reading package
ext/IO/lib/IO/File.pm		IO file handle package
ext/IO/lib/IO/Handle.pm		IO base handle package
ext/IO/lib/IO/Pipe.pm		IO pipe package
ext/IO/lib/IO/Poll.pm		IO system poll() interface
ext/IO/lib/IO/Seekable.pm	IO methods for seekable handles
ext/IO/lib/IO/Select.pm		IO system select() interface
ext/IO/lib/IO/Socket.pm		IO socket handle package
ext/IO/lib/IO/Socket/INET.pm	IO INET specific socket methods
ext/IO/lib/IO/Socket/UNIX.pm	IO UNIX specific socket methods
ext/IO/poll.c			IO poll() emulation using select()
ext/IO/poll.h			IO poll() emulation using select()
ext/IPC/SysV/ChangeLog		IPC::SysV extension Perl module
ext/IPC/SysV/MANIFEST		IPC::SysV extension Perl module
ext/IPC/SysV/Makefile.PL	IPC::SysV extension Perl module
ext/IPC/SysV/Msg.pm		IPC::SysV extension Perl module
ext/IPC/SysV/README		IPC::SysV extension Perl module
ext/IPC/SysV/Semaphore.pm	IPC::SysV extension Perl module
ext/IPC/SysV/SysV.pm		IPC::SysV extension Perl module
ext/IPC/SysV/SysV.xs		IPC::SysV extension Perl module
ext/IPC/SysV/hints/cygwin.pl	Hint for IPC::SysV for named architecture
ext/IPC/SysV/hints/next_3.pl	Hint for IPC::SysV for named architecture
ext/IPC/SysV/t/msg.t		IPC::SysV extension Perl module
ext/IPC/SysV/t/sem.t		IPC::SysV extension Perl module
ext/NDBM_File/Makefile.PL	NDBM extension makefile writer
ext/NDBM_File/NDBM_File.pm	NDBM extension Perl module
ext/NDBM_File/NDBM_File.xs	NDBM extension external subroutines
ext/NDBM_File/hints/cygwin.pl	Hint for NDBM_File for named architecture
ext/NDBM_File/hints/dec_osf.pl	Hint for NDBM_File for named architecture
ext/NDBM_File/hints/dynixptx.pl	Hint for NDBM_File for named architecture
ext/NDBM_File/hints/sco.pl	Hint for NDBM_File for named architecture
ext/NDBM_File/hints/solaris.pl	Hint for NDBM_File for named architecture
ext/NDBM_File/hints/svr4.pl	Hint for NDBM_File for named architecture
ext/NDBM_File/typemap		NDBM extension interface types
ext/ODBM_File/Makefile.PL	ODBM extension makefile writer
ext/ODBM_File/ODBM_File.pm	ODBM extension Perl module
ext/ODBM_File/ODBM_File.xs	ODBM extension external subroutines
ext/ODBM_File/hints/cygwin.pl	Hint for ODBM_File for named architecture
ext/ODBM_File/hints/dec_osf.pl	Hint for ODBM_File for named architecture
ext/ODBM_File/hints/hpux.pl	Hint for ODBM_File for named architecture
ext/ODBM_File/hints/sco.pl	Hint for ODBM_File for named architecture
ext/ODBM_File/hints/solaris.pl	Hint for ODBM_File for named architecture
ext/ODBM_File/hints/svr4.pl	Hint for ODBM_File for named architecture
ext/ODBM_File/hints/ultrix.pl	Hint for ODBM_File for named architecture
ext/ODBM_File/typemap		ODBM extension interface types
ext/Opcode/Makefile.PL		Opcode extension makefile writer
ext/Opcode/Opcode.pm		Opcode extension Perl module
ext/Opcode/Opcode.xs		Opcode extension external subroutines
ext/Opcode/Safe.pm		Safe extension Perl module
ext/Opcode/ops.pm		"Pragma" form of Opcode extension Perl module
ext/POSIX/Makefile.PL		POSIX extension makefile writer
ext/POSIX/POSIX.pm		POSIX extension Perl module
ext/POSIX/POSIX.pod		POSIX extension documentation
ext/POSIX/POSIX.xs		POSIX extension external subroutines
ext/POSIX/hints/bsdos.pl	Hint for POSIX for named architecture
ext/POSIX/hints/dynixptx.pl	Hint for POSIX for named architecture
ext/POSIX/hints/freebsd.pl      Hint for POSIX for named architecture
ext/POSIX/hints/linux.pl        Hint for POSIX for named architecture
ext/POSIX/hints/mint.pl         Hint for POSIX for named architecture
ext/POSIX/hints/netbsd.pl       Hint for POSIX for named architecture
ext/POSIX/hints/next_3.pl       Hint for POSIX for named architecture
ext/POSIX/hints/openbsd.pl	Hint for POSIX for named architecture
ext/POSIX/hints/sunos_4.pl	Hint for POSIX for named architecture
ext/POSIX/hints/svr4.pl		Hint for POSIX for named architecture
ext/POSIX/typemap		POSIX extension interface types
ext/SDBM_File/Makefile.PL	SDBM extension makefile writer
ext/SDBM_File/SDBM_File.pm	SDBM extension Perl module
ext/SDBM_File/SDBM_File.xs	SDBM extension external subroutines
ext/SDBM_File/sdbm/CHANGES		SDBM kit
ext/SDBM_File/sdbm/COMPARE		SDBM kit
ext/SDBM_File/sdbm/Makefile.PL		SDBM kit
ext/SDBM_File/sdbm/README		SDBM kit
ext/SDBM_File/sdbm/README.too		SDBM kit
ext/SDBM_File/sdbm/biblio		SDBM kit
ext/SDBM_File/sdbm/dba.c		SDBM kit
ext/SDBM_File/sdbm/dbd.c		SDBM kit
ext/SDBM_File/sdbm/dbe.1		SDBM kit
ext/SDBM_File/sdbm/dbe.c		SDBM kit
ext/SDBM_File/sdbm/dbm.c		SDBM kit
ext/SDBM_File/sdbm/dbm.h		SDBM kit
ext/SDBM_File/sdbm/dbu.c		SDBM kit
ext/SDBM_File/sdbm/grind		SDBM kit
ext/SDBM_File/sdbm/hash.c		SDBM kit
ext/SDBM_File/sdbm/linux.patches	SDBM kit
ext/SDBM_File/sdbm/makefile.sdbm	SDBM kit
ext/SDBM_File/sdbm/pair.c		SDBM kit
ext/SDBM_File/sdbm/pair.h		SDBM kit
ext/SDBM_File/sdbm/readme.ms		SDBM kit
ext/SDBM_File/sdbm/sdbm.3		SDBM kit
ext/SDBM_File/sdbm/sdbm.c		SDBM kit
ext/SDBM_File/sdbm/sdbm.h		SDBM kit
ext/SDBM_File/sdbm/tune.h		SDBM kit
ext/SDBM_File/sdbm/util.c		SDBM kit
ext/SDBM_File/typemap		SDBM extension interface types
ext/Socket/Makefile.PL	Socket extension makefile writer
ext/Socket/Socket.pm	Socket extension Perl module
ext/Socket/Socket.xs	Socket extension external subroutines
ext/Storable/ChangeLog		Storable extension
ext/Storable/MANIFEST		Storable extension
ext/Storable/Makefile.PL	Storable extension
ext/Storable/README		Storable extension
ext/Storable/Storable.pm	Storable extension
ext/Storable/Storable.xs	Storable extension
ext/Sys/Hostname/Hostname.pm	Sys::Hostname extension Perl module
ext/Sys/Hostname/Hostname.xs	Sys::Hostname extension external subroutines
ext/Sys/Hostname/Makefile.PL	Sys::Hostname extension makefile writer
ext/Sys/Syslog/Makefile.PL	Sys::Syslog extension makefile writer
ext/Sys/Syslog/Syslog.pm	Sys::Syslog extension Perl module
ext/Sys/Syslog/Syslog.xs	Sys::Syslog extension external subroutines
ext/Thread/Makefile.PL	Thread extension makefile writer
ext/Thread/Notes	Thread notes
ext/Thread/README	Thread README
ext/Thread/Thread.pm	Thread extension Perl module
ext/Thread/Thread.xs	Thread extension external subroutines
ext/Thread/Thread/Queue.pm	Thread synchronised queue objects
ext/Thread/Thread/Semaphore.pm	Thread semaphore objects
ext/Thread/Thread/Signal.pm	Start a thread to run signal handlers
ext/Thread/Thread/Specific.pm	Thread specific data access
ext/Thread/create.t	Test thread creation
ext/Thread/die.t	Test thread die()
ext/Thread/die2.t	Test thread die() differently
ext/Thread/io.t		Test threads doing simple I/O
ext/Thread/join.t	Test thread joining
ext/Thread/join2.t	Test thread joining differently
ext/Thread/list.t	Test getting list of all threads
ext/Thread/lock.t	Test lock primitive
ext/Thread/queue.t	Test Thread::Queue module
ext/Thread/specific.t	Test thread-specific user data
ext/Thread/sync.t	Test thread synchronisation
ext/Thread/sync2.t	Test thread synchronisation
ext/Thread/typemap	Thread extension interface types
ext/Thread/unsync.t	Test thread implicit synchronisation
ext/Thread/unsync2.t	Test thread implicit synchronisation
ext/Thread/unsync3.t	Test thread implicit synchronisation
ext/Thread/unsync4.t	Test thread implicit synchronisation
ext/attrs/Makefile.PL	attrs extension makefile writer
ext/attrs/attrs.pm	attrs extension Perl module
ext/attrs/attrs.xs	attrs extension external subroutines
ext/re/Makefile.PL	re extension makefile writer
ext/re/hints/aix.pl	Hints for re for named architecture
ext/re/hints/mpeix.pl	Hints for re for named architecture
ext/re/re.pm		re extension Perl module
ext/re/re.xs		re extension external subroutines
ext/util/make_ext	Used by Makefile to execute extension Makefiles
ext/util/mkbootstrap	Turns ext/*/*_BS into bootstrap info
fakesdio.h		stdio in terms of PerlIO
fakethr.h		Fake threads header
form.h			Public declarations for the above
global.sym		Symbols that need hiding when embedded
globals.c		File to declare global symbols (for shared library)
globvar.sym		Global variables that need hiding when embedded
gv.c			Glob value code
gv.h			Glob value header
h2pl/README		How to turn .ph files into .pl files
h2pl/cbreak.pl		cbreak routines using .ph
h2pl/cbreak2.pl		cbreak routines using .pl
h2pl/eg/sizeof.ph	Sample sizeof array initialization
h2pl/eg/sys/errno.pl	Sample translated errno.pl
h2pl/eg/sys/ioctl.pl	Sample translated ioctl.pl
h2pl/eg/sysexits.pl	Sample translated sysexits.pl
h2pl/getioctlsizes	Program to extract types from ioctl.h
h2pl/mksizes		Program to make %sizeof array
h2pl/mkvars		Program to make .pl from .ph files
h2pl/tcbreak		cbreak test routine using .ph
h2pl/tcbreak2		cbreak test routine using .pl
handy.h			Handy definitions
hints/3b1.sh		Hints for named architecture
hints/3b1cc		Hints for named architecture
hints/README.hints	Notes about hints
hints/aix.sh		Hints for named architecture
hints/altos486.sh	Hints for named architecture
hints/amigaos.sh	Hints for named architecture
hints/apollo.sh		Hints for named architecture
hints/aux_3.sh		Hints for named architecture
hints/beos.sh		Hints for named architecture
hints/broken-db.msg	Warning message for systems with broken DB library
hints/bsdos.sh		Hints for named architecture
hints/convexos.sh	Hints for named architecture
hints/cxux.sh		Hints for named architecture
hints/cygwin.sh		Hints for named architecture
hints/darwin.sh		Hints for named architecture
hints/dcosx.sh		Hints for named architecture
hints/dec_osf.sh	Hints for named architecture
hints/dgux.sh		Hints for named architecture
hints/dos_djgpp.sh	Hints for named architecture
hints/dynix.sh		Hints for named architecture
hints/dynixptx.sh	Hints for named architecture
hints/epix.sh		Hints for named architecture
hints/esix4.sh		Hints for named architecture
hints/fps.sh		Hints for named architecture
hints/freebsd.sh	Hints for named architecture
hints/genix.sh		Hints for named architecture
hints/gnu.sh		Hints for named architecture
hints/greenhills.sh	Hints for named architecture
hints/hpux.sh		Hints for named architecture
hints/i386.sh		Hints for named architecture
hints/irix_4.sh		Hints for named architecture
hints/irix_5.sh		Hints for named architecture
hints/irix_6.sh		Hints for named architecture
hints/irix_6_0.sh	Hints for named architecture
hints/irix_6_1.sh	Hints for named architecture
hints/isc.sh		Hints for named architecture
hints/isc_2.sh		Hints for named architecture
hints/linux.sh		Hints for named architecture
hints/lynxos.sh		Hints for named architecture
hints/machten.sh	Hints for named architecture
hints/machten_2.sh	Hints for named architecture
hints/mint.sh		Hints for named architecture
hints/mips.sh		Hints for named architecture
hints/mpc.sh		Hints for named architecture
hints/mpeix.sh		Hints for named architecture
hints/ncr_tower.sh	Hints for named architecture
hints/netbsd.sh		Hints for named architecture
hints/newsos4.sh	Hints for named architecture
hints/next_3.sh		Hints for named architecture
hints/next_3_0.sh	Hints for named architecture
hints/next_4.sh		Hints for named architecture
hints/nonstopux.sh	Hints for named architecture
hints/openbsd.sh	Hints for named architecture
hints/opus.sh		Hints for named architecture
hints/os2.sh		Hints for named architecture
hints/os390.sh		Hints for named architecture
hints/posix-bc.sh	Hints for named architecture
hints/powerux.sh	Hints for named architecture
hints/qnx.sh		Hints for named architecture
hints/rhapsody.sh	Hints for named architecture
hints/sco.sh		Hints for named architecture
hints/sco_2_3_0.sh	Hints for named architecture
hints/sco_2_3_1.sh	Hints for named architecture
hints/sco_2_3_2.sh	Hints for named architecture
hints/sco_2_3_3.sh	Hints for named architecture
hints/sco_2_3_4.sh	Hints for named architecture
hints/solaris_2.sh	Hints for named architecture
hints/stellar.sh	Hints for named architecture
hints/sunos_4_0.sh	Hints for named architecture
hints/sunos_4_1.sh	Hints for named architecture
hints/svr4.sh		Hints for named architecture
hints/svr5.sh		Hints for named architecture
hints/ti1500.sh		Hints for named architecture
hints/titanos.sh	Hints for named architecture
hints/ultrix_4.sh	Hints for named architecture
hints/umips.sh		Hints for named architecture
hints/unicos.sh		Hints for named architecture
hints/unicosmk.sh	Hints for named architecture
hints/unisysdynix.sh	Hints for named architecture
hints/utekv.sh		Hints for named architecture
hints/uts.sh		Hints for named architecture
hints/uwin.sh		Hints for named architecture
hints/vmesa.sh		Hints for named architecture
hv.c			Hash value code
hv.h			Hash value header
installhtml		Perl script to install html files for pods
installman		Perl script to install man pages for pods
installperl		Perl script to do "make install" dirty work
intrpvar.h		Variables held in each interpreter instance
iperlsys.h		Perl's interface to the system
jpl/JNI/Changes		Java Native Interface changes
jpl/JNI/Closer.java	Java Native Interface example
jpl/JNI/JNI.pm		Java Native Interface module
jpl/JNI/JNI.xs		Java Native Interface module
jpl/JNI/JNIConfig	Java Native Interface config
jpl/JNI/JNIConfig.Win32	Java Native Interface config
jpl/JNI/JNIConfig.kaffe	Java Native Interface config
jpl/JNI/JNIConfig.noembed	Java Native Interface config
jpl/JNI/JNIConfig.standard	Java Native Interface config
jpl/JNI/Makefile.PL	Java Native Interface makefile generator
jpl/JNI/test.pl		Java Native Interface tests
jpl/JNI/typemap		Java/Perl interface typemap
jpl/JNI/typemap.gcc	Java/Perl interface typemap
jpl/JNI/typemap.win32	Java/Perl interface typemap
jpl/JPL/AutoLoader.pm	Java/Perl compiler module
jpl/JPL/Class.pm	Java/Perl compiler module
jpl/JPL/Compile.pm	Java/Perl compiler module
jpl/JPL/Makefile.PL	Java/Perl makefile generator
jpl/JPL_Rolo/JPL_Rolo.jpl			Rolodex sample application
jpl/JPL_Rolo/Makefile.PL			Makefile generator
jpl/JPL_Rolo/README				Instructions
jpl/JPL_Rolo/cardfile				Rolodex sample application
jpl/PerlInterpreter/Makefile.PL			Makefile generator
jpl/PerlInterpreter/PerlInterpreter.c		Perl interpreter abstraction
jpl/PerlInterpreter/PerlInterpreter.h		Perl interpreter abstraction
jpl/PerlInterpreter/PerlInterpreter.java	Perl interpreter abstraction
jpl/README					JPL instructions
jpl/SETVARS.PL					JPL setup
jpl/Sample/Makefile.PL				JPL sample makefile generator
jpl/Sample/Sample.jpl				JPL sample
jpl/Test/Makefile.PL				JPL tests makefile generator
jpl/Test/Test.jpl				JPL tests
jpl/bin/jpl					JPL compiler
jpl/get_jdk/README	Instructions for using get_jdk.pl
jpl/get_jdk/get_jdk.pl	JDK download tool
jpl/get_jdk/jdk_hosts	JDK availability list
jpl/install-jpl		JPL install utility
keywords.h		The keyword numbers
keywords.pl		Program to write keywords.h
lib/AnyDBM_File.pm	Perl module to emulate dbmopen
lib/AutoLoader.pm	Autoloader base class
lib/AutoSplit.pm	Split up autoload functions
lib/Benchmark.pm	Measure execution time
lib/CGI.pm		Web server interface ("Common Gateway Interface")
lib/CGI/Apache.pm	Support for Apache's Perl module
lib/CGI/Carp.pm		Log server errors with helpful context
lib/CGI/Cookie.pm	Interface to Netscape Cookies
lib/CGI/Fast.pm		Support for FastCGI (persistent server process)
lib/CGI/Pretty.pm	Output nicely formatted HTML
lib/CGI/Push.pm		Support for server push
lib/CGI/Switch.pm	Simple interface for multiple server types
lib/CGI/Util.pm		Utility functions
lib/CGI/eg/RunMeFirst		Setup script for CGI examples
lib/CGI/eg/caution.xbm		CGI example
lib/CGI/eg/clickable_image.cgi	CGI example
lib/CGI/eg/cookie.cgi		CGI example
lib/CGI/eg/crash.cgi		CGI example
lib/CGI/eg/customize.cgi	CGI example
lib/CGI/eg/diff_upload.cgi	CGI example
lib/CGI/eg/dna_small_gif.uu	Small image for CGI examples
lib/CGI/eg/file_upload.cgi	CGI example
lib/CGI/eg/frameset.cgi		CGI example
lib/CGI/eg/index.html		Index page for CGI examples
lib/CGI/eg/internal_links.cgi	CGI example
lib/CGI/eg/javascript.cgi	CGI example
lib/CGI/eg/make_links.pl	CGI example
lib/CGI/eg/monty.cgi		CGI example
lib/CGI/eg/multiple_forms.cgi	CGI example
lib/CGI/eg/nph-clock.cgi	CGI example
lib/CGI/eg/nph-multipart.cgi	CGI example
lib/CGI/eg/popup.cgi		CGI example
lib/CGI/eg/save_state.cgi	CGI example
lib/CGI/eg/tryit.cgi		CGI example
lib/CGI/eg/wilogo_gif.uu	CGI example
lib/CPAN.pm		Interface to Comprehensive Perl Archive Network
lib/CPAN/FirstTime.pm	Utility for creating CPAN config files
lib/CPAN/Nox.pm		Runs CPAN while avoiding compiled extensions
lib/Carp.pm		Error message base class
lib/Carp/Heavy.pm	Error message workhorse
lib/Class/Struct.pm	Declare struct-like datatypes as Perl classes
lib/Cwd.pm		Various cwd routines (getcwd, fastcwd, chdir)
lib/DB.pm		Debugger API (draft)
lib/Devel/SelfStubber.pm Generate stubs for SelfLoader.pm
lib/DirHandle.pm	like FileHandle only for directories
lib/Dumpvalue.pm	Screen dump of perl values
lib/English.pm		Readable aliases for short variables
lib/Env.pm		Map environment into ordinary variables
lib/Exporter.pm		Exporter base class
lib/Exporter/Heavy.pm	Complicated routines for Exporter
lib/ExtUtils/Command.pm	Utilities for Make on non-UNIX platforms
lib/ExtUtils/Embed.pm	Utilities for embedding Perl in C programs
lib/ExtUtils/Install.pm	Handles 'make install' on extensions
lib/ExtUtils/Installed.pm	Information on installed extensions
lib/ExtUtils/Liblist.pm	Locates libraries
lib/ExtUtils/MANIFEST.SKIP	The default MANIFEST.SKIP
lib/ExtUtils/MM_Cygwin.pm	MakeMaker methods for Cygwin
lib/ExtUtils/MM_OS2.pm		MakeMaker methods for OS/2
lib/ExtUtils/MM_Unix.pm		MakeMaker base class for Unix
lib/ExtUtils/MM_VMS.pm		MakeMaker methods for VMS
lib/ExtUtils/MM_Win32.pm	MakeMaker methods for Win32
lib/ExtUtils/MakeMaker.pm	Write Makefiles for extensions
lib/ExtUtils/Manifest.pm	Utilities to write MANIFEST files
lib/ExtUtils/Mkbootstrap.pm	Writes a bootstrap file (see MakeMaker)
lib/ExtUtils/Mksymlists.pm	Writes a linker options file for extensions
lib/ExtUtils/Packlist.pm	Manipulates .packlist files
lib/ExtUtils/inst	Give information about installed extensions
lib/ExtUtils/testlib.pm		Fixes up @INC to use just-built extension
lib/ExtUtils/typemap		Extension interface types
lib/ExtUtils/xsubpp		External subroutine preprocessor
lib/Fatal.pm		Make errors in functions/builtins fatal
lib/File/Basename.pm	Emulate the basename program
lib/File/CheckTree.pm	Perl module supporting wholesale file mode validation
lib/File/Compare.pm	Emulation of cmp command
lib/File/Copy.pm	Emulation of cp command
lib/File/DosGlob.pm	Win32 DOS-globbing module
lib/File/Find.pm	Routines to do a find
lib/File/Path.pm	Do things like `mkdir -p' and `rm -r'
lib/File/Spec.pm	portable operations on file names
lib/File/Spec/Epoc.pm	portable operations on EPOC file names
lib/File/Spec/Functions.pm	Function interface to File::Spec object methods
lib/File/Spec/Mac.pm	portable operations on Mac file names
lib/File/Spec/OS2.pm	portable operations on OS2 file names
lib/File/Spec/Unix.pm	portable operations on Unix file names
lib/File/Spec/VMS.pm	portable operations on VMS file names
lib/File/Spec/Win32.pm	portable operations on Win32 file names
lib/File/Temp.pm	create safe temporary files and file handles
lib/File/stat.pm	By-name interface to Perl's builtin stat
lib/FileCache.pm	Keep more files open than the system permits
lib/FileHandle.pm	Backward-compatible front end to IO extension
lib/Filter/Simple.pm	Simple frontend to Filter::Util::Call
lib/FindBin.pm		Find name of currently executing program
lib/Getopt/Long.pm	Fetch command options (GetOptions)
lib/Getopt/Std.pm	Fetch command options (getopt, getopts)
lib/I18N/Collate.pm	Routines to do strxfrm-based collation
lib/IPC/Open2.pm	Open a two-ended pipe
lib/IPC/Open3.pm	Open a three-ended pipe!
lib/Math/BigFloat.pm	An arbitrary precision floating-point arithmetic package
lib/Math/BigInt.pm	An arbitrary precision integer arithmetic package
lib/Math/Complex.pm	A Complex package
lib/Math/Trig.pm	A simple interface to complex trigonometry
lib/Net/Ping.pm		Hello, anybody home?
lib/Net/hostent.pm	By-name interface to Perl's builtin gethost*
lib/Net/netent.pm	By-name interface to Perl's builtin getnet*
lib/Net/protoent.pm	By-name interface to Perl's builtin getproto*
lib/Net/servent.pm	By-name interface to Perl's builtin getserv*
lib/Pod/Checker.pm	Pod-Parser - check POD documents for syntax errors
lib/Pod/Find.pm		used by pod/splitpod
lib/Pod/Functions.pm	used by pod/splitpod
lib/Pod/Html.pm		Convert POD data to HTML
lib/Pod/InputObjects.pm	Pod-Parser - define objects for input streams
lib/Pod/LaTeX.pm	Convert POD data to LaTeX
lib/Pod/Man.pm		Convert POD data to *roff
lib/Pod/ParseUtils.pm	Pod-Parser - pod utility functions
lib/Pod/Parser.pm	Pod-Parser - define base class for parsing POD
lib/Pod/Plainer.pm	Pod migration utility module
lib/Pod/Select.pm	Pod-Parser - select portions of POD docs
lib/Pod/Text.pm		Pod-Parser - convert POD data to formatted ASCII text
lib/Pod/Text/Color.pm	Convert POD data to color ASCII text
lib/Pod/Text/Overstrike.pm	Convert POD data to formatted overstrike text
lib/Pod/Text/Termcap.pm	Convert POD data to ASCII text with format escapes
lib/Pod/Usage.pm	Pod-Parser - print usage messages
lib/Search/Dict.pm	Perform binary search on dictionaries
lib/SelectSaver.pm	Enforce proper select scoping
lib/SelfLoader.pm	Load functions only on demand
lib/Shell.pm		Make AUTOLOADed system() calls
lib/Symbol.pm		Symbol table manipulation routines
lib/Term/ANSIColor.pm	Perl module supporting termcap usage
lib/Term/Cap.pm		Perl module supporting termcap usage
lib/Term/Complete.pm	A command completion subroutine
lib/Term/ReadLine.pm	Stub readline library
lib/Test.pm		A simple framework for writing test scripts
lib/Test/Harness.pm	A test harness
lib/Text/Abbrev.pm	An abbreviation table builder
lib/Text/ParseWords.pm	Perl module to split words on arbitrary delimiter
lib/Text/Soundex.pm	Perl module to implement Soundex
lib/Text/Tabs.pm	Do expand and unexpand
lib/Text/Wrap.pm	Paragraph formatter
lib/Tie/Array.pm	Base class for tied arrays
lib/Tie/Handle.pm	Base class for tied handles
lib/Tie/Hash.pm		Base class for tied hashes
lib/Tie/RefHash.pm	Base class for tied hashes with references as keys
lib/Tie/Scalar.pm	Base class for tied scalars
lib/Tie/SubstrHash.pm	Compact hash for known key, value and table size
lib/Time/Local.pm	Reverse translation of localtime, gmtime
lib/Time/gmtime.pm	By-name interface to Perl's builtin gmtime
lib/Time/localtime.pm	By-name interface to Perl's builtin localtime
lib/Time/tm.pm		Internal object for Time::{gm,local}time
lib/UNIVERSAL.pm	Base class for ALL classes
lib/User/grent.pm	By-name interface to Perl's builtin getgr*
lib/User/pwent.pm	By-name interface to Perl's builtin getpw*
lib/Win32.pod		Documentation for Win32 extras
lib/abbrev.pl		An abbreviation table builder
lib/assert.pl		assertion and panic with stack trace
lib/attributes.pm	For "sub foo : attrlist"
lib/autouse.pm		Load and call a function only when it's used
lib/base.pm		Establish IS-A relationship at compile time
lib/bigfloat.pl		An arbitrary precision floating point package
lib/bigint.pl		An arbitrary precision integer arithmetic package
lib/bigrat.pl		An arbitrary precision rational arithmetic package
lib/blib.pm		For "use blib"
lib/bytes.pm		Pragma to enable byte operations
lib/bytes_heavy.pl	Support routines for byte pragma
lib/cacheout.pl		Manages output filehandles when you need too many
lib/charnames.pm	Character names
lib/complete.pl		A command completion subroutine
lib/constant.pm		For "use constant"
lib/ctime.pl		A ctime workalike
lib/diagnostics.pm	Print verbose diagnostics
lib/dotsh.pl		Code to "dot" in a shell script
lib/dumpvar.pl		A variable dumper
lib/exceptions.pl	catch and throw routines
lib/fastcwd.pl		a faster but more dangerous getcwd
lib/fields.pm		Set up object field names for pseudo-hash-using classes
lib/filetest.pm		For "use filetest"
lib/find.pl		A find emulator--used by find2perl
lib/finddepth.pl	A depth-first find emulator--used by find2perl
lib/flush.pl		Routines to do single flush
lib/ftp.pl		FTP code (obsolete, use Net::FTP instead)
lib/getcwd.pl		A getcwd() emulator
lib/getopt.pl		Perl library supporting option parsing
lib/getopts.pl		Perl library supporting option parsing
lib/hostname.pl		Old hostname code
lib/importenv.pl	Perl routine to get environment into variables
lib/integer.pm		For "use integer"
lib/less.pm		For "use less"
lib/lib_pm.PL		For "use lib", produces lib/lib.pm
lib/locale.pm		For "use locale"
lib/look.pl		A "look" equivalent
lib/newgetopt.pl	A perl library supporting long option parsing
lib/open.pm		Pragma to specify default I/O disciplines
lib/open2.pl		Open a two-ended pipe (uses IPC::Open2)
lib/open3.pl		Open a three-ended pipe (uses IPC::Open3)
lib/overload.pm		Module for overloading perl operators
lib/perl5db.pl		Perl debugging routines
lib/perlio.pm		Perl IO interface pragma
lib/pwd.pl		Routines to keep track of PWD environment variable
lib/shellwords.pl	Perl library to split into words with shell quoting
lib/sigtrap.pm		For trapping an abort and giving traceback
lib/stat.pl		Perl library supporting stat function
lib/strict.pm		For "use strict"
lib/subs.pm		Declare overriding subs
lib/syslog.pl		Perl library supporting syslogging
lib/tainted.pl		Old code for tainting
lib/termcap.pl		Perl library supporting termcap usage
lib/timelocal.pl	Perl library supporting inverse of localtime, gmtime
lib/unicode/ArabLink.pl				Unicode character database
lib/unicode/ArabLnkGrp.pl			Unicode character database
lib/unicode/ArabShap.txt			Unicode character database
lib/unicode/BidiMirr.txt			Unicode character database
lib/unicode/Bidirectional.pl			Unicode character database
lib/unicode/Block.pl				Unicode character database
lib/unicode/Blocks.txt				Unicode character database
lib/unicode/CaseFold.txt			Unicode character database
lib/unicode/Category.pl				Unicode character database
lib/unicode/CombiningClass.pl			Unicode character database
lib/unicode/CompExcl.txt			Unicode character database
lib/unicode/Decomposition.pl			Unicode character database
lib/unicode/EAWidth.txt				Unicode character database
lib/unicode/In/AlphabeticPresentationForms.pl	Unicode character database
lib/unicode/In/Arabic.pl			Unicode character database
lib/unicode/In/ArabicPresentationForms-A.pl	Unicode character database
lib/unicode/In/ArabicPresentationForms-B.pl	Unicode character database
lib/unicode/In/Armenian.pl			Unicode character database
lib/unicode/In/Arrows.pl			Unicode character database
lib/unicode/In/BasicLatin.pl			Unicode character database
lib/unicode/In/Bengali.pl			Unicode character database
lib/unicode/In/BlockElements.pl			Unicode character database
lib/unicode/In/Bopomofo.pl			Unicode character database
lib/unicode/In/BopomofoExtended.pl		Unicode character database
lib/unicode/In/BoxDrawing.pl			Unicode character database
lib/unicode/In/BraillePatterns.pl		Unicode character database
lib/unicode/In/CJKCompatibility.pl		Unicode character database
lib/unicode/In/CJKCompatibilityForms.pl		Unicode character database
lib/unicode/In/CJKCompatibilityIdeographs.pl	Unicode character database
lib/unicode/In/CJKRadicalsSupplement.pl		Unicode character database
lib/unicode/In/CJKSymbolsandPunctuation.pl	Unicode character database
lib/unicode/In/CJKUnifiedIdeographs.pl		Unicode character database
lib/unicode/In/CJKUnifiedIdeographsExtensionA.pl	Unicode character database
lib/unicode/In/Cherokee.pl			Unicode character database
lib/unicode/In/CombiningDiacriticalMarks.pl	Unicode character database
lib/unicode/In/CombiningHalfMarks.pl		Unicode character database
lib/unicode/In/CombiningMarksforSymbols.pl	Unicode character database
lib/unicode/In/ControlPictures.pl		Unicode character database
lib/unicode/In/CurrencySymbols.pl		Unicode character database
lib/unicode/In/Cyrillic.pl			Unicode character database
lib/unicode/In/Devanagari.pl			Unicode character database
lib/unicode/In/Dingbats.pl			Unicode character database
lib/unicode/In/EnclosedAlphanumerics.pl		Unicode character database
lib/unicode/In/EnclosedCJKLettersandMonths.pl	Unicode character database
lib/unicode/In/Ethiopic.pl			Unicode character database
lib/unicode/In/GeneralPunctuation.pl		Unicode character database
lib/unicode/In/GeometricShapes.pl		Unicode character database
lib/unicode/In/Georgian.pl			Unicode character database
lib/unicode/In/Greek.pl				Unicode character database
lib/unicode/In/GreekExtended.pl			Unicode character database
lib/unicode/In/Gujarati.pl			Unicode character database
lib/unicode/In/Gurmukhi.pl			Unicode character database
lib/unicode/In/HalfwidthandFullwidthForms.pl	Unicode character database
lib/unicode/In/HangulCompatibilityJamo.pl	Unicode character database
lib/unicode/In/HangulJamo.pl			Unicode character database
lib/unicode/In/HangulSyllables.pl		Unicode character database
lib/unicode/In/Hebrew.pl			Unicode character database
lib/unicode/In/HighPrivateUseSurrogates.pl	Unicode character database
lib/unicode/In/HighSurrogates.pl		Unicode character database
lib/unicode/In/Hiragana.pl			Unicode character database
lib/unicode/In/IPAExtensions.pl			Unicode character database
lib/unicode/In/IdeographicDescriptionCharacters.pl	Unicode character database
lib/unicode/In/Kanbun.pl			Unicode character database
lib/unicode/In/KangxiRadicals.pl		Unicode character database
lib/unicode/In/Kannada.pl			Unicode character database
lib/unicode/In/Katakana.pl			Unicode character database
lib/unicode/In/Khmer.pl				Unicode character database
lib/unicode/In/Lao.pl				Unicode character database
lib/unicode/In/Latin-1Supplement.pl		Unicode character database
lib/unicode/In/LatinExtended-A.pl		Unicode character database
lib/unicode/In/LatinExtended-B.pl		Unicode character database
lib/unicode/In/LatinExtendedAdditional.pl	Unicode character database
lib/unicode/In/LetterlikeSymbols.pl		Unicode character database
lib/unicode/In/LowSurrogates.pl			Unicode character database
lib/unicode/In/Malayalam.pl			Unicode character database
lib/unicode/In/MathematicalOperators.pl		Unicode character database
lib/unicode/In/MiscellaneousSymbols.pl		Unicode character database
lib/unicode/In/MiscellaneousTechnical.pl	Unicode character database
lib/unicode/In/Mongolian.pl			Unicode character database
lib/unicode/In/Myanmar.pl			Unicode character database
lib/unicode/In/NumberForms.pl			Unicode character database
lib/unicode/In/Ogham.pl				Unicode character database
lib/unicode/In/OpticalCharacterRecognition.pl	Unicode character database
lib/unicode/In/Oriya.pl				Unicode character database
lib/unicode/In/PrivateUse.pl			Unicode character database
lib/unicode/In/Runic.pl				Unicode character database
lib/unicode/In/Sinhala.pl			Unicode character database
lib/unicode/In/SmallFormVariants.pl		Unicode character database
lib/unicode/In/SpacingModifierLetters.pl	Unicode character database
lib/unicode/In/Specials.pl			Unicode character database
lib/unicode/In/SuperscriptsandSubscripts.pl	Unicode character database
lib/unicode/In/Syriac.pl			Unicode character database
lib/unicode/In/Tamil.pl				Unicode character database
lib/unicode/In/Telugu.pl			Unicode character database
lib/unicode/In/Thaana.pl			Unicode character database
lib/unicode/In/Thai.pl				Unicode character database
lib/unicode/In/Tibetan.pl			Unicode character database
lib/unicode/In/UnifiedCanadianAboriginalSyllabics.pl	Unicode character database
lib/unicode/In/YiRadicals.pl			Unicode character database
lib/unicode/In/YiSyllables.pl			Unicode character database
lib/unicode/Index.txt				Unicode character database
lib/unicode/Is/ASCII.pl				Unicode character database
lib/unicode/Is/Alnum.pl				Unicode character database
lib/unicode/Is/Alpha.pl				Unicode character database
lib/unicode/Is/BidiAL.pl			Unicode character database
lib/unicode/Is/BidiAN.pl			Unicode character database
lib/unicode/Is/BidiB.pl				Unicode character database
lib/unicode/Is/BidiBN.pl			Unicode character database
lib/unicode/Is/BidiCS.pl			Unicode character database
lib/unicode/Is/BidiEN.pl			Unicode character database
lib/unicode/Is/BidiES.pl			Unicode character database
lib/unicode/Is/BidiET.pl			Unicode character database
lib/unicode/Is/BidiL.pl				Unicode character database
lib/unicode/Is/BidiLRE.pl			Unicode character database
lib/unicode/Is/BidiLRO.pl			Unicode character database
lib/unicode/Is/BidiNSM.pl			Unicode character database
lib/unicode/Is/BidiON.pl			Unicode character database
lib/unicode/Is/BidiPDF.pl			Unicode character database
lib/unicode/Is/BidiR.pl				Unicode character database
lib/unicode/Is/BidiRLE.pl			Unicode character database
lib/unicode/Is/BidiRLO.pl			Unicode character database
lib/unicode/Is/BidiS.pl				Unicode character database
lib/unicode/Is/BidiWS.pl			Unicode character database
lib/unicode/Is/Blank.pl				Unicode character database
lib/unicode/Is/C.pl				Unicode character database
lib/unicode/Is/Cc.pl				Unicode character database
lib/unicode/Is/Cf.pl				Unicode character database
lib/unicode/Is/Cn.pl				Unicode character database
lib/unicode/Is/Cntrl.pl				Unicode character database
lib/unicode/Is/Co.pl				Unicode character database
lib/unicode/Is/Cs.pl				Unicode character database
lib/unicode/Is/DCcircle.pl			Unicode character database
lib/unicode/Is/DCcompat.pl			Unicode character database
lib/unicode/Is/DCfinal.pl			Unicode character database
lib/unicode/Is/DCfont.pl			Unicode character database
lib/unicode/Is/DCfraction.pl			Unicode character database
lib/unicode/Is/DCinitial.pl			Unicode character database
lib/unicode/Is/DCisolated.pl			Unicode character database
lib/unicode/Is/DCmedial.pl			Unicode character database
lib/unicode/Is/DCnarrow.pl			Unicode character database
lib/unicode/Is/DCnoBreak.pl			Unicode character database
lib/unicode/Is/DCsmall.pl			Unicode character database
lib/unicode/Is/DCsquare.pl			Unicode character database
lib/unicode/Is/DCsub.pl				Unicode character database
lib/unicode/Is/DCsuper.pl			Unicode character database
lib/unicode/Is/DCvertical.pl			Unicode character database
lib/unicode/Is/DCwide.pl			Unicode character database
lib/unicode/Is/DecoCanon.pl			Unicode character database
lib/unicode/Is/DecoCompat.pl			Unicode character database
lib/unicode/Is/Digit.pl				Unicode character database
lib/unicode/Is/Graph.pl				Unicode character database
lib/unicode/Is/L.pl				Unicode character database
lib/unicode/Is/LbrkAI.pl			Unicode character database
lib/unicode/Is/LbrkAL.pl			Unicode character database
lib/unicode/Is/LbrkB2.pl			Unicode character database
lib/unicode/Is/LbrkBA.pl			Unicode character database
lib/unicode/Is/LbrkBB.pl			Unicode character database
lib/unicode/Is/LbrkBK.pl			Unicode character database
lib/unicode/Is/LbrkCB.pl			Unicode character database
lib/unicode/Is/LbrkCL.pl			Unicode character database
lib/unicode/Is/LbrkCM.pl			Unicode character database
lib/unicode/Is/LbrkCR.pl			Unicode character database
lib/unicode/Is/LbrkEX.pl			Unicode character database
lib/unicode/Is/LbrkGL.pl			Unicode character database
lib/unicode/Is/LbrkHY.pl			Unicode character database
lib/unicode/Is/LbrkID.pl			Unicode character database
lib/unicode/Is/LbrkIN.pl			Unicode character database
lib/unicode/Is/LbrkIS.pl			Unicode character database
lib/unicode/Is/LbrkLF.pl			Unicode character database
lib/unicode/Is/LbrkNS.pl			Unicode character database
lib/unicode/Is/LbrkNU.pl			Unicode character database
lib/unicode/Is/LbrkOP.pl			Unicode character database
lib/unicode/Is/LbrkPO.pl			Unicode character database
lib/unicode/Is/LbrkPR.pl			Unicode character database
lib/unicode/Is/LbrkQU.pl			Unicode character database
lib/unicode/Is/LbrkSA.pl			Unicode character database
lib/unicode/Is/LbrkSG.pl			Unicode character database
lib/unicode/Is/LbrkSP.pl			Unicode character database
lib/unicode/Is/LbrkSY.pl			Unicode character database
lib/unicode/Is/LbrkXX.pl			Unicode character database
lib/unicode/Is/LbrkZW.pl			Unicode character database
lib/unicode/Is/Ll.pl				Unicode character database
lib/unicode/Is/Lm.pl				Unicode character database
lib/unicode/Is/Lo.pl				Unicode character database
lib/unicode/Is/Lower.pl				Unicode character database
lib/unicode/Is/Lt.pl				Unicode character database
lib/unicode/Is/Lu.pl				Unicode character database
lib/unicode/Is/M.pl				Unicode character database
lib/unicode/Is/Mc.pl				Unicode character database
lib/unicode/Is/Me.pl				Unicode character database
lib/unicode/Is/Mirrored.pl			Unicode character database
lib/unicode/Is/Mn.pl				Unicode character database
lib/unicode/Is/N.pl				Unicode character database
lib/unicode/Is/Nd.pl				Unicode character database
lib/unicode/Is/Nl.pl				Unicode character database
lib/unicode/Is/No.pl				Unicode character database
lib/unicode/Is/P.pl				Unicode character database
lib/unicode/Is/Pc.pl				Unicode character database
lib/unicode/Is/Pd.pl				Unicode character database
lib/unicode/Is/Pe.pl				Unicode character database
lib/unicode/Is/Pf.pl				Unicode character database
lib/unicode/Is/Pi.pl				Unicode character database
lib/unicode/Is/Po.pl				Unicode character database
lib/unicode/Is/Print.pl				Unicode character database
lib/unicode/Is/Ps.pl				Unicode character database
lib/unicode/Is/Punct.pl				Unicode character database
lib/unicode/Is/S.pl				Unicode character database
lib/unicode/Is/Sc.pl				Unicode character database
lib/unicode/Is/Sk.pl				Unicode character database
lib/unicode/Is/Sm.pl				Unicode character database
lib/unicode/Is/So.pl				Unicode character database
lib/unicode/Is/Space.pl				Unicode character database
lib/unicode/Is/SpacePerl.pl			Unicode character database
lib/unicode/Is/SylA.pl				Unicode character database
lib/unicode/Is/SylAA.pl				Unicode character database
lib/unicode/Is/SylAAI.pl			Unicode character database
lib/unicode/Is/SylAI.pl				Unicode character database
lib/unicode/Is/SylC.pl				Unicode character database
lib/unicode/Is/SylE.pl				Unicode character database
lib/unicode/Is/SylEE.pl				Unicode character database
lib/unicode/Is/SylI.pl				Unicode character database
lib/unicode/Is/SylII.pl				Unicode character database
lib/unicode/Is/SylN.pl				Unicode character database
lib/unicode/Is/SylO.pl				Unicode character database
lib/unicode/Is/SylOO.pl				Unicode character database
lib/unicode/Is/SylU.pl				Unicode character database
lib/unicode/Is/SylV.pl				Unicode character database
lib/unicode/Is/SylWA.pl				Unicode character database
lib/unicode/Is/SylWAA.pl			Unicode character database
lib/unicode/Is/SylWC.pl				Unicode character database
lib/unicode/Is/SylWE.pl				Unicode character database
lib/unicode/Is/SylWEE.pl			Unicode character database
lib/unicode/Is/SylWI.pl				Unicode character database
lib/unicode/Is/SylWII.pl			Unicode character database
lib/unicode/Is/SylWO.pl				Unicode character database
lib/unicode/Is/SylWOO.pl			Unicode character database
lib/unicode/Is/SylWU.pl				Unicode character database
lib/unicode/Is/SylWV.pl				Unicode character database
lib/unicode/Is/Syllable.pl			Unicode character database
lib/unicode/Is/Upper.pl				Unicode character database
lib/unicode/Is/Word.pl				Unicode character database
lib/unicode/Is/XDigit.pl			Unicode character database
lib/unicode/Is/Z.pl				Unicode character database
lib/unicode/Is/Zl.pl				Unicode character database
lib/unicode/Is/Zp.pl				Unicode character database
lib/unicode/Is/Zs.pl				Unicode character database
lib/unicode/Jamo.txt				Unicode character database
lib/unicode/JamoShort.pl			Unicode character database
lib/unicode/LineBrk.txt				Unicode character database
lib/unicode/Makefile				Unicode character database
lib/unicode/Name.pl				Unicode character database
lib/unicode/Names.txt				Unicode character database
lib/unicode/NamesList.html			Unicode character database
lib/unicode/Number.pl				Unicode character database
lib/unicode/PropList.txt			Unicode character database
lib/unicode/README.Ethiopic			Unicode character database
lib/unicode/README.perl				Unicode character database
lib/unicode/ReadMe.txt				Unicode character database info
lib/unicode/SpecCase.txt			Unicode character database
lib/unicode/To/Digit.pl				Unicode character database
lib/unicode/To/Lower.pl				Unicode character database
lib/unicode/To/Title.pl				Unicode character database
lib/unicode/To/Upper.pl				Unicode character database
lib/unicode/UCD.html				Unicode character database
lib/unicode/Unicode.html			Unicode character database
lib/unicode/Unicode.txt				Unicode character database
lib/unicode/distinct.pm		Perl pragma to strictly distinguish UTF8 data and non-UTF data
lib/unicode/mktables.PL				Unicode character database generator
lib/unicode/rename				Filename mappings used
lib/unicode/syllables.txt			Unicode character database
lib/unicode/version				The version of the Unicode
lib/utf8.pm					Pragma to control Unicode support
lib/utf8_heavy.pl				Support routines for utf8 pragma
lib/validate.pl		Perl library supporting wholesale file mode validation
lib/vars.pm		Declare pseudo-imported global variables
lib/warnings.pm		For "use warnings"
lib/warnings/register.pm	For "use warnings::register"
makeaperl.SH		perl script that produces a new perl binary
makedef.pl		Create symbol export lists for linking
makedepend.SH		Precursor to makedepend
makedir.SH		Precursor to makedir
malloc.c		A version of malloc you might not want
mg.c			Magic code
mg.h			Magic header
minimod.pl		Writes lib/ExtUtils/Miniperl.pm
miniperlmain.c		Basic perl w/o dynamic loading or extensions
mint/Makefile		MiNT port
mint/README		MiNT port
mint/errno.h		MiNT port
mint/pwd.c		MiNT port
mint/stdio.h		MiNT port
mint/sys/time.h		MiNT port
mint/time.h		MiNT port
mpeix/mpeixish.h	MPE/iX port
mpeix/nm		MPE/iX port
mpeix/relink		MPE/iX port
mv-if-diff		Script to mv a file if it changed
myconfig.SH		Prints summary of the current configuration
nostdio.h		Cause compile error on stdio calls
objXSUB.h		Scoping macros for Perl Object in extensions
op.c			Opcode syntax tree code
op.h			Opcode syntax tree header
opcode.h		Automatically generated opcode header
opcode.pl		Opcode header generatore
opnames.h		Automatically generated opcode header
os2/Changes		Changelog for OS/2 port
os2/Makefile.SHs	Shared library generation for OS/2
os2/OS2/ExtAttr/Changes		EA access module
os2/OS2/ExtAttr/ExtAttr.pm	EA access module
os2/OS2/ExtAttr/ExtAttr.xs	EA access module
os2/OS2/ExtAttr/MANIFEST	EA access module
os2/OS2/ExtAttr/Makefile.PL	EA access module
os2/OS2/ExtAttr/myea.h		EA access module
os2/OS2/ExtAttr/t/os2_ea.t	EA access module
os2/OS2/ExtAttr/typemap		EA access module
os2/OS2/PrfDB/Changes		System database access module
os2/OS2/PrfDB/MANIFEST		System database access module
os2/OS2/PrfDB/Makefile.PL	System database access module
os2/OS2/PrfDB/PrfDB.pm		System database access module
os2/OS2/PrfDB/PrfDB.xs		System database access module
os2/OS2/PrfDB/t/os2_prfdb.t	System database access module
os2/OS2/PrfDB/typemap		System database access module
os2/OS2/Process/MANIFEST	system() constants in a module
os2/OS2/Process/Makefile.PL	system() constants in a module
os2/OS2/Process/Process.pm	system() constants in a module
os2/OS2/Process/Process.xs	system() constants in a module
os2/OS2/REXX/Changes		DLL access module
os2/OS2/REXX/DLL/Changes		DLL access module
os2/OS2/REXX/DLL/DLL.pm		DLL access module
os2/OS2/REXX/DLL/DLL.xs		DLL access module
os2/OS2/REXX/DLL/MANIFEST	DLL access module
os2/OS2/REXX/DLL/Makefile.PL	DLL access module
os2/OS2/REXX/MANIFEST		DLL access module
os2/OS2/REXX/Makefile.PL	DLL access module
os2/OS2/REXX/REXX.pm		DLL access module
os2/OS2/REXX/REXX.xs		DLL access module
os2/OS2/REXX/t/rx_cmprt.t	DLL access module
os2/OS2/REXX/t/rx_dllld.t	DLL access module
os2/OS2/REXX/t/rx_emxrv.t	DLL access module
os2/OS2/REXX/t/rx_objcall.t	DLL access module
os2/OS2/REXX/t/rx_sql.test	DLL access module
os2/OS2/REXX/t/rx_tiesql.test	DLL access module
os2/OS2/REXX/t/rx_tievar.t	DLL access module
os2/OS2/REXX/t/rx_tieydb.t	DLL access module
os2/OS2/REXX/t/rx_varset.t	DLL access module
os2/OS2/REXX/t/rx_vrexx.t	DLL access module
os2/diff.configure	Patches to Configure
os2/dl_os2.c		Addon for dl_open
os2/dlfcn.h		Addon for dl_open
os2/os2.c		Additional code for OS/2
os2/os2.sym		Additional symbols to export
os2/os2add.sym		Overriding symbols to export
os2/os2ish.h		Header for OS/2
os2/os2thread.h		pthread-like typedefs
os2/perl2cmd.pl		Corrects installed binaries under OS/2
patchlevel.h		The current patch level of perl
perl.c			main()
perl.h			Global declarations
perlapi.c		Perl API functions
perlapi.h		Perl API function declarations
perlio.c		C code for PerlIO abstraction
perlio.h		PerlIO abstraction
perlio.sym		Symbols for PerlIO abstraction
perliol.h		PerlIO Layer definition
perlsdio.h		Fake stdio using perlio
perlsfio.h		Prototype sfio mapping for PerlIO
perlsh			A poor man's perl shell
perlvars.h		Global variables
perly.c			A byacc'ed perly.y
perly.fixer		A program to remove yacc stack limitations
perly.h			The header file for perly.c
perly.y			Yacc grammar for perl
perly_c.diff		Fixup perly.c to allow recursion
plan9/aperl		Shell to make Perl error messages Acme-friendly
plan9/arpa/inet.h	Plan9 port: replacement C header file
plan9/buildinfo		Plan9 port: configuration information
plan9/config.plan9	Plan9 port: config.h template
plan9/exclude		Plan9 port: tests to skip
plan9/fndvers		Plan9 port: update Perl version in config.plan9
plan9/genconfig.pl	Plan9 port: generate config.sh
plan9/mkfile		Plan9 port: Mk driver for build
plan9/myconfig.plan9	Plan9 port: script to print config summary
plan9/perlplan9.doc	Plan9 port: Plan9-specific formatted documentation
plan9/perlplan9.pod	Plan9 port: Plan9-specific pod documentation
plan9/plan9.c		Plan9 port: Plan9-specific C routines
plan9/plan9ish.h	Plan9 port: Plan9-specific C header file
plan9/setup.rc		Plan9 port: script for easy build+install
plan9/versnum		Plan9 port: script to print version number
pod/Makefile.SH		generate Makefile whichs makes pods into something else
pod/buildtoc.PL		generate buildtoc which generates perltoc.pod
pod/checkpods.PL	Tool to check for common errors in pods
pod/perl.pod		Top level perl documentation
pod/perl5004delta.pod	Changes from 5.003 to 5.004
pod/perl5005delta.pod	Changes from 5.004 to 5.005
pod/perl56delta.pod	Changes from 5.005 to 5.6
pod/perlapi.pod         Perl API documentation (autogenerated)
pod/perlapio.pod	PerlIO IO API info
pod/perlbook.pod	Perl book information
pod/perlboot.pod	Beginner's Object-oriented Tutorial
pod/perlbot.pod		Object-oriented Bag o' Tricks
pod/perlcall.pod	Callback info
pod/perlclib.pod	Internal replacements for standard C library functions
pod/perlcompile.pod	Info on using the Compiler suite
pod/perldata.pod	Data structure info
pod/perldbmfilter.pod	Info about DBM Filters
pod/perldebguts.pod	Debugger guts info
pod/perldebtut.pod	Perl debugging tutorial
pod/perldebug.pod	Debugger info
pod/perldelta.pod	Changes since last version
pod/perldiag.pod	Diagnostic info
pod/perldsc.pod		Data Structures Cookbook
pod/perlebcdic.pod	Considerations for running Perl on EBCDIC platforms
pod/perlembed.pod	Embedding info
pod/perlfaq.pod		Frequently Asked Questions, Top Level
pod/perlfaq1.pod	Frequently Asked Questions, Part 1
pod/perlfaq2.pod	Frequently Asked Questions, Part 2
pod/perlfaq3.pod	Frequently Asked Questions, Part 3
pod/perlfaq4.pod	Frequently Asked Questions, Part 4
pod/perlfaq5.pod	Frequently Asked Questions, Part 5
pod/perlfaq6.pod	Frequently Asked Questions, Part 6
pod/perlfaq7.pod	Frequently Asked Questions, Part 7
pod/perlfaq8.pod	Frequently Asked Questions, Part 8
pod/perlfaq9.pod	Frequently Asked Questions, Part 9
pod/perlfilter.pod	Source filters info
pod/perlfork.pod	Info about fork()
pod/perlform.pod	Format info
pod/perlfunc.pod	Function info
pod/perlguts.pod	Internals info
pod/perlhack.pod	Perl hackers guide
pod/perlhist.pod	Perl history info
pod/perlintern.pod      Perl internal function docs (autogenrated)
pod/perliol.pod		Internals of PerlIO with layers.
pod/perlipc.pod		IPC info
pod/perllexwarn.pod	Lexical Warnings info
pod/perllocale.pod	Locale support info
pod/perllol.pod		How to use lists of lists
pod/perlmod.pod		Module mechanism info
pod/perlmodinstall.pod	Installing CPAN Modules
pod/perlmodlib.PL	Generate pod/perlmodlib.pod
pod/perlmodlib.pod	Module policy info
pod/perlnewmod.pod	Preparing a new module for distribution
pod/perlnumber.pod	Semantics of numbers and numeric operations
pod/perlobj.pod		Object info
pod/perlop.pod		Operator info
pod/perlopentut.pod	open() tutorial
pod/perlpod.pod		Pod info
pod/perlport.pod	Portability guide
pod/perlre.pod		Regular expression info
pod/perlref.pod		References info
pod/perlreftut.pod	Mark's references tutorial
pod/perlrequick.pod	Quick start guide for Perl regular expressions
pod/perlretut.pod	Tutorial for Perl regular expressions
pod/perlrun.pod		Execution info
pod/perlsec.pod		Security info
pod/perlstyle.pod	Style info
pod/perlsub.pod		Subroutine info
pod/perlsyn.pod		Syntax info
pod/perlthrtut.pod	Threads tutorial
pod/perltie.pod		Tieing an object class into a simple variable
pod/perltoc.pod		Table of Contents info
pod/perltodo.pod	Todo list explained
pod/perltoot.pod	Tom's object-oriented tutorial
pod/perltootc.pod	Tom's object-oriented tutorial (more on class data)
pod/perltrap.pod	Trap info
pod/perlunicode.pod	Unicode support info
pod/perlutil.pod	Accompanying utilities explained
pod/perlvar.pod		Variable info
pod/perlxs.pod		XS api info
pod/perlxstut.pod	XS tutorial
pod/pod2html.PL		Precursor for translator to turn pod into HTML
pod/pod2latex.PL	Precursor for translator to turn pod into LaTeX
pod/pod2man.PL		Precursor for translator to turn pod into manpage
pod/pod2text.PL		Precursor for translator to turn pod into text
pod/pod2usage.PL	Pod-Parser - print usage messages from POD docs
pod/podchecker.PL	Pod-Parser - Pod::Checker::podchecker() CLI
pod/podselect.PL	Pod-Parser - Pod::Select::podselect() CLI
pod/roffitall		troff the whole man page set
pod/rofftoc		Generate a table of contents in troff format
pod/splitman		Splits perlfunc into multiple man pages
pod/splitpod		Splits perlfunc into multiple pod pages
pp.c			Push/Pop code
pp.h			Push/Pop code defs
pp.sym			Push/Pop code symbols
pp_ctl.c		Push/Pop code for control flow
pp_hot.c		Push/Pop code for heavily used opcodes
pp_proto.h		C++ definitions for Push/Pop code
pp_sys.c		Push/Pop code for system interaction
proto.h			Prototypes
qnx/ar			QNX implementation of "ar" utility
qnx/cpp			QNX implementation of preprocessor filter
regcomp.c		Regular expression compiler
regcomp.h		Private declarations for above
regcomp.pl		Builder of regnodes.h
regcomp.sym		Data for regnodes.h
regexec.c		Regular expression evaluator
regexp.h		Public declarations for the above
regnodes.h		Description of nodes of RE engine
run.c			The interpreter loop
scope.c			Scope entry and exit code
scope.h			Scope entry and exit header
sv.c			Scalar value code
sv.h			Scalar value header
t/README		Instructions for regression tests
t/TEST			The regression tester
t/TestInit.pm		Preamble library for core tests
t/base/commonsense.t	See if configuration meets basic needs
t/base/cond.t		See if conditionals work
t/base/if.t		See if if works
t/base/lex.t		See if lexical items work
t/base/pat.t		See if pattern matching works
t/base/rs.t		See if record-read works
t/base/term.t		See if various terms work
t/cmd/elsif.t		See if else-if works
t/cmd/for.t		See if for loops work
t/cmd/mod.t		See if statement modifiers work
t/cmd/subval.t		See if subroutine values work
t/cmd/switch.t		See if switch optimizations work
t/cmd/while.t		See if while loops work
t/comp/bproto.t		See if builtins conform to their prototypes
t/comp/cmdopt.t		See if command optimization works
t/comp/colon.t		See if colons are parsed correctly
t/comp/cpp.aux		main file for cpp.t
t/comp/cpp.t		See if C preprocessor works
t/comp/decl.t		See if declarations work
t/comp/multiline.t	See if multiline strings work
t/comp/package.t	See if packages work
t/comp/proto.t		See if function prototypes work
t/comp/redef.t		See if we get correct warnings on redefined subs
t/comp/require.t	See if require works
t/comp/script.t		See if script invokation works
t/comp/term.t		See if more terms work
t/comp/use.t		See if pragmas work
t/harness		Finer diagnostics from test suite
t/io/argv.t		See if ARGV stuff works
t/io/dup.t		See if >& works right
t/io/fs.t		See if directory manipulations work
t/io/inplace.t		See if inplace editing works
t/io/iprefix.t		See if inplace editing works with prefixes
t/io/nargv.t		See if nested ARGV stuff works
t/io/open.t		See if open works
t/io/openpid.t		See if open works for subprocesses
t/io/pipe.t		See if secure pipes work
t/io/print.t		See if print commands work
t/io/read.t		See if read works
t/io/tell.t		See if file seeking works
t/io/utf8.t		See if file seeking works
t/lib/1_compile.t	See if the various libraries and extensions compile
t/lib/abbrev.t		See if Text::Abbrev works
t/lib/ansicolor.t	See if Term::ANSIColor works
t/lib/anydbm.t		See if AnyDBM_File works
t/lib/attrs.t		See if attrs works with C<sub : attrs>
t/lib/autoloader.t	See if AutoLoader works
t/lib/b.t		See if B backends work
t/lib/basename.t	See if File::Basename works
t/lib/bigfloat.t	See if bigfloat.pl works
t/lib/bigfltpm.t	See if BigFloat.pm works
t/lib/bigint.t		See if bigint.pl works
t/lib/bigintpm.t	See if BigInt.pm works
t/lib/cgi-esc.t		See if CGI.pm works
t/lib/cgi-form.t	See if CGI.pm works
t/lib/cgi-function.t	See if CGI.pm works
t/lib/cgi-html.t	See if CGI.pm works
t/lib/cgi-pretty.t	See if CGI.pm works
t/lib/cgi-request.t	See if CGI.pm works
t/lib/charnames.t	See if character names work
t/lib/checktree.t	See if File::CheckTree works
t/lib/class-struct.t	See if Class::Struct works
t/lib/complex.t		See if Math::Complex works
t/lib/compmod.pl	Helper for 1_compile.t
t/lib/db-btree.t	See if DB_File works
t/lib/db-hash.t		See if DB_File works
t/lib/db-recno.t	See if DB_File works
t/lib/dirhand.t		See if DirHandle works
t/lib/dosglob.t		See if File::DosGlob works
t/lib/dprof.t		Perl code profiler testsuite driver
t/lib/dprof/V.pm	Perl code profiler tests
t/lib/dprof/test1_t	Perl code profiler tests
t/lib/dprof/test1_v	Perl code profiler tests
t/lib/dprof/test2_t	Perl code profiler tests
t/lib/dprof/test2_v	Perl code profiler tests
t/lib/dprof/test3_t	Perl code profiler tests
t/lib/dprof/test3_v	Perl code profiler tests
t/lib/dprof/test4_t	Perl code profiler tests
t/lib/dprof/test4_v	Perl code profiler tests
t/lib/dprof/test5_t	Perl code profiler tests
t/lib/dprof/test5_v	Perl code profiler tests
t/lib/dprof/test6_t	Perl code profiler tests
t/lib/dprof/test6_v	Perl code profiler tests
t/lib/dumper-ovl.t	See if Data::Dumper works for overloaded data
t/lib/dumper.t		See if Data::Dumper works
t/lib/encode.t		See if Encode works
t/lib/english.t		See if English works
t/lib/env-array.t	See if Env works for arrays
t/lib/env.t		See if Env works
t/lib/errno.t		See if Errno works
t/lib/fatal.t           See if Fatal works
t/lib/fields.t          See if base/fields works
t/lib/filecache.t	See if FileCache works
t/lib/filecopy.t	See if File::Copy works
t/lib/filefind.t	See if File::Find works
t/lib/filefunc.t	See if File::Spec::Functions works
t/lib/filehand.t	See if FileHandle works
t/lib/filepath.t	See if File::Path works
t/lib/filespec.t	See if File::Spec works
t/lib/filter-util.pl	See if Filter::Util::Call works
t/lib/filter-util.t	See if Filter::Util::Call works
t/lib/findbin.t		See if FindBin works
t/lib/ftmp-mktemp.t	See if File::Temp works
t/lib/ftmp-posix.t	See if File::Temp works
t/lib/ftmp-security.t	See if File::Temp works
t/lib/ftmp-tempfile.t	See if File::Temp works
t/lib/gdbm.t		See if GDBM_File works
t/lib/getopt.t		See if Getopt::Std and Getopt::Long work
t/lib/glob-basic.t	See if File::Glob works
t/lib/glob-case.t	See if File::Glob works
t/lib/glob-global.t	See if File::Glob works
t/lib/glob-taint.t	See if File::Glob works
t/lib/gol-basic.t	See if Getopt::Long works
t/lib/gol-compat.t	See if Getopt::Long works
t/lib/gol-linkage.t	See if Getopt::Long works
t/lib/gol-oo.t		See if Getopt::Long works
t/lib/h2ph.h		Test header file for h2ph
t/lib/h2ph.pht		Generated output from h2ph.h by h2ph, for comparison
t/lib/h2ph.t		See if h2ph works like it should
t/lib/hostname.t	See if Sys::Hostname works
t/lib/io_const.t	See if constants from IO work
t/lib/io_dir.t		See if directory-related methods from IO work
t/lib/io_dup.t		See if dup()-related methods from IO work
t/lib/io_linenum.t	See if I/O line numbers are tracked correctly
t/lib/io_multihomed.t	See if INET sockets work with multi-homed hosts
t/lib/io_pipe.t		See if pipe()-related methods from IO work
t/lib/io_poll.t		See if poll()-related methods from IO work
t/lib/io_sel.t		See if select()-related methods from IO work
t/lib/io_sock.t		See if INET socket-related methods from IO work
t/lib/io_taint.t	See if the untaint method from IO works
t/lib/io_tell.t		See if seek()/tell()-related methods from IO work
t/lib/io_udp.t		See if UDP socket-related methods from IO work
t/lib/io_unix.t		See if UNIX socket-related methods from IO work
t/lib/io_xs.t		See if XSUB methods from IO work
t/lib/ipc_sysv.t	See if IPC::SysV works
t/lib/ndbm.t		See if NDBM_File works
t/lib/net-hostent.t	See if Net::hostent works
t/lib/odbm.t		See if ODBM_File works
t/lib/opcode.t		See if Opcode works
t/lib/open2.t		See if IPC::Open2 works
t/lib/open3.t		See if IPC::Open3 works
t/lib/ops.t		See if Opcode works
t/lib/parsewords.t	See if Text::ParseWords works
t/lib/peek.t		See if Devel::Peek works
t/lib/ph.t		See if h2ph works
t/lib/posix.t		See if POSIX works
t/lib/safe1.t		See if Safe works
t/lib/safe2.t		See if Safe works
t/lib/sample-tests/bailout              Test data for Test::Harness
t/lib/sample-tests/combined             Test data for Test::Harness
t/lib/sample-tests/descriptive          Test data for Test::Harness
t/lib/sample-tests/duplicates           Test data for Test::Harness
t/lib/sample-tests/header_at_end        Test data for Test::Harness
t/lib/sample-tests/no_nums              Test data for Test::Harness
t/lib/sample-tests/simple               Test data for Test::Harness
t/lib/sample-tests/simple_fail          Test data for Test::Harness
t/lib/sample-tests/skip                 Test data for Test::Harness
t/lib/sample-tests/skip_all             Test data for Test::Harness
t/lib/sample-tests/todo                 Test data for Test::Harness
t/lib/sample-tests/with_comments        Test data for Test::Harness
t/lib/sdbm.t		See if SDBM_File works
t/lib/searchdict.t	See if Search::Dict works
t/lib/selectsaver.t	See if SelectSaver works
t/lib/selfloader.t	See if SelfLoader works
t/lib/socket.t		See if Socket works
t/lib/soundex.t		See if Soundex works
t/lib/st-06compat.t	See if Storable works
t/lib/st-blessed.t	See if Storable works
t/lib/st-canonical.t	See if Storable works
t/lib/st-dclone.t	See if Storable works
t/lib/st-dump.pl	See if Storable works
t/lib/st-forgive.t	See if Storable works
t/lib/st-freeze.t	See if Storable works
t/lib/st-lock.t		See if Storable works
t/lib/st-overload.t	See if Storable works
t/lib/st-recurse.t	See if Storable works
t/lib/st-retrieve.t	See if Storable works
t/lib/st-store.t	See if Storable works
t/lib/st-tied.t		See if Storable works
t/lib/st-tiedhook.t	See if Storable works
t/lib/st-tieditems.t	See if Storable works
t/lib/st-utf8.t		See if Storable works
t/lib/symbol.t		See if Symbol works
t/lib/syslfs.t		See if large files work for sysio
t/lib/syslog.t		See if Sys::Syslog works
t/lib/test-harness.t    See if Test::Harness works
t/lib/textfill.t	See if Text::Wrap::fill works
t/lib/texttabs.t	See if Text::Tabs works
t/lib/textwrap.t	See if Text::Wrap::wrap works
t/lib/thr5005.t		Test 5.005-style threading (skipped if no use5005threads)
t/lib/tie-push.t	Test for Tie::Array
t/lib/tie-refhash.t	Test for Tie::RefHash and Tie::RefHash::Nestable
t/lib/tie-splice.t	Test for Tie::Array::SPLICE
t/lib/tie-stdarray.t	Test for Tie::StdArray
t/lib/tie-stdhandle.t	Test for Tie::StdHandle
t/lib/tie-stdpush.t	Test for Tie::StdArray
t/lib/tie-substrhash.t	Test for Tie::SubstrHash
t/lib/timelocal.t	See if Time::Local works
t/lib/trig.t		See if Math::Trig works
t/op/64bitint.t		See if 64 bit integers work
t/op/append.t		See if . works
t/op/args.t		See if operations on @_ work
t/op/arith.t		See if arithmetic works
t/op/array.t		See if array operations work
t/op/assignwarn.t	See if OP= operators warn correctly for undef targets
t/op/attrs.t		See if attributes on declarations work
t/op/auto.t		See if autoincrement et all work
t/op/avhv.t		See if pseudo-hashes work
t/op/bless.t		See if bless works
t/op/bop.t		See if bitops work
t/op/chars.t		See if character escapes work
t/op/chop.t		See if chop works
t/op/closure.t		See if closures work
t/op/cmp.t		See if the various string and numeric compare work
t/op/concat.t		See if string concatenation works
t/op/cond.t		See if conditional expressions work
t/op/context.t		See if context propagation works
t/op/defins.t		See if auto-insert of defined() works
t/op/delete.t		See if delete works
t/op/die.t		See if die works
t/op/die_exit.t		See if die and exit status interaction works
t/op/do.t		See if subroutines work
t/op/each.t		See if hash iterators work
t/op/eval.t		See if eval operator works
t/op/exec.t		See if exec and system work
t/op/exists_sub.t	See if exists(&sub) works
t/op/exp.t		See if math functions work
t/op/fh.t		See if filehandles work
t/op/filetest.t		See if file tests work
t/op/flip.t		See if range operator works
t/op/fork.t		See if fork works
t/op/glob.t		See if <*> works
t/op/goto.t		See if goto works
t/op/goto_xs.t		See if "goto &sub" works on XSUBs
t/op/grent.t		See if getgr*() functions work
t/op/grep.t		See if grep() and map() work
t/op/groups.t		See if $( works
t/op/gv.t		See if typeglobs work
t/op/hashwarn.t		See if warnings for bad hash assignments work
t/op/inc.t		See if inc/dec of integers near 32 bit limit work
t/op/index.t		See if index works
t/op/int.t		See if int works
t/op/join.t		See if join works
t/op/length.t		See if length works
t/op/lex_assign.t	See if ops involving lexicals or pad temps work
t/op/lfs.t		See if large files work for perlio
t/op/list.t		See if array lists work
t/op/local.t		See if local works
t/op/lop.t		See if logical operators work
t/op/magic.t		See if magic variables work
t/op/method.t		See if method calls work
t/op/misc.t		See if miscellaneous bugs have been fixed
t/op/mkdir.t		See if mkdir works
t/op/my.t		See if lexical scoping works
t/op/my_stash.t		See if my Package works
t/op/nothr5005.t	local @_ test which does not work under use5005threads
t/op/numconvert.t	See if accessing fields does not change numeric values
t/op/oct.t		See if oct and hex work
t/op/ord.t		See if ord works
t/op/pack.t		See if pack and unpack work
t/op/pat.t		See if esoteric patterns work
t/op/pos.t		See if pos works
t/op/push.t		See if push and pop work
t/op/pwent.t		See if getpw*() functions work
t/op/quotemeta.t	See if quotemeta works
t/op/rand.t		See if rand works
t/op/range.t		See if .. works
t/op/re_tests		Regular expressions for regexp.t
t/op/read.t		See if read() works
t/op/readdir.t		See if readdir() works
t/op/recurse.t		See if deep recursion works
t/op/ref.t		See if refs and objects work
t/op/regexp.t		See if regular expressions work
t/op/regexp_noamp.t	See if regular expressions work with optimizations
t/op/regmesg.t		See if one can get regular expression errors
t/op/repeat.t		See if x operator works
t/op/reverse.t		See if reverse operator works
t/op/runlevel.t		See if die() works from perl_call_*()
t/op/sleep.t		See if sleep works
t/op/sort.t		See if sort works
t/op/splice.t           See if splice works
t/op/split.t		See if split works
t/op/sprintf.t		See if sprintf works
t/op/stat.t		See if stat works
t/op/study.t		See if study works
t/op/subst.t		See if substitution works
t/op/subst_amp.t	See if $&-related substitution works
t/op/subst_wamp.t	See if substitution works with $& present
t/op/substr.t		See if substr works
t/op/sysio.t		See if sysread and syswrite work
t/op/taint.t		See if tainting works
t/op/tie.t		See if tie/untie functions work
t/op/tiearray.t		See if tie for arrays works
t/op/tiehandle.t	See if tie for handles works
t/op/time.t		See if time functions work
t/op/tr.t		See if tr works
t/op/undef.t		See if undef works
t/op/universal.t	See if UNIVERSAL class works
t/op/unshift.t		See if unshift works
t/op/utf8decode.t	See if UTF-8 decoding works
t/op/vec.t		See if vectors work
t/op/ver.t		See if v-strings and the %v format flag work
t/op/wantarray.t	See if wantarray works
t/op/write.t		See if write works
t/pod/emptycmd.t	Test empty pod directives
t/pod/emptycmd.xr	Expected results for emptycmd.t
t/pod/find.t		See if Pod::Find works
t/pod/for.t		Test =for directive
t/pod/for.xr		Expected results for for.t
t/pod/headings.t	Test =head directives
t/pod/headings.xr	Expected results for headings.t
t/pod/include.t		Test =include directive
t/pod/include.xr	Expected results for include.t
t/pod/included.t	Test =include directive
t/pod/included.xr	Expected results for included.t
t/pod/lref.t		Test L<...> sequences
t/pod/lref.xr		Expected results for lref.t
t/pod/multiline_items.t	Test multiline =items
t/pod/multiline_items.xr	Test multiline =items
t/pod/nested_items.t	Test nested =items
t/pod/nested_items.xr	Expected results for nested_items.t
t/pod/nested_seqs.t	Test nested interior sequences
t/pod/nested_seqs.xr	Expected results for nested_seqs.t
t/pod/oneline_cmds.t	Test single paragraph ==cmds
t/pod/oneline_cmds.xr	Expected results for oneline_cmds.t
t/pod/pod2usage.t	Test Pod::Usage
t/pod/pod2usage.xr	Expected results for pod2usage.t
t/pod/poderrs.t		Test POD errors
t/pod/poderrs.xr	Expected results for emptycmd.t
t/pod/podselect.t	Test Pod::Select
t/pod/podselect.xr	Expected results for podselect.t
t/pod/special_seqs.t	Test "special" interior sequences
t/pod/special_seqs.xr	Expected results for emptycmd.t
t/pod/testcmp.pl	Module to compare output against expected results
t/pod/testp2pt.pl	Module to test Pod::PlainText for a given file
t/pod/testpchk.pl	Module to test Pod::Checker for a given file
t/pod/testpods/lib/Pod/Stuff.pm        Sample data for find.t
t/pragma/constant.t	See if compile-time constants work
t/pragma/diagnostics.t	See if diagnostics.pm works
t/pragma/locale.t	See if locale support works
t/pragma/locale/latin1	Part of locale.t in Latin 1
t/pragma/locale/utf8	Part of locale.t in UTF8
t/pragma/overload.t	See if operator overloading works
t/pragma/strict-refs	Tests of "use strict 'refs'" for strict.t
t/pragma/strict-subs	Tests of "use strict 'subs'" for strict.t
t/pragma/strict-vars	Tests of "use strict 'vars'" for strict.t
t/pragma/strict.t	See if strictures work
t/pragma/sub_lval.t	See if lvalue subroutines work
t/pragma/subs.t		See if subroutine pseudo-importation works
t/pragma/utf8.t		See if utf8 operations work
t/pragma/warn/1global	Tests of global warnings for warnings.t
t/pragma/warn/2use	Tests for "use warnings" for warnings.t
t/pragma/warn/3both	Tests for interaction of $^W and "use warnings"
t/pragma/warn/4lint	Tests for -W switch
t/pragma/warn/5nolint	Tests for -X switch
t/pragma/warn/6default	Tests default warnings
t/pragma/warn/7fatal	Tests fatal warnings
t/pragma/warn/8signal	Tests warnings + __WARN__ and __DIE__
t/pragma/warn/9enabled	Tests warnings
t/pragma/warn/av	Tests for av.c for warnings.t
t/pragma/warn/doio	Tests for doio.c for warnings.t
t/pragma/warn/doop	Tests for doop.c for warnings.t
t/pragma/warn/gv	Tests for gv.c for warnings.t
t/pragma/warn/hv	Tests for hv.c for warnings.t
t/pragma/warn/malloc	Tests for malloc.c for warnings.t
t/pragma/warn/mg	Tests for mg.c for warnings.t
t/pragma/warn/op	Tests for op.c for warnings.t
t/pragma/warn/perl	Tests for perl.c for warnings.t
t/pragma/warn/perlio	Tests for perlio.c for warnings.t
t/pragma/warn/perly	Tests for perly.y for warnings.t
t/pragma/warn/pp	Tests for pp.c for warnings.t
t/pragma/warn/pp_ctl	Tests for pp_ctl.c for warnings.t
t/pragma/warn/pp_hot	Tests for pp_hot.c for warnings.t
t/pragma/warn/pp_sys	Tests for pp_sys.c for warnings.t
t/pragma/warn/regcomp	Tests for regcomp.c for warnings.t
t/pragma/warn/regexec	Tests for regexec.c for warnings.t
t/pragma/warn/run	Tests for run.c for warnings.t
t/pragma/warn/sv	Tests for sv.c for warnings.t
t/pragma/warn/taint	Tests for taint.c for warnings.t
t/pragma/warn/toke	Tests for toke.c for warnings.t
t/pragma/warn/universal	Tests for universal.c for warnings.t
t/pragma/warn/utf8	Tests for utf8.c for warnings.t
t/pragma/warn/util	Tests for util.c for warnings.t
t/pragma/warnings.t	See if warning controls work
t/run/runenv.t		Test if perl honors its environment variables.
taint.c			Tainting code
thrdvar.h		Per-thread variables
thread.h		Threading header
toke.c			The tokener
uconfig.h		Configuration header for microperl
uconfig.sh		Configuration script for microperl
universal.c		The default UNIVERSAL package methods
unixish.h		Defines that are assumed on Unix
utf8.c			Unicode routines
utf8.h			Unicode header
util.c			Utility routines
util.h			Dummy header
utils/Makefile		Extract the utility scripts
utils/c2ph.PL		program to translate dbx stabs to perl
utils/dprofpp.PL	Perl code profile post-processor
utils/h2ph.PL		A thing to turn C .h files into perl .ph files
utils/h2xs.PL		Program to make .xs files from C header files
utils/perlbug.PL	A simple tool to submit a bug report
utils/perlcc.PL		Front-end for compiler
utils/perldoc.PL	A simple tool to find & display perl's documentation
utils/pl2pm.PL		A pl to pm translator
utils/splain.PL		Stand-alone version of diagnostics.pm
vmesa/Makefile		VM/ESA Makefile
vmesa/vmesa.c		VM/ESA-specific C code for Perl core
vmesa/vmesaish.h	VM/ESA-specific C header for Perl core
vms/descrip_mms.template		Template MM[SK] description file for build
vms/ext/DCLsym/0README.txt	ReadMe file for VMS::DCLsym
vms/ext/DCLsym/DCLsym.pm	Perl access to CLI symbols
vms/ext/DCLsym/DCLsym.xs	Perl access to CLI symbols
vms/ext/DCLsym/Makefile.PL	MakeMaker driver for VMS::DCLsym
vms/ext/DCLsym/test.pl	regression tests for VMS::DCLsym
vms/ext/Filespec.pm	VMS-Unix file syntax interconversion
vms/ext/Stdio/0README.txt	ReadMe file for VMS::Stdio
vms/ext/Stdio/Makefile.PL	MakeMaker driver for VMS::Stdio
vms/ext/Stdio/Stdio.pm	VMS options to stdio routines
vms/ext/Stdio/Stdio.xs	VMS options to stdio routines
vms/ext/Stdio/test.pl	regression tests for VMS::Stdio
vms/ext/XSSymSet.pm	manage linker symbols when building extensions
vms/ext/filespec.t	See if VMS::Filespec funtions work
vms/ext/vmsish.pm	Control VMS-specific behavior of Perl core
vms/ext/vmsish.t	Tests for vmsish.pm
vms/gen_shrfls.pl	generate options files and glue for shareable image
vms/genconfig.pl	retcon config.sh from config.h
vms/genopt.com		hack to write options files in case of broken makes
vms/make_command.com	record MM[SK] command used to build Perl
vms/mms2make.pl		convert descrip.mms to make syntax
vms/munchconfig.c	performs shell $var substitution for VMS
vms/myconfig.com	record local configuration info for bug report
vms/perlvms.pod		VMS-specific additions to Perl documentation
vms/perly_c.vms		perly.c with fixed declarations for global syms
vms/perly_h.vms		perly.h with fixed declarations for global syms
vms/sockadapt.c		glue for SockshShr socket support
vms/sockadapt.h		glue for SockshShr socket support
vms/test.com		DCL driver for regression tests
vms/vms.c		VMS-specific C code for Perl core
vms/vms_yfix.pl		convert Unix perly.[ch] to VMS perly_[ch].vms
vms/vmsish.h		VMS-specific C header for Perl core
vms/vmspipe.com		VMS-specific piped command helper script
vms/writemain.pl	Generate perlmain.c from miniperlmain.c+extensions
vos/Changes		Changes made to port Perl to the VOS operating system
vos/build.cm		VOS command macro to build Perl
vos/compile_perl.cm	VOS command macro to build multiple version of Perl
vos/config.alpha.def	definitions used by config.pl
vos/config.alpha.h	config.h for use with alpha VOS POSIX.1 support
vos/config.ga.def	definitions used by config.pl
vos/config.ga.h		config.h for use with generally-available VOS POSIX.1 support
vos/config.pl		script to convert a config_h.SH to a config.h
vos/configure_perl.cm	VOS command macro to configure perl before building
vos/install_perl.cm	VOS command macro to install perl after building
vos/perl.bind		VOS bind control file
vos/test_vos_dummies.c	Test program for "vos_dummies.c"
vos/vos_dummies.c	Wrappers to soak up undefined functions
vos/vosish.h		VOS-specific header file
warnings.h		The warning numbers
warnings.pl		Program to write warnings.h and lib/warnings.pm
win32/Makefile		Win32 makefile for NMAKE (Visual C++ build)
win32/bin/exetype.pl	Set executable type to CONSOLE or WINDOWS
win32/bin/mdelete.bat	multifile delete
win32/bin/perlglob.pl	Win32 globbing
win32/bin/pl2bat.pl	wrap perl scripts into batch files
win32/bin/runperl.pl	run perl script via batch file namesake
win32/bin/search.pl	Win32 port
win32/config.bc		Win32 base line config.sh (Borland C++ build)
win32/config.gc		Win32 base line config.sh (mingw32/gcc build)
win32/config.vc		Win32 base line config.sh (Visual C++ build)
win32/config_H.bc	Win32 config header (Borland C++ build)
win32/config_H.gc	Win32 config header (GNU build)?
win32/config_H.vc	Win32 config header (Visual C++ build)
win32/config_h.PL	Perl code to convert Win32 config.sh to config.h
win32/config_sh.PL	Perl code to update Win32 config.sh from Makefile
win32/des_fcrypt.patch	Win32 port
win32/distclean.bat	Remove _ALL_ files not listed here in MANIFEST
win32/dl_win32.xs	Win32 port
win32/genmk95.pl        Perl code to generate command.com-usable makefile.95
win32/include/arpa/inet.h	Win32 port
win32/include/dirent.h		Win32 port
win32/include/netdb.h		Win32 port
win32/include/sys/socket.h	Win32 port
win32/makefile.mk       Win32 makefile for DMAKE (BC++, VC++ builds)
win32/perlglob.c	Win32 port
win32/perlhost.h	Perl "host" implementation
win32/perllib.c		Win32 port
win32/pod.mak		Win32 port
win32/runperl.c		Win32 port
win32/splittree.pl	Win32 port
win32/vdir.h		Perl "host" virtual directory manager
win32/vmem.h		Perl "host" memory manager
win32/win32.c		Win32 port
win32/win32.h		Win32 port
win32/win32iop.h	Win32 port
win32/win32sck.c	Win32 port
win32/win32thread.c	Win32 functions for threads
win32/win32thread.h	Win32 port mapping to threads
writemain.SH		Generate perlmain.c from miniperlmain.c+extensions
x2p/EXTERN.h		Same as above
x2p/INTERN.h		Same as above
x2p/Makefile.SH		Precursor to Makefile
x2p/a2p.c		Output of a2p.y run through byacc
x2p/a2p.h		Global declarations
x2p/a2p.pod		Pod for awk to perl translator
x2p/a2p.y		A yacc grammer for awk
x2p/a2py.c		Awk compiler, sort of
x2p/cflags.SH		A script that emits C compilation flags per file
x2p/find2perl.PL	A find to perl translator
x2p/hash.c		Hashes again
x2p/hash.h		Public declarations for the above
x2p/proto.h		Dummy header
x2p/s2p.PL		Sed to perl translator
x2p/str.c		String handling package
x2p/str.h		Public declarations for the above
x2p/util.c		Utility routines
x2p/util.h		Public declarations for the above
x2p/walk.c		Parse tree walker
xsutils.c		Additional bundled package methods not in UNIVERSAL::<|MERGE_RESOLUTION|>--- conflicted
+++ resolved
@@ -194,11 +194,7 @@
 ext/Encode/Encode.pm		Encode extension
 ext/Encode/Encode.xs		Encode extension
 ext/Encode/Encode/EncodeFormat.pod	Encoding table format
-<<<<<<< HEAD
-ext/Encode/Encode/Tcl.pm	Encode extension
-=======
 ext/Encode/Encode/Tcl.pm	Handler for .enc encodings
->>>>>>> 59d61e8f
 ext/Encode/Encode/ascii.enc	Encoding tables
 ext/Encode/Encode/ascii.ucm	Encoding tables
 ext/Encode/Encode/big5.enc	Encoding tables
@@ -1184,7 +1180,6 @@
 os2/dlfcn.h		Addon for dl_open
 os2/os2.c		Additional code for OS/2
 os2/os2.sym		Additional symbols to export
-os2/os2add.sym		Overriding symbols to export
 os2/os2ish.h		Header for OS/2
 os2/os2thread.h		pthread-like typedefs
 os2/perl2cmd.pl		Corrects installed binaries under OS/2
