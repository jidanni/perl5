package TestPodIncPlainText;

BEGIN {
   use File::Basename;
   use File::Spec;
   use Cwd qw(abs_path);
   push @INC, '..';
   my $THISDIR = abs_path(dirname $0);
   unshift @INC, $THISDIR;
   require "testcmp.pl";
   import TestCompare;
   my $PARENTDIR = dirname $THISDIR;
   push @INC, map { File::Spec->catfile($_, 'lib') } ($PARENTDIR, $THISDIR);
}

#use strict;
#use diagnostics;
use Carp;
use Exporter;
#use File::Compare;
#use Cwd qw(abs_path);

use vars qw($MYPKG @EXPORT @ISA);
$MYPKG = eval { (caller)[0] };
@EXPORT = qw(&testpodplaintext);
BEGIN {
    if ( $] >= 5.005_58 ) {
       require Pod::Text;
       @ISA = qw( Pod::Text );
    }
    else {
       require Pod::PlainText;
       @ISA = qw( Pod::PlainText );
    }
    require VMS::Filespec if $^O eq 'VMS';
}

## Hardcode settings for TERMCAP and COLUMNS so we can try to get
## reproducible results between environments
@ENV{qw(TERMCAP COLUMNS)} = ('co=76:do=^J', 76);

sub catfile(@) { File::Spec->catfile(@_); }

my $INSTDIR = abs_path(dirname $0);
if ($^O eq 'VMS') { # clean up directory spec
    $INSTDIR = VMS::Filespec::unixpath($INSTDIR);
    $INSTDIR =~ s#/$##;
    $INSTDIR =~ s#/000000/#/#;
}

<<<<<<< HEAD
my $rm_dir = File::Spec->catdir('t', 'pod');
$INSTDIR =~ s/$rm_dir$//; # cut 't/pod' from path (cut 't:pod:' on Mac OS) 
=======
$INSTDIR =~ s{t[/\\:]pod$}{}i; # cut 't/pod' from path (cut 't:pod:' on Mac OS) 
>>>>>>> 721f1951

my @PODINCDIRS = ( catfile($INSTDIR, 'lib', 'Pod'),
                   catfile($INSTDIR, 'scripts'),
                   catfile($INSTDIR, 'pod'),
                   catfile($INSTDIR, 't', 'pod')
                 );
print "PODINCDIRS = ",join(', ',@PODINCDIRS),"\n";

## Find the path to the file to =include
sub findinclude {
    my $self    = shift;
    my $incname = shift;

    ## See if its already found w/out any "searching;
    return  $incname if (-r $incname);

    ## Need to search for it. Look in the following directories ...
    ##   1. the directory containing this pod file
    my $thispoddir = dirname $self->input_file;
    ##   2. the parent directory of the above
    my $parentdir  = dirname $thispoddir;
    my @podincdirs = ($thispoddir, $parentdir, @PODINCDIRS);

    for (@podincdirs) {
       my $incfile = catfile($_, $incname);
       return $incfile  if (-r $incfile);
    }
    warn("*** Can't find =include file $incname in @podincdirs\n");
    return "";
}

sub command {
    my $self = shift;
    my ($cmd, $text, $line_num, $pod_para)  = @_;
    $cmd     = ''  unless (defined $cmd);
    local $_ = $text || '';
    my $out_fh  = $self->output_handle;

    ## Defer to the superclass for everything except '=include'
    return  $self->SUPER::command(@_) unless ($cmd eq "include");

    ## We have an '=include' command
    my $incdebug = 1; ## debugging
    my @incargs = split;
    if (@incargs == 0) {
        warn("*** No filename given for '=include'\n");
        return;
    }
    my $incfile  = $self->findinclude(shift @incargs)  or  return;
    my $incbase  = basename $incfile;
    print $out_fh "###### begin =include $incbase #####\n"  if ($incdebug);
    $self->parse_from_file( {-cutting => 1}, $incfile );
    print $out_fh "###### end =include $incbase #####\n"    if ($incdebug);
}

sub begin_input {
   $_[0]->{_INFILE} = VMS::Filespec::unixify($_[0]->{_INFILE}) if $^O eq 'VMS';
}

sub podinc2plaintext( $ $ ) {
    my ($infile, $outfile) = @_;
    local $_;
    my $text_parser = $MYPKG->new(quotes => "`'");
    $text_parser->parse_from_file($infile, $outfile);
}

sub testpodinc2plaintext( @ ) {
   my %args = @_;
   my $infile  = $args{'-In'}  || croak "No input file given!";
   my $outfile = $args{'-Out'} || croak "No output file given!";
   my $cmpfile = $args{'-Cmp'} || croak "No compare-result file given!";

   my $different = '';
   my $testname = basename $cmpfile, '.t', '.xr';

   unless (-e $cmpfile) {
      my $msg = "*** Can't find comparison file $cmpfile for testing $infile";
      warn  "$msg\n";
      return  $msg;
   }

   print "# Running testpodinc2plaintext for '$testname'...\n";
   ## Compare the output against the expected result
   podinc2plaintext($infile, $outfile);
   if ( testcmp($outfile, $cmpfile) ) {
       $different = "$outfile is different from $cmpfile";
   }
   else {
       unlink($outfile);
   }
   return  $different;
}

sub testpodplaintext( @ ) {
   my %opts = (ref $_[0] eq 'HASH') ? %{shift()} : ();
   my @testpods = @_;
   my ($testname, $testdir) = ("", "");
   my ($podfile, $cmpfile) = ("", "");
   my ($outfile, $errfile) = ("", "");
   my $passes = 0;
   my $failed = 0;
   local $_;

   print "1..", scalar @testpods, "\n"  unless ($opts{'-xrgen'});

   for $podfile (@testpods) {
      ($testname, $_) = fileparse($podfile);
      $testdir ||=  $_;
      $testname  =~ s/\.t$//;
      $cmpfile   =  $testdir . $testname . '.xr';
      $outfile   =  $testdir . $testname . '.OUT';

      if ($opts{'-xrgen'}) {
          if ($opts{'-force'} or ! -e $cmpfile) {
             ## Create the comparison file
             print "# Creating expected result for \"$testname\"" .
                   " pod2plaintext test ...\n";
             podinc2plaintext($podfile, $cmpfile);
          }
          else {
             print "# File $cmpfile already exists" .
                   " (use '-force' to regenerate it).\n";
          }
          next;
      }

      my $failmsg = testpodinc2plaintext
                        -In  => $podfile,
                        -Out => $outfile,
                        -Cmp => $cmpfile;
      if ($failmsg) {
          ++$failed;
          print "#\tFAILED. ($failmsg)\n";
	  print "not ok ", $failed+$passes, "\n";
      }
      else {
          ++$passes;
          unlink($outfile);
          print "#\tPASSED.\n";
	  print "ok ", $failed+$passes, "\n";
      }
   }
   return  $passes;
}

1;<|MERGE_RESOLUTION|>--- conflicted
+++ resolved
@@ -48,12 +48,7 @@
     $INSTDIR =~ s#/000000/#/#;
 }
 
-<<<<<<< HEAD
-my $rm_dir = File::Spec->catdir('t', 'pod');
-$INSTDIR =~ s/$rm_dir$//; # cut 't/pod' from path (cut 't:pod:' on Mac OS) 
-=======
 $INSTDIR =~ s{t[/\\:]pod$}{}i; # cut 't/pod' from path (cut 't:pod:' on Mac OS) 
->>>>>>> 721f1951
 
 my @PODINCDIRS = ( catfile($INSTDIR, 'lib', 'Pod'),
                    catfile($INSTDIR, 'scripts'),
