--- conflicted
+++ resolved
@@ -2292,11 +2292,7 @@
 	else if (op == WHILEM)
 	    l--;
     }
-<<<<<<< HEAD
-#endif /* DEBUGGING */
-=======
 #endif	/* DEBUGGING */
->>>>>>> a1737d5b
     return node;
 }
 
@@ -2359,11 +2355,7 @@
 	PerlIO_printf(Perl_debug_log, "implicit ");
     PerlIO_printf(Perl_debug_log, "minlen %ld ", (long) r->minlen);
     PerlIO_printf(Perl_debug_log, "\n");
-<<<<<<< HEAD
-#endif /* DEBUGGING */
-=======
 #endif	/* DEBUGGING */
->>>>>>> a1737d5b
 }
 
 /*
@@ -2570,11 +2562,7 @@
     }
     if (p)
 	sv_catpv(sv, p);
-<<<<<<< HEAD
-#endif /* DEBUGGING */
-=======
 #endif	/* DEBUGGING */
->>>>>>> a1737d5b
 }
 
 void
@@ -2645,12 +2633,7 @@
 #endif
 }
 
-<<<<<<< HEAD
-#ifdef I_STDARG
 STATIC void	
-=======
-static void	
->>>>>>> a1737d5b
 re_croak2(const char* pat1,const char* pat2,...)
 {
     va_list args;
