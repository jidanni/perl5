/*    toke.c
 *
 *    Copyright (c) 1991-2000, Larry Wall
 *
 *    You may distribute under the terms of either the GNU General Public
 *    License or the Artistic License, as specified in the README file.
 *
 */

/*
 *   "It all comes from here, the stench and the peril."  --Frodo
 */

/*
 * This file is the lexer for Perl.  It's closely linked to the
 * parser, perly.y.  
 *
 * The main routine is yylex(), which returns the next token.
 */

#include "EXTERN.h"
#define PERL_IN_TOKE_C
#include "perl.h"

#define yychar	PL_yychar
#define yylval	PL_yylval

static char ident_too_long[] = "Identifier too long";

static void restore_rsfp(pTHXo_ void *f);

#define XFAKEBRACK 128
#define XENUMMASK 127

/*#define UTF (SvUTF8(PL_linestr) && !(PL_hints & HINT_BYTE))*/
#define UTF (PL_hints & HINT_UTF8)

/* In variables name $^X, these are the legal values for X.  
 * 1999-02-27 mjd-perl-patch@plover.com */
#define isCONTROLVAR(x) (isUPPER(x) || strchr("[\\]^_?", (x)))

/* LEX_* are values for PL_lex_state, the state of the lexer.
 * They are arranged oddly so that the guard on the switch statement
 * can get by with a single comparison (if the compiler is smart enough).
 */

/* #define LEX_NOTPARSING		11 is done in perl.h. */

#define LEX_NORMAL		10
#define LEX_INTERPNORMAL	 9
#define LEX_INTERPCASEMOD	 8
#define LEX_INTERPPUSH		 7
#define LEX_INTERPSTART		 6
#define LEX_INTERPEND		 5
#define LEX_INTERPENDMAYBE	 4
#define LEX_INTERPCONCAT	 3
#define LEX_INTERPCONST		 2
#define LEX_FORMLINE		 1
#define LEX_KNOWNEXT		 0

/* XXX If this causes problems, set i_unistd=undef in the hint file.  */
#ifdef I_UNISTD
#  include <unistd.h> /* Needed for execv() */
#endif


#ifdef ff_next
#undef ff_next
#endif

#ifdef USE_PURE_BISON
YYSTYPE* yylval_pointer = NULL;
int* yychar_pointer = NULL;
#  undef yylval
#  undef yychar
#  define yylval (*yylval_pointer)
#  define yychar (*yychar_pointer)
#  define PERL_YYLEX_PARAM yylval_pointer,yychar_pointer
#  undef yylex
#  define yylex()	Perl_yylex(aTHX_ yylval_pointer, yychar_pointer)
#endif

#include "keywords.h"

/* CLINE is a macro that ensures PL_copline has a sane value */

#ifdef CLINE
#undef CLINE
#endif
#define CLINE (PL_copline = (CopLINE(PL_curcop) < PL_copline ? CopLINE(PL_curcop) : PL_copline))

/*
 * Convenience functions to return different tokens and prime the
 * lexer for the next token.  They all take an argument.
 *
 * TOKEN        : generic token (used for '(', DOLSHARP, etc)
 * OPERATOR     : generic operator
 * AOPERATOR    : assignment operator
 * PREBLOCK     : beginning the block after an if, while, foreach, ...
 * PRETERMBLOCK : beginning a non-code-defining {} block (eg, hash ref)
 * PREREF       : *EXPR where EXPR is not a simple identifier
 * TERM         : expression term
 * LOOPX        : loop exiting command (goto, last, dump, etc)
 * FTST         : file test operator
 * FUN0         : zero-argument function
 * FUN1         : not used, except for not, which isn't a UNIOP
 * BOop         : bitwise or or xor
 * BAop         : bitwise and
 * SHop         : shift operator
 * PWop         : power operator
 * PMop         : pattern-matching operator
 * Aop          : addition-level operator
 * Mop          : multiplication-level operator
 * Eop          : equality-testing operator
 * Rop        : relational operator <= != gt
 *
 * Also see LOP and lop() below.
 */

#define TOKEN(retval) return (PL_bufptr = s,(int)retval)
#define OPERATOR(retval) return (PL_expect = XTERM,PL_bufptr = s,(int)retval)
#define AOPERATOR(retval) return ao((PL_expect = XTERM,PL_bufptr = s,(int)retval))
#define PREBLOCK(retval) return (PL_expect = XBLOCK,PL_bufptr = s,(int)retval)
#define PRETERMBLOCK(retval) return (PL_expect = XTERMBLOCK,PL_bufptr = s,(int)retval)
#define PREREF(retval) return (PL_expect = XREF,PL_bufptr = s,(int)retval)
#define TERM(retval) return (CLINE, PL_expect = XOPERATOR,PL_bufptr = s,(int)retval)
#define LOOPX(f) return(yylval.ival=f,PL_expect = XTERM,PL_bufptr = s,(int)LOOPEX)
#define FTST(f) return(yylval.ival=f,PL_expect = XTERM,PL_bufptr = s,(int)UNIOP)
#define FUN0(f) return(yylval.ival = f,PL_expect = XOPERATOR,PL_bufptr = s,(int)FUNC0)
#define FUN1(f) return(yylval.ival = f,PL_expect = XOPERATOR,PL_bufptr = s,(int)FUNC1)
#define BOop(f) return ao((yylval.ival=f,PL_expect = XTERM,PL_bufptr = s,(int)BITOROP))
#define BAop(f) return ao((yylval.ival=f,PL_expect = XTERM,PL_bufptr = s,(int)BITANDOP))
#define SHop(f) return ao((yylval.ival=f,PL_expect = XTERM,PL_bufptr = s,(int)SHIFTOP))
#define PWop(f) return ao((yylval.ival=f,PL_expect = XTERM,PL_bufptr = s,(int)POWOP))
#define PMop(f) return(yylval.ival=f,PL_expect = XTERM,PL_bufptr = s,(int)MATCHOP)
#define Aop(f) return ao((yylval.ival=f,PL_expect = XTERM,PL_bufptr = s,(int)ADDOP))
#define Mop(f) return ao((yylval.ival=f,PL_expect = XTERM,PL_bufptr = s,(int)MULOP))
#define Eop(f) return(yylval.ival=f,PL_expect = XTERM,PL_bufptr = s,(int)EQOP)
#define Rop(f) return(yylval.ival=f,PL_expect = XTERM,PL_bufptr = s,(int)RELOP)

/* This bit of chicanery makes a unary function followed by
 * a parenthesis into a function with one argument, highest precedence.
 */
#define UNI(f) return(yylval.ival = f, \
	PL_expect = XTERM, \
	PL_bufptr = s, \
	PL_last_uni = PL_oldbufptr, \
	PL_last_lop_op = f, \
	(*s == '(' || (s = skipspace(s), *s == '(') ? (int)FUNC1 : (int)UNIOP) )

#define UNIBRACK(f) return(yylval.ival = f, \
	PL_bufptr = s, \
	PL_last_uni = PL_oldbufptr, \
	(*s == '(' || (s = skipspace(s), *s == '(') ? (int)FUNC1 : (int)UNIOP) )

/* grandfather return to old style */
#define OLDLOP(f) return(yylval.ival=f,PL_expect = XTERM,PL_bufptr = s,(int)LSTOP)

/*
 * S_ao
 *
 * This subroutine detects &&= and ||= and turns an ANDAND or OROR
 * into an OP_ANDASSIGN or OP_ORASSIGN
 */

STATIC int
S_ao(pTHX_ int toketype)
{
    if (*PL_bufptr == '=') {
	PL_bufptr++;
	if (toketype == ANDAND)
	    yylval.ival = OP_ANDASSIGN;
	else if (toketype == OROR)
	    yylval.ival = OP_ORASSIGN;
	toketype = ASSIGNOP;
    }
    return toketype;
}

/*
 * S_no_op
 * When Perl expects an operator and finds something else, no_op
 * prints the warning.  It always prints "<something> found where
 * operator expected.  It prints "Missing semicolon on previous line?"
 * if the surprise occurs at the start of the line.  "do you need to
 * predeclare ..." is printed out for code like "sub bar; foo bar $x"
 * where the compiler doesn't know if foo is a method call or a function.
 * It prints "Missing operator before end of line" if there's nothing
 * after the missing operator, or "... before <...>" if there is something
 * after the missing operator.
 */

STATIC void
S_no_op(pTHX_ char *what, char *s)
{
    char *oldbp = PL_bufptr;
    bool is_first = (PL_oldbufptr == PL_linestart);

    if (!s)
	s = oldbp;
    else {
	assert(s >= oldbp);
	PL_bufptr = s;
    }
    yywarn(Perl_form(aTHX_ "%s found where operator expected", what));
    if (is_first)
	Perl_warn(aTHX_ "\t(Missing semicolon on previous line?)\n");
    else if (PL_oldoldbufptr && isIDFIRST_lazy_if(PL_oldoldbufptr,UTF)) {
	char *t;
	for (t = PL_oldoldbufptr; *t && (isALNUM_lazy_if(t,UTF) || *t == ':'); t++) ;
	if (t < PL_bufptr && isSPACE(*t))
	    Perl_warn(aTHX_ "\t(Do you need to predeclare %.*s?)\n",
		t - PL_oldoldbufptr, PL_oldoldbufptr);
    }
    else
	Perl_warn(aTHX_ "\t(Missing operator before %.*s?)\n", s - oldbp, oldbp);
    PL_bufptr = oldbp;
}

/*
 * S_missingterm
 * Complain about missing quote/regexp/heredoc terminator.
 * If it's called with (char *)NULL then it cauterizes the line buffer.
 * If we're in a delimited string and the delimiter is a control
 * character, it's reformatted into a two-char sequence like ^C.
 * This is fatal.
 */

STATIC void
S_missingterm(pTHX_ char *s)
{
    char tmpbuf[3];
    char q;
    if (s) {
	char *nl = strrchr(s,'\n');
	if (nl)
	    *nl = '\0';
    }
    else if (
#ifdef EBCDIC
	iscntrl(PL_multi_close)
#else
	PL_multi_close < 32 || PL_multi_close == 127
#endif
	) {
	*tmpbuf = '^';
	tmpbuf[1] = toCTRL(PL_multi_close);
	s = "\\n";
	tmpbuf[2] = '\0';
	s = tmpbuf;
    }
    else {
	*tmpbuf = PL_multi_close;
	tmpbuf[1] = '\0';
	s = tmpbuf;
    }
    q = strchr(s,'"') ? '\'' : '"';
    Perl_croak(aTHX_ "Can't find string terminator %c%s%c anywhere before EOF",q,s,q);
}

/*
 * Perl_deprecate
 */

void
Perl_deprecate(pTHX_ char *s)
{
    dTHR;
    if (ckWARN(WARN_DEPRECATED))
	Perl_warner(aTHX_ WARN_DEPRECATED, "Use of %s is deprecated", s);
}

/*
 * depcom
 * Deprecate a comma-less variable list.
 */

STATIC void
S_depcom(pTHX)
{
    deprecate("comma-less variable list");
}

/*
 * experimental text filters for win32 carriage-returns, utf16-to-utf8 and
 * utf16-to-utf8-reversed.
 */

#ifdef PERL_CR_FILTER
static void
strip_return(SV *sv)
{
    register char *s = SvPVX(sv);
    register char *e = s + SvCUR(sv);
    /* outer loop optimized to do nothing if there are no CR-LFs */
    while (s < e) {
	if (*s++ == '\r' && *s == '\n') {
	    /* hit a CR-LF, need to copy the rest */
	    register char *d = s - 1;
	    *d++ = *s++;
	    while (s < e) {
		if (*s == '\r' && s[1] == '\n')
		    s++;
		*d++ = *s++;
	    }
	    SvCUR(sv) -= s - d;
	    return;
	}
    }
}

STATIC I32
S_cr_textfilter(pTHX_ int idx, SV *sv, int maxlen)
{
    I32 count = FILTER_READ(idx+1, sv, maxlen);
    if (count > 0 && !maxlen)
	strip_return(sv);
    return count;
}
#endif

STATIC I32
S_utf16_textfilter(pTHX_ int idx, SV *sv, int maxlen)
{
    I32 count = FILTER_READ(idx+1, sv, maxlen);
    if (count) {
	U8* tmps;
	U8* tend;
	New(898, tmps, SvCUR(sv) * 3 / 2 + 1, U8);
	tend = utf16_to_utf8((U16*)SvPVX(sv), tmps, SvCUR(sv));
	sv_usepvn(sv, (char*)tmps, tend - tmps);
    
    }
    return count;
}

STATIC I32
S_utf16rev_textfilter(pTHX_ int idx, SV *sv, int maxlen)
{
    I32 count = FILTER_READ(idx+1, sv, maxlen);
    if (count) {
	U8* tmps;
	U8* tend;
	New(898, tmps, SvCUR(sv) * 3 / 2 + 1, U8);
	tend = utf16_to_utf8_reversed((U16*)SvPVX(sv), tmps, SvCUR(sv));
	sv_usepvn(sv, (char*)tmps, tend - tmps);
    
    }
    return count;
}

/*
 * Perl_lex_start
 * Initialize variables.  Uses the Perl save_stack to save its state (for
 * recursive calls to the parser).
 */

void
Perl_lex_start(pTHX_ SV *line)
{
    dTHR;
    char *s;
    STRLEN len;

    SAVEI32(PL_lex_dojoin);
    SAVEI32(PL_lex_brackets);
    SAVEI32(PL_lex_casemods);
    SAVEI32(PL_lex_starts);
    SAVEI32(PL_lex_state);
    SAVEVPTR(PL_lex_inpat);
    SAVEI32(PL_lex_inwhat);
    if (PL_lex_state == LEX_KNOWNEXT) {
	I32 toke = PL_nexttoke;
	while (--toke >= 0) {
	    SAVEI32(PL_nexttype[toke]);
	    SAVEVPTR(PL_nextval[toke]);
	}
	SAVEI32(PL_nexttoke);
	PL_nexttoke = 0;
    }
    SAVECOPLINE(PL_curcop);
    SAVEPPTR(PL_bufptr);
    SAVEPPTR(PL_bufend);
    SAVEPPTR(PL_oldbufptr);
    SAVEPPTR(PL_oldoldbufptr);
    SAVEPPTR(PL_linestart);
    SAVESPTR(PL_linestr);
    SAVEPPTR(PL_lex_brackstack);
    SAVEPPTR(PL_lex_casestack);
    SAVEDESTRUCTOR_X(restore_rsfp, PL_rsfp);
    SAVESPTR(PL_lex_stuff);
    SAVEI32(PL_lex_defer);
    SAVEI32(PL_sublex_info.sub_inwhat);
    SAVESPTR(PL_lex_repl);
    SAVEINT(PL_expect);
    SAVEINT(PL_lex_expect);

    PL_lex_state = LEX_NORMAL;
    PL_lex_defer = 0;
    PL_expect = XSTATE;
    PL_lex_brackets = 0;
    New(899, PL_lex_brackstack, 120, char);
    New(899, PL_lex_casestack, 12, char);
    SAVEFREEPV(PL_lex_brackstack);
    SAVEFREEPV(PL_lex_casestack);
    PL_lex_casemods = 0;
    *PL_lex_casestack = '\0';
    PL_lex_dojoin = 0;
    PL_lex_starts = 0;
    PL_lex_stuff = Nullsv;
    PL_lex_repl = Nullsv;
    PL_lex_inpat = 0;
    PL_lex_inwhat = 0;
    PL_sublex_info.sub_inwhat = 0;
    PL_linestr = line;
    if (SvREADONLY(PL_linestr))
	PL_linestr = sv_2mortal(newSVsv(PL_linestr));
    s = SvPV(PL_linestr, len);
    if (len && s[len-1] != ';') {
	if (!(SvFLAGS(PL_linestr) & SVs_TEMP))
	    PL_linestr = sv_2mortal(newSVsv(PL_linestr));
	sv_catpvn(PL_linestr, "\n;", 2);
    }
    SvTEMP_off(PL_linestr);
    PL_oldoldbufptr = PL_oldbufptr = PL_bufptr = PL_linestart = SvPVX(PL_linestr);
    PL_bufend = PL_bufptr + SvCUR(PL_linestr);
    SvREFCNT_dec(PL_rs);
    PL_rs = newSVpvn("\n", 1);
    PL_rsfp = 0;
}

/*
 * Perl_lex_end
 * Finalizer for lexing operations.  Must be called when the parser is
 * done with the lexer.
 */

void
Perl_lex_end(pTHX)
{
    PL_doextract = FALSE;
}

/*
 * S_incline
 * This subroutine has nothing to do with tilting, whether at windmills
 * or pinball tables.  Its name is short for "increment line".  It
 * increments the current line number in CopLINE(PL_curcop) and checks
 * to see whether the line starts with a comment of the form
 *    # line 500 "foo.pm"
 * If so, it sets the current line number and file to the values in the comment.
 */

STATIC void
S_incline(pTHX_ char *s)
{
    dTHR;
    char *t;
    char *n;
    char *e;
    char ch;

    CopLINE_inc(PL_curcop);
    if (*s++ != '#')
	return;
    while (*s == ' ' || *s == '\t') s++;
    if (strnEQ(s, "line", 4))
	s += 4;
    else
	return;
    if (*s == ' ' || *s == '\t')
	s++;
    else 
	return;
    while (*s == ' ' || *s == '\t') s++;
    if (!isDIGIT(*s))
	return;
    n = s;
    while (isDIGIT(*s))
	s++;
    while (*s == ' ' || *s == '\t')
	s++;
    if (*s == '"' && (t = strchr(s+1, '"'))) {
	s++;
	e = t + 1;
    }
    else {
	for (t = s; !isSPACE(*t); t++) ;
	e = t;
    }
    while (*e == ' ' || *e == '\t' || *e == '\r' || *e == '\f')
	e++;
    if (*e != '\n' && *e != '\0')
	return;		/* false alarm */

    ch = *t;
    *t = '\0';
    if (t - s > 0)
	CopFILE_set(PL_curcop, s);
    *t = ch;
    CopLINE_set(PL_curcop, atoi(n)-1);
}

/*
 * S_skipspace
 * Called to gobble the appropriate amount and type of whitespace.
 * Skips comments as well.
 */

STATIC char *
S_skipspace(pTHX_ register char *s)
{
    dTHR;
    if (PL_lex_formbrack && PL_lex_brackets <= PL_lex_formbrack) {
	while (s < PL_bufend && (*s == ' ' || *s == '\t'))
	    s++;
	return s;
    }
    for (;;) {
	STRLEN prevlen;
	SSize_t oldprevlen, oldoldprevlen;
	SSize_t oldloplen, oldunilen;
	while (s < PL_bufend && isSPACE(*s)) {
	    if (*s++ == '\n' && PL_in_eval && !PL_rsfp)
		incline(s);
	}

	/* comment */
	if (s < PL_bufend && *s == '#') {
	    while (s < PL_bufend && *s != '\n')
		s++;
	    if (s < PL_bufend) {
		s++;
		if (PL_in_eval && !PL_rsfp) {
		    incline(s);
		    continue;
		}
	    }
	}

	/* only continue to recharge the buffer if we're at the end
	 * of the buffer, we're not reading from a source filter, and
	 * we're in normal lexing mode
	 */
	if (s < PL_bufend || !PL_rsfp || PL_sublex_info.sub_inwhat ||
		PL_lex_state == LEX_FORMLINE)
	    return s;

	/* try to recharge the buffer */
	if ((s = filter_gets(PL_linestr, PL_rsfp,
			     (prevlen = SvCUR(PL_linestr)))) == Nullch)
	{
	    /* end of file.  Add on the -p or -n magic */
	    if (PL_minus_n || PL_minus_p) {
		sv_setpv(PL_linestr,PL_minus_p ?
			 ";}continue{print or die qq(-p destination: $!\\n)" :
			 "");
		sv_catpv(PL_linestr,";}");
		PL_minus_n = PL_minus_p = 0;
	    }
	    else
		sv_setpv(PL_linestr,";");

	    /* reset variables for next time we lex */
	    PL_oldoldbufptr = PL_oldbufptr = PL_bufptr = s = PL_linestart
		= SvPVX(PL_linestr);
	    PL_bufend = SvPVX(PL_linestr) + SvCUR(PL_linestr);

	    /* Close the filehandle.  Could be from -P preprocessor,
	     * STDIN, or a regular file.  If we were reading code from
	     * STDIN (because the commandline held no -e or filename)
	     * then we don't close it, we reset it so the code can
	     * read from STDIN too.
	     */

	    if (PL_preprocess && !PL_in_eval)
		(void)PerlProc_pclose(PL_rsfp);
	    else if ((PerlIO*)PL_rsfp == PerlIO_stdin())
		PerlIO_clearerr(PL_rsfp);
	    else
		(void)PerlIO_close(PL_rsfp);
	    PL_rsfp = Nullfp;
	    return s;
	}

	/* not at end of file, so we only read another line */
	/* make corresponding updates to old pointers, for yyerror() */
	oldprevlen = PL_oldbufptr - PL_bufend;
	oldoldprevlen = PL_oldoldbufptr - PL_bufend;
	if (PL_last_uni)
	    oldunilen = PL_last_uni - PL_bufend;
	if (PL_last_lop)
	    oldloplen = PL_last_lop - PL_bufend;
	PL_linestart = PL_bufptr = s + prevlen;
	PL_bufend = s + SvCUR(PL_linestr);
	s = PL_bufptr;
	PL_oldbufptr = s + oldprevlen;
	PL_oldoldbufptr = s + oldoldprevlen;
	if (PL_last_uni)
	    PL_last_uni = s + oldunilen;
	if (PL_last_lop)
	    PL_last_lop = s + oldloplen;
	incline(s);

	/* debugger active and we're not compiling the debugger code,
	 * so store the line into the debugger's array of lines
	 */
	if (PERLDB_LINE && PL_curstash != PL_debstash) {
	    SV *sv = NEWSV(85,0);

	    sv_upgrade(sv, SVt_PVMG);
	    sv_setpvn(sv,PL_bufptr,PL_bufend-PL_bufptr);
	    av_store(CopFILEAV(PL_curcop),(I32)CopLINE(PL_curcop),sv);
	}
    }
}

/*
 * S_check_uni
 * Check the unary operators to ensure there's no ambiguity in how they're
 * used.  An ambiguous piece of code would be:
 *     rand + 5
 * This doesn't mean rand() + 5.  Because rand() is a unary operator,
 * the +5 is its argument.
 */

STATIC void
S_check_uni(pTHX)
{
    char *s;
    char *t;
    dTHR;

    if (PL_oldoldbufptr != PL_last_uni)
	return;
    while (isSPACE(*PL_last_uni))
	PL_last_uni++;
    for (s = PL_last_uni; isALNUM_lazy_if(s,UTF) || *s == '-'; s++) ;
    if ((t = strchr(s, '(')) && t < PL_bufptr)
	return;
    if (ckWARN_d(WARN_AMBIGUOUS)){
        char ch = *s;
        *s = '\0';
        Perl_warner(aTHX_ WARN_AMBIGUOUS, 
		   "Warning: Use of \"%s\" without parens is ambiguous", 
		   PL_last_uni);
        *s = ch;
    }
}

/* workaround to replace the UNI() macro with a function.  Only the
 * hints/uts.sh file mentions this.  Other comments elsewhere in the
 * source indicate Microport Unix might need it too.
 */

#ifdef CRIPPLED_CC

#undef UNI
#define UNI(f) return uni(f,s)

STATIC int
S_uni(pTHX_ I32 f, char *s)
{
    yylval.ival = f;
    PL_expect = XTERM;
    PL_bufptr = s;
    PL_last_uni = PL_oldbufptr;
    PL_last_lop_op = f;
    if (*s == '(')
	return FUNC1;
    s = skipspace(s);
    if (*s == '(')
	return FUNC1;
    else
	return UNIOP;
}

#endif /* CRIPPLED_CC */

/*
 * LOP : macro to build a list operator.  Its behaviour has been replaced
 * with a subroutine, S_lop() for which LOP is just another name.
 */

#define LOP(f,x) return lop(f,x,s)

/*
 * S_lop
 * Build a list operator (or something that might be one).  The rules:
 *  - if we have a next token, then it's a list operator [why?]
 *  - if the next thing is an opening paren, then it's a function
 *  - else it's a list operator
 */

STATIC I32
S_lop(pTHX_ I32 f, int x, char *s)
{
    dTHR;
    yylval.ival = f;
    CLINE;
    PL_expect = x;
    PL_bufptr = s;
    PL_last_lop = PL_oldbufptr;
    PL_last_lop_op = f;
    if (PL_nexttoke)
	return LSTOP;
    if (*s == '(')
	return FUNC;
    s = skipspace(s);
    if (*s == '(')
	return FUNC;
    else
	return LSTOP;
}

/*
 * S_force_next
 * When the lexer realizes it knows the next token (for instance,
 * it is reordering tokens for the parser) then it can call S_force_next
 * to know what token to return the next time the lexer is called.  Caller
 * will need to set PL_nextval[], and possibly PL_expect to ensure the lexer
 * handles the token correctly.
 */

STATIC void 
S_force_next(pTHX_ I32 type)
{
    PL_nexttype[PL_nexttoke] = type;
    PL_nexttoke++;
    if (PL_lex_state != LEX_KNOWNEXT) {
	PL_lex_defer = PL_lex_state;
	PL_lex_expect = PL_expect;
	PL_lex_state = LEX_KNOWNEXT;
    }
}

/*
 * S_force_word
 * When the lexer knows the next thing is a word (for instance, it has
 * just seen -> and it knows that the next char is a word char, then
 * it calls S_force_word to stick the next word into the PL_next lookahead.
 *
 * Arguments:
 *   char *start : buffer position (must be within PL_linestr)
 *   int token   : PL_next will be this type of bare word (e.g., METHOD,WORD)
 *   int check_keyword : if true, Perl checks to make sure the word isn't
 *       a keyword (do this if the word is a label, e.g. goto FOO)
 *   int allow_pack : if true, : characters will also be allowed (require,
 *       use, etc. do this)
 *   int allow_initial_tick : used by the "sub" lexer only.
 */

STATIC char *
S_force_word(pTHX_ register char *start, int token, int check_keyword, int allow_pack, int allow_initial_tick)
{
    register char *s;
    STRLEN len;
    
    start = skipspace(start);
    s = start;
    if (isIDFIRST_lazy_if(s,UTF) ||
	(allow_pack && *s == ':') ||
	(allow_initial_tick && *s == '\'') )
    {
	s = scan_word(s, PL_tokenbuf, sizeof PL_tokenbuf, allow_pack, &len);
	if (check_keyword && keyword(PL_tokenbuf, len))
	    return start;
	if (token == METHOD) {
	    s = skipspace(s);
	    if (*s == '(')
		PL_expect = XTERM;
	    else {
		PL_expect = XOPERATOR;
	    }
	}
	PL_nextval[PL_nexttoke].opval = (OP*)newSVOP(OP_CONST,0, newSVpv(PL_tokenbuf,0));
	PL_nextval[PL_nexttoke].opval->op_private |= OPpCONST_BARE;
	force_next(token);
    }
    return s;
}

/*
 * S_force_ident
 * Called when the lexer wants $foo *foo &foo etc, but the program
 * text only contains the "foo" portion.  The first argument is a pointer
 * to the "foo", and the second argument is the type symbol to prefix.
 * Forces the next token to be a "WORD".
 * Creates the symbol if it didn't already exist (via gv_fetchpv()).
 */

STATIC void
S_force_ident(pTHX_ register char *s, int kind)
{
    if (s && *s) {
	OP* o = (OP*)newSVOP(OP_CONST, 0, newSVpv(s,0));
	PL_nextval[PL_nexttoke].opval = o;
	force_next(WORD);
	if (kind) {
	    dTHR;		/* just for in_eval */
	    o->op_private = OPpCONST_ENTERED;
	    /* XXX see note in pp_entereval() for why we forgo typo
	       warnings if the symbol must be introduced in an eval.
	       GSAR 96-10-12 */
	    gv_fetchpv(s, PL_in_eval ? (GV_ADDMULTI | GV_ADDINEVAL) : TRUE,
		kind == '$' ? SVt_PV :
		kind == '@' ? SVt_PVAV :
		kind == '%' ? SVt_PVHV :
			      SVt_PVGV
		);
	}
    }
}

NV
Perl_str_to_version(pTHX_ SV *sv)
{
    NV retval = 0.0;
    NV nshift = 1.0;
    STRLEN len;
    char *start = SvPVx(sv,len);
    bool utf = SvUTF8(sv);
    char *end = start + len;
    while (start < end) {
	I32 skip;
	UV n;
	if (utf)
	    n = utf8_to_uv((U8*)start, &skip);
	else {
	    n = *(U8*)start;
	    skip = 1;
	}
	retval += ((NV)n)/nshift;
	start += skip;
	nshift *= 1000;
    }
    return retval;
}

/* 
 * S_force_version
 * Forces the next token to be a version number.
 */

STATIC char *
S_force_version(pTHX_ char *s)
{
    OP *version = Nullop;
    char *d;

    s = skipspace(s);

    d = s;
    if (*d == 'v')
	d++;
    if (isDIGIT(*d)) {
        for (; isDIGIT(*d) || *d == '_' || *d == '.'; d++);
        if (*d == ';' || isSPACE(*d) || *d == '}' || !*d) {
	    SV *ver;
            s = scan_num(s);
            version = yylval.opval;
	    ver = cSVOPx(version)->op_sv;
	    if (SvPOK(ver) && !SvNIOK(ver)) {
		SvUPGRADE(ver, SVt_PVNV);
		SvNVX(ver) = str_to_version(ver);
		SvNOK_on(ver);		/* hint that it is a version */
	    }
        }
    }

    /* NOTE: The parser sees the package name and the VERSION swapped */
    PL_nextval[PL_nexttoke].opval = version;
    force_next(WORD); 

    return (s);
}

/*
 * S_tokeq
 * Tokenize a quoted string passed in as an SV.  It finds the next
 * chunk, up to end of string or a backslash.  It may make a new
 * SV containing that chunk (if HINT_NEW_STRING is on).  It also
 * turns \\ into \.
 */

STATIC SV *
S_tokeq(pTHX_ SV *sv)
{
    register char *s;
    register char *send;
    register char *d;
    STRLEN len = 0;
    SV *pv = sv;

    if (!SvLEN(sv))
	goto finish;

    s = SvPV_force(sv, len);
    if (SvIVX(sv) == -1)
	goto finish;
    send = s + len;
    while (s < send && *s != '\\')
	s++;
    if (s == send)
	goto finish;
    d = s;
    if ( PL_hints & HINT_NEW_STRING )
	pv = sv_2mortal(newSVpvn(SvPVX(pv), len));
    while (s < send) {
	if (*s == '\\') {
	    if (s + 1 < send && (s[1] == '\\'))
		s++;		/* all that, just for this */
	}
	*d++ = *s++;
    }
    *d = '\0';
    SvCUR_set(sv, d - SvPVX(sv));
  finish:
    if ( PL_hints & HINT_NEW_STRING )
       return new_constant(NULL, 0, "q", sv, pv, "q");
    return sv;
}

/*
 * Now come three functions related to double-quote context,
 * S_sublex_start, S_sublex_push, and S_sublex_done.  They're used when
 * converting things like "\u\Lgnat" into ucfirst(lc("gnat")).  They
 * interact with PL_lex_state, and create fake ( ... ) argument lists
 * to handle functions and concatenation.
 * They assume that whoever calls them will be setting up a fake
 * join call, because each subthing puts a ',' after it.  This lets
 *   "lower \luPpEr"
 * become
 *  join($, , 'lower ', lcfirst( 'uPpEr', ) ,)
 *
 * (I'm not sure whether the spurious commas at the end of lcfirst's
 * arguments and join's arguments are created or not).
 */

/*
 * S_sublex_start
 * Assumes that yylval.ival is the op we're creating (e.g. OP_LCFIRST).
 *
 * Pattern matching will set PL_lex_op to the pattern-matching op to
 * make (we return THING if yylval.ival is OP_NULL, PMFUNC otherwise).
 *
 * OP_CONST and OP_READLINE are easy--just make the new op and return.
 *
 * Everything else becomes a FUNC.
 *
 * Sets PL_lex_state to LEX_INTERPPUSH unless (ival was OP_NULL or we
 * had an OP_CONST or OP_READLINE).  This just sets us up for a
 * call to S_sublex_push().
 */

STATIC I32
S_sublex_start(pTHX)
{
    register I32 op_type = yylval.ival;

    if (op_type == OP_NULL) {
	yylval.opval = PL_lex_op;
	PL_lex_op = Nullop;
	return THING;
    }
    if (op_type == OP_CONST || op_type == OP_READLINE) {
	SV *sv = tokeq(PL_lex_stuff);

	if (SvTYPE(sv) == SVt_PVIV) {
	    /* Overloaded constants, nothing fancy: Convert to SVt_PV: */
	    STRLEN len;
	    char *p;
	    SV *nsv;

	    p = SvPV(sv, len);
	    nsv = newSVpvn(p, len);
	    SvREFCNT_dec(sv);
	    sv = nsv;
	} 
	yylval.opval = (OP*)newSVOP(op_type, 0, sv);
	PL_lex_stuff = Nullsv;
	return THING;
    }

    PL_sublex_info.super_state = PL_lex_state;
    PL_sublex_info.sub_inwhat = op_type;
    PL_sublex_info.sub_op = PL_lex_op;
    PL_lex_state = LEX_INTERPPUSH;

    PL_expect = XTERM;
    if (PL_lex_op) {
	yylval.opval = PL_lex_op;
	PL_lex_op = Nullop;
	return PMFUNC;
    }
    else
	return FUNC;
}

/*
 * S_sublex_push
 * Create a new scope to save the lexing state.  The scope will be
 * ended in S_sublex_done.  Returns a '(', starting the function arguments
 * to the uc, lc, etc. found before.
 * Sets PL_lex_state to LEX_INTERPCONCAT.
 */

STATIC I32
S_sublex_push(pTHX)
{
    dTHR;
    ENTER;

    PL_lex_state = PL_sublex_info.super_state;
    SAVEI32(PL_lex_dojoin);
    SAVEI32(PL_lex_brackets);
    SAVEI32(PL_lex_casemods);
    SAVEI32(PL_lex_starts);
    SAVEI32(PL_lex_state);
    SAVEVPTR(PL_lex_inpat);
    SAVEI32(PL_lex_inwhat);
    SAVECOPLINE(PL_curcop);
    SAVEPPTR(PL_bufptr);
    SAVEPPTR(PL_oldbufptr);
    SAVEPPTR(PL_oldoldbufptr);
    SAVEPPTR(PL_linestart);
    SAVESPTR(PL_linestr);
    SAVEPPTR(PL_lex_brackstack);
    SAVEPPTR(PL_lex_casestack);

    PL_linestr = PL_lex_stuff;
    PL_lex_stuff = Nullsv;

    PL_bufend = PL_bufptr = PL_oldbufptr = PL_oldoldbufptr = PL_linestart
	= SvPVX(PL_linestr);
    PL_bufend += SvCUR(PL_linestr);
    SAVEFREESV(PL_linestr);

    PL_lex_dojoin = FALSE;
    PL_lex_brackets = 0;
    New(899, PL_lex_brackstack, 120, char);
    New(899, PL_lex_casestack, 12, char);
    SAVEFREEPV(PL_lex_brackstack);
    SAVEFREEPV(PL_lex_casestack);
    PL_lex_casemods = 0;
    *PL_lex_casestack = '\0';
    PL_lex_starts = 0;
    PL_lex_state = LEX_INTERPCONCAT;
    CopLINE_set(PL_curcop, PL_multi_start);

    PL_lex_inwhat = PL_sublex_info.sub_inwhat;
    if (PL_lex_inwhat == OP_MATCH || PL_lex_inwhat == OP_QR || PL_lex_inwhat == OP_SUBST)
	PL_lex_inpat = PL_sublex_info.sub_op;
    else
	PL_lex_inpat = Nullop;

    return '(';
}

/*
 * S_sublex_done
 * Restores lexer state after a S_sublex_push.
 */

STATIC I32
S_sublex_done(pTHX)
{
    if (!PL_lex_starts++) {
	PL_expect = XOPERATOR;
	yylval.opval = (OP*)newSVOP(OP_CONST, 0, newSVpvn("",0));
	return THING;
    }

    if (PL_lex_casemods) {		/* oops, we've got some unbalanced parens */
	PL_lex_state = LEX_INTERPCASEMOD;
	return yylex();
    }

    /* Is there a right-hand side to take care of? (s//RHS/ or tr//RHS/) */
    if (PL_lex_repl && (PL_lex_inwhat == OP_SUBST || PL_lex_inwhat == OP_TRANS)) {
	PL_linestr = PL_lex_repl;
	PL_lex_inpat = 0;
	PL_bufend = PL_bufptr = PL_oldbufptr = PL_oldoldbufptr = PL_linestart = SvPVX(PL_linestr);
	PL_bufend += SvCUR(PL_linestr);
	SAVEFREESV(PL_linestr);
	PL_lex_dojoin = FALSE;
	PL_lex_brackets = 0;
	PL_lex_casemods = 0;
	*PL_lex_casestack = '\0';
	PL_lex_starts = 0;
	if (SvEVALED(PL_lex_repl)) {
	    PL_lex_state = LEX_INTERPNORMAL;
	    PL_lex_starts++;
	    /*	we don't clear PL_lex_repl here, so that we can check later
		whether this is an evalled subst; that means we rely on the
		logic to ensure sublex_done() is called again only via the
		branch (in yylex()) that clears PL_lex_repl, else we'll loop */
	}
	else {
	    PL_lex_state = LEX_INTERPCONCAT;
	    PL_lex_repl = Nullsv;
	}
	return ',';
    }
    else {
	LEAVE;
	PL_bufend = SvPVX(PL_linestr);
	PL_bufend += SvCUR(PL_linestr);
	PL_expect = XOPERATOR;
	PL_sublex_info.sub_inwhat = 0;
	return ')';
    }
}

/*
  scan_const

  Extracts a pattern, double-quoted string, or transliteration.  This
  is terrifying code.

  It looks at lex_inwhat and PL_lex_inpat to find out whether it's
  processing a pattern (PL_lex_inpat is true), a transliteration
  (lex_inwhat & OP_TRANS is true), or a double-quoted string.

  Returns a pointer to the character scanned up to. Iff this is
  advanced from the start pointer supplied (ie if anything was
  successfully parsed), will leave an OP for the substring scanned
  in yylval. Caller must intuit reason for not parsing further
  by looking at the next characters herself.

  In patterns:
    backslashes:
      double-quoted style: \r and \n
      regexp special ones: \D \s
      constants: \x3
      backrefs: \1 (deprecated in substitution replacements)
      case and quoting: \U \Q \E
    stops on @ and $, but not for $ as tail anchor

  In transliterations:
    characters are VERY literal, except for - not at the start or end
    of the string, which indicates a range.  scan_const expands the
    range to the full set of intermediate characters.

  In double-quoted strings:
    backslashes:
      double-quoted style: \r and \n
      constants: \x3
      backrefs: \1 (deprecated)
      case and quoting: \U \Q \E
    stops on @ and $

  scan_const does *not* construct ops to handle interpolated strings.
  It stops processing as soon as it finds an embedded $ or @ variable
  and leaves it to the caller to work out what's going on.

  @ in pattern could be: @foo, @{foo}, @$foo, @'foo, @:foo.

  $ in pattern could be $foo or could be tail anchor.  Assumption:
  it's a tail anchor if $ is the last thing in the string, or if it's
  followed by one of ")| \n\t"

  \1 (backreferences) are turned into $1

  The structure of the code is
      while (there's a character to process) {
          handle transliteration ranges
	  skip regexp comments
	  skip # initiated comments in //x patterns
	  check for embedded @foo
	  check for embedded scalars
	  if (backslash) {
	      leave intact backslashes from leave (below)
	      deprecate \1 in strings and sub replacements
	      handle string-changing backslashes \l \U \Q \E, etc.
	      switch (what was escaped) {
	          handle - in a transliteration (becomes a literal -)
		  handle \132 octal characters
		  handle 0x15 hex characters
		  handle \cV (control V)
		  handle printf backslashes (\f, \r, \n, etc)
	      } (end switch)
	  } (end if backslash)
    } (end while character to read)
		  
*/

STATIC char *
S_scan_const(pTHX_ char *start)
{
    register char *send = PL_bufend;		/* end of the constant */
    SV *sv = NEWSV(93, send - start);		/* sv for the constant */
    register char *s = start;			/* start of the constant */
    register char *d = SvPVX(sv);		/* destination for copies */
    bool dorange = FALSE;			/* are we in a translit range? */
    bool has_utf = FALSE;			/* embedded \x{} */
    I32 len;					/* ? */
    UV uv;

    I32 utf = (PL_lex_inwhat == OP_TRANS && PL_sublex_info.sub_op)
	? (PL_sublex_info.sub_op->op_private & (OPpTRANS_FROM_UTF|OPpTRANS_TO_UTF))
	: UTF;
    I32 thisutf = (PL_lex_inwhat == OP_TRANS && PL_sublex_info.sub_op)
	? (PL_sublex_info.sub_op->op_private & (PL_lex_repl ?
						OPpTRANS_FROM_UTF : OPpTRANS_TO_UTF))
	: UTF;
    const char *leaveit =	/* set of acceptably-backslashed characters */
	PL_lex_inpat
	    ? "\\.^$@AGZdDwWsSbBpPXC+*?|()-nrtfeaxcz0123456789[{]} \t\n\r\f\v#"
	    : "";

    while (s < send || dorange) {
        /* get transliterations out of the way (they're most literal) */
	if (PL_lex_inwhat == OP_TRANS) {
	    /* expand a range A-Z to the full set of characters.  AIE! */
	    if (dorange) {
		I32 i;				/* current expanded character */
		I32 min;			/* first character in range */
		I32 max;			/* last character in range */

		i = d - SvPVX(sv);		/* remember current offset */
		SvGROW(sv, SvLEN(sv) + 256);	/* never more than 256 chars in a range */
		d = SvPVX(sv) + i;		/* refresh d after realloc */
		d -= 2;				/* eat the first char and the - */

		min = (U8)*d;			/* first char in range */
		max = (U8)d[1];			/* last char in range  */

#ifndef ASCIIish
		if ((isLOWER(min) && isLOWER(max)) ||
		    (isUPPER(min) && isUPPER(max))) {
		    if (isLOWER(min)) {
			for (i = min; i <= max; i++)
			    if (isLOWER(i))
				*d++ = i;
		    } else {
			for (i = min; i <= max; i++)
			    if (isUPPER(i))
				*d++ = i;
		    }
		}
		else
#endif
		    for (i = min; i <= max; i++)
			*d++ = i;

		/* mark the range as done, and continue */
		dorange = FALSE;
		continue;
	    }

	    /* range begins (ignore - as first or last char) */
	    else if (*s == '-' && s+1 < send  && s != start) {
		if (utf) {
		    *d++ = (char)0xff;	/* use illegal utf8 byte--see pmtrans */
		    s++;
		    continue;
		}
		dorange = TRUE;
		s++;
	    }
	}

	/* if we get here, we're not doing a transliteration */

	/* skip for regexp comments /(?#comment)/ and code /(?{code})/,
	   except for the last char, which will be done separately. */
	else if (*s == '(' && PL_lex_inpat && s[1] == '?') {
	    if (s[2] == '#') {
		while (s < send && *s != ')')
		    *d++ = *s++;
	    } else if (s[2] == '{' /* This should match regcomp.c */
		       || (s[2] == 'p' || s[2] == '?') && s[3] == '{') {	
		I32 count = 1;
		char *regparse = s + (s[2] == '{' ? 3 : 4);
		char c;

		while (count && (c = *regparse)) {
		    if (c == '\\' && regparse[1])
			regparse++;
		    else if (c == '{') 
			count++;
		    else if (c == '}') 
			count--;
		    regparse++;
		}
		if (*regparse != ')') {
		    regparse--;		/* Leave one char for continuation. */
		    yyerror("Sequence (?{...}) not terminated or not {}-balanced");
		}
		while (s < regparse)
		    *d++ = *s++;
	    }
	}

	/* likewise skip #-initiated comments in //x patterns */
	else if (*s == '#' && PL_lex_inpat &&
	  ((PMOP*)PL_lex_inpat)->op_pmflags & PMf_EXTENDED) {
	    while (s+1 < send && *s != '\n')
		*d++ = *s++;
	}

	/* check for embedded arrays (@foo, @:foo, @'foo, @{foo}, @$foo) */
	else if (*s == '@' && s[1]
		 && (isALNUM_lazy_if(s+1,UTF) || strchr(":'{$", s[1])))
	    break;

	/* check for embedded scalars.  only stop if we're sure it's a
	   variable.
        */
	else if (*s == '$') {
	    if (!PL_lex_inpat)	/* not a regexp, so $ must be var */
		break;
	    if (s + 1 < send && !strchr("()| \n\t", s[1]))
		break;		/* in regexp, $ might be tail anchor */
	}

	/* (now in tr/// code again) */

	if (*s & 0x80 && thisutf) {
	   (void)utf8_to_uv((U8*)s, &len);
	   if (len == 1) {
	       /* illegal UTF8, make it valid */
	       char *old_pvx = SvPVX(sv);
	       /* need space for one extra char (NOTE: SvCUR() not set here) */
	       d = SvGROW(sv, SvLEN(sv) + 1) + (d - old_pvx);
	       d = (char*)uv_to_utf8((U8*)d, (U8)*s++);
	   }
	   else {
	       while (len--)
		   *d++ = *s++;
	   }
	   has_utf = TRUE;
	   continue;
	}

	/* backslashes */
	if (*s == '\\' && s+1 < send) {
	    s++;

	    /* some backslashes we leave behind */
	    if (*leaveit && *s && strchr(leaveit, *s)) {
		*d++ = '\\';
		*d++ = *s++;
		continue;
	    }

	    /* deprecate \1 in strings and substitution replacements */
	    if (PL_lex_inwhat == OP_SUBST && !PL_lex_inpat &&
		isDIGIT(*s) && *s != '0' && !isDIGIT(s[1]))
	    {
		dTHR;			/* only for ckWARN */
		if (ckWARN(WARN_SYNTAX))
		    Perl_warner(aTHX_ WARN_SYNTAX, "\\%c better written as $%c", *s, *s);
		*--s = '$';
		break;
	    }

	    /* string-change backslash escapes */
	    if (PL_lex_inwhat != OP_TRANS && *s && strchr("lLuUEQ", *s)) {
		--s;
		break;
	    }

	    /* if we get here, it's either a quoted -, or a digit */
	    switch (*s) {

	    /* quoted - in transliterations */
	    case '-':
		if (PL_lex_inwhat == OP_TRANS) {
		    *d++ = *s++;
		    continue;
		}
		/* FALL THROUGH */
	    default:
	        {
		    dTHR;
		    if (ckWARN(WARN_MISC) && isALPHA(*s))
			Perl_warner(aTHX_ WARN_MISC, 
			       "Unrecognized escape \\%c passed through",
			       *s);
		    /* default action is to copy the quoted character */
		    *d++ = *s++;
		    continue;
		}

	    /* \132 indicates an octal constant */
	    case '0': case '1': case '2': case '3':
	    case '4': case '5': case '6': case '7':
		uv = (UV)scan_oct(s, 3, &len);
		s += len;
		goto NUM_ESCAPE_INSERT;

	    /* \x24 indicates a hex constant */
	    case 'x':
		++s;
		if (*s == '{') {
		    char* e = strchr(s, '}');
		    if (!e) {
			yyerror("Missing right brace on \\x{}");
			e = s;
		    }
                    uv = (UV)scan_hex(s + 1, e - s - 1, &len);
                    s = e + 1;
		}
		else {
		    uv = (UV)scan_hex(s, 2, &len);
		    s += len;
		}

	      NUM_ESCAPE_INSERT:
		/* Insert oct or hex escaped character.
		 * There will always enough room in sv since such escapes will
		 * be longer than any utf8 sequence they can end up as
		 */
		if (uv > 127) {
		    if (!thisutf && !has_utf && uv > 255) {
		        /* might need to recode whatever we have accumulated so far
			 * if it contains any hibit chars
			 */
		        int hicount = 0;
			char *c;
			for (c = SvPVX(sv); c < d; c++) {
			    if (*c & 0x80)
			        hicount++;
			}
			if (hicount) {
			    char *old_pvx = SvPVX(sv);
			    char *src, *dst;
			    d = SvGROW(sv, SvCUR(sv) + hicount + 1) + (d - old_pvx);

			    src = d - 1;
			    d += hicount;
			    dst = d - 1;

			    while (src < dst) {
			        if (*src & 0x80) {
				    dst--;
				    uv_to_utf8((U8*)dst, (U8)*src--);
				    dst--;
			        }
			        else {
				    *dst-- = *src--;
			        }
			    }
                        }
                    }

                    if (thisutf || uv > 255) {
		        d = (char*)uv_to_utf8((U8*)d, uv);
			has_utf = TRUE;
                    }
		    else {
		        *d++ = (char)uv;
		    }
		}
		else {
		    *d++ = (char)uv;
		}
		continue;

 	    /* \N{latin small letter a} is a named character */
 	    case 'N':
 		++s;
 		if (*s == '{') {
 		    char* e = strchr(s, '}');
 		    HV *hv;
 		    SV **svp;
 		    SV *res, *cv;
 		    STRLEN len;
 		    char *str;
 		    char *why = Nullch;
 
 		    if (!e) {
			yyerror("Missing right brace on \\N{}");
			e = s - 1;
			goto cont_scan;
		    }
		    res = newSVpvn(s + 1, e - s - 1);
		    res = new_constant( Nullch, 0, "charnames", 
					res, Nullsv, "\\N{...}" );
		    str = SvPV(res,len);
		    if (len > e - s + 4) {
			char *odest = SvPVX(sv);

			SvGROW(sv, (SvCUR(sv) + len - (e - s + 4)));
			d = SvPVX(sv) + (d - odest);
		    }
		    Copy(str, d, len, char);
		    d += len;
		    SvREFCNT_dec(res);
		  cont_scan:
		    s = e + 1;
		}
		else
		    yyerror("Missing braces on \\N{}");
		continue;

	    /* \c is a control character */
	    case 'c':
		s++;
#ifdef EBCDIC
		*d = *s++;
		if (isLOWER(*d))
		   *d = toUPPER(*d);
		*d++ = toCTRL(*d); 
#else
		len = *s++;
		*d++ = toCTRL(len);
#endif
		continue;

	    /* printf-style backslashes, formfeeds, newlines, etc */
	    case 'b':
		*d++ = '\b';
		break;
	    case 'n':
		*d++ = '\n';
		break;
	    case 'r':
		*d++ = '\r';
		break;
	    case 'f':
		*d++ = '\f';
		break;
	    case 't':
		*d++ = '\t';
		break;
#ifdef EBCDIC
	    case 'e':
		*d++ = '\047';  /* CP 1047 */
		break;
	    case 'a':
		*d++ = '\057';  /* CP 1047 */
		break;
#else
	    case 'e':
		*d++ = '\033';
		break;
	    case 'a':
		*d++ = '\007';
		break;
#endif
	    } /* end switch */

	    s++;
	    continue;
	} /* end if (backslash) */

	*d++ = *s++;
    } /* while loop to process each character */

    /* terminate the string and set up the sv */
    *d = '\0';
    SvCUR_set(sv, d - SvPVX(sv));
    SvPOK_on(sv);
    if (has_utf)
	SvUTF8_on(sv);

    /* shrink the sv if we allocated more than we used */
    if (SvCUR(sv) + 5 < SvLEN(sv)) {
	SvLEN_set(sv, SvCUR(sv) + 1);
	Renew(SvPVX(sv), SvLEN(sv), char);
    }

    /* return the substring (via yylval) only if we parsed anything */
    if (s > PL_bufptr) {
	if ( PL_hints & ( PL_lex_inpat ? HINT_NEW_RE : HINT_NEW_STRING ) )
	    sv = new_constant(start, s - start, (PL_lex_inpat ? "qr" : "q"), 
			      sv, Nullsv,
			      ( PL_lex_inwhat == OP_TRANS 
				? "tr"
				: ( (PL_lex_inwhat == OP_SUBST && !PL_lex_inpat)
				    ? "s"
				    : "qq")));
	yylval.opval = (OP*)newSVOP(OP_CONST, 0, sv);
    } else
	SvREFCNT_dec(sv);
    return s;
}

/* S_intuit_more
 * Returns TRUE if there's more to the expression (e.g., a subscript),
 * FALSE otherwise.
 *
 * It deals with "$foo[3]" and /$foo[3]/ and /$foo[0123456789$]+/
 *
 * ->[ and ->{ return TRUE
 * { and [ outside a pattern are always subscripts, so return TRUE
 * if we're outside a pattern and it's not { or [, then return FALSE
 * if we're in a pattern and the first char is a {
 *   {4,5} (any digits around the comma) returns FALSE
 * if we're in a pattern and the first char is a [
 *   [] returns FALSE
 *   [SOMETHING] has a funky algorithm to decide whether it's a
 *      character class or not.  It has to deal with things like
 *      /$foo[-3]/ and /$foo[$bar]/ as well as /$foo[$\d]+/
 * anything else returns TRUE
 */

/* This is the one truly awful dwimmer necessary to conflate C and sed. */

STATIC int
S_intuit_more(pTHX_ register char *s)
{
    if (PL_lex_brackets)
	return TRUE;
    if (*s == '-' && s[1] == '>' && (s[2] == '[' || s[2] == '{'))
	return TRUE;
    if (*s != '{' && *s != '[')
	return FALSE;
    if (!PL_lex_inpat)
	return TRUE;

    /* In a pattern, so maybe we have {n,m}. */
    if (*s == '{') {
	s++;
	if (!isDIGIT(*s))
	    return TRUE;
	while (isDIGIT(*s))
	    s++;
	if (*s == ',')
	    s++;
	while (isDIGIT(*s))
	    s++;
	if (*s == '}')
	    return FALSE;
	return TRUE;
	
    }

    /* On the other hand, maybe we have a character class */

    s++;
    if (*s == ']' || *s == '^')
	return FALSE;
    else {
        /* this is terrifying, and it works */
	int weight = 2;		/* let's weigh the evidence */
	char seen[256];
	unsigned char un_char = 255, last_un_char;
	char *send = strchr(s,']');
	char tmpbuf[sizeof PL_tokenbuf * 4];

	if (!send)		/* has to be an expression */
	    return TRUE;

	Zero(seen,256,char);
	if (*s == '$')
	    weight -= 3;
	else if (isDIGIT(*s)) {
	    if (s[1] != ']') {
		if (isDIGIT(s[1]) && s[2] == ']')
		    weight -= 10;
	    }
	    else
		weight -= 100;
	}
	for (; s < send; s++) {
	    last_un_char = un_char;
	    un_char = (unsigned char)*s;
	    switch (*s) {
	    case '@':
	    case '&':
	    case '$':
		weight -= seen[un_char] * 10;
		if (isALNUM_lazy_if(s+1,UTF)) {
		    scan_ident(s, send, tmpbuf, sizeof tmpbuf, FALSE);
		    if ((int)strlen(tmpbuf) > 1 && gv_fetchpv(tmpbuf,FALSE, SVt_PV))
			weight -= 100;
		    else
			weight -= 10;
		}
		else if (*s == '$' && s[1] &&
		  strchr("[#!%*<>()-=",s[1])) {
		    if (/*{*/ strchr("])} =",s[2]))
			weight -= 10;
		    else
			weight -= 1;
		}
		break;
	    case '\\':
		un_char = 254;
		if (s[1]) {
		    if (strchr("wds]",s[1]))
			weight += 100;
		    else if (seen['\''] || seen['"'])
			weight += 1;
		    else if (strchr("rnftbxcav",s[1]))
			weight += 40;
		    else if (isDIGIT(s[1])) {
			weight += 40;
			while (s[1] && isDIGIT(s[1]))
			    s++;
		    }
		}
		else
		    weight += 100;
		break;
	    case '-':
		if (s[1] == '\\')
		    weight += 50;
		if (strchr("aA01! ",last_un_char))
		    weight += 30;
		if (strchr("zZ79~",s[1]))
		    weight += 30;
		if (last_un_char == 255 && (isDIGIT(s[1]) || s[1] == '$'))
		    weight -= 5;	/* cope with negative subscript */
		break;
	    default:
		if (!isALNUM(last_un_char) && !strchr("$@&",last_un_char) &&
			isALPHA(*s) && s[1] && isALPHA(s[1])) {
		    char *d = tmpbuf;
		    while (isALPHA(*s))
			*d++ = *s++;
		    *d = '\0';
		    if (keyword(tmpbuf, d - tmpbuf))
			weight -= 150;
		}
		if (un_char == last_un_char + 1)
		    weight += 5;
		weight -= seen[un_char];
		break;
	    }
	    seen[un_char]++;
	}
	if (weight >= 0)	/* probably a character class */
	    return FALSE;
    }

    return TRUE;
}

/*
 * S_intuit_method
 *
 * Does all the checking to disambiguate
 *   foo bar
 * between foo(bar) and bar->foo.  Returns 0 if not a method, otherwise
 * FUNCMETH (bar->foo(args)) or METHOD (bar->foo args).
 *
 * First argument is the stuff after the first token, e.g. "bar".
 *
 * Not a method if bar is a filehandle.
 * Not a method if foo is a subroutine prototyped to take a filehandle.
 * Not a method if it's really "Foo $bar"
 * Method if it's "foo $bar"
 * Not a method if it's really "print foo $bar"
 * Method if it's really "foo package::" (interpreted as package->foo)
 * Not a method if bar is known to be a subroutne ("sub bar; foo bar")
 * Not a method if bar is a filehandle or package, but is quoted with
 *   =>
 */

STATIC int
S_intuit_method(pTHX_ char *start, GV *gv)
{
    char *s = start + (*start == '$');
    char tmpbuf[sizeof PL_tokenbuf];
    STRLEN len;
    GV* indirgv;

    if (gv) {
	CV *cv;
	if (GvIO(gv))
	    return 0;
	if ((cv = GvCVu(gv))) {
	    char *proto = SvPVX(cv);
	    if (proto) {
		if (*proto == ';')
		    proto++;
		if (*proto == '*')
		    return 0;
	    }
	} else
	    gv = 0;
    }
    s = scan_word(s, tmpbuf, sizeof tmpbuf, TRUE, &len);
    /* start is the beginning of the possible filehandle/object,
     * and s is the end of it
     * tmpbuf is a copy of it
     */

    if (*start == '$') {
	if (gv || PL_last_lop_op == OP_PRINT || isUPPER(*PL_tokenbuf))
	    return 0;
	s = skipspace(s);
	PL_bufptr = start;
	PL_expect = XREF;
	return *s == '(' ? FUNCMETH : METHOD;
    }
    if (!keyword(tmpbuf, len)) {
	if (len > 2 && tmpbuf[len - 2] == ':' && tmpbuf[len - 1] == ':') {
	    len -= 2;
	    tmpbuf[len] = '\0';
	    goto bare_package;
	}
	indirgv = gv_fetchpv(tmpbuf, FALSE, SVt_PVCV);
	if (indirgv && GvCVu(indirgv))
	    return 0;
	/* filehandle or package name makes it a method */
	if (!gv || GvIO(indirgv) || gv_stashpvn(tmpbuf, len, FALSE)) {
	    s = skipspace(s);
	    if ((PL_bufend - s) >= 2 && *s == '=' && *(s+1) == '>')
		return 0;	/* no assumptions -- "=>" quotes bearword */
      bare_package:
	    PL_nextval[PL_nexttoke].opval = (OP*)newSVOP(OP_CONST, 0,
						   newSVpvn(tmpbuf,len));
	    PL_nextval[PL_nexttoke].opval->op_private = OPpCONST_BARE;
	    PL_expect = XTERM;
	    force_next(WORD);
	    PL_bufptr = s;
	    return *s == '(' ? FUNCMETH : METHOD;
	}
    }
    return 0;
}

/*
 * S_incl_perldb
 * Return a string of Perl code to load the debugger.  If PERL5DB
 * is set, it will return the contents of that, otherwise a
 * compile-time require of perl5db.pl.
 */

STATIC char*
S_incl_perldb(pTHX)
{
    if (PL_perldb) {
	char *pdb = PerlEnv_getenv("PERL5DB");

	if (pdb)
	    return pdb;
	SETERRNO(0,SS$_NORMAL);
	return "BEGIN { require 'perl5db.pl' }";
    }
    return "";
}


/* Encoded script support. filter_add() effectively inserts a
 * 'pre-processing' function into the current source input stream. 
 * Note that the filter function only applies to the current source file
 * (e.g., it will not affect files 'require'd or 'use'd by this one).
 *
 * The datasv parameter (which may be NULL) can be used to pass
 * private data to this instance of the filter. The filter function
 * can recover the SV using the FILTER_DATA macro and use it to
 * store private buffers and state information.
 *
 * The supplied datasv parameter is upgraded to a PVIO type
 * and the IoDIRP field is used to store the function pointer,
 * and IOf_FAKE_DIRP is enabled on datasv to mark this as such.
 * Note that IoTOP_NAME, IoFMT_NAME, IoBOTTOM_NAME, if set for
 * private use must be set using malloc'd pointers.
 */

SV *
Perl_filter_add(pTHX_ filter_t funcp, SV *datasv)
{
    if (!funcp)
	return Nullsv;

    if (!PL_rsfp_filters)
	PL_rsfp_filters = newAV();
    if (!datasv)
	datasv = NEWSV(255,0);
    if (!SvUPGRADE(datasv, SVt_PVIO))
        Perl_die(aTHX_ "Can't upgrade filter_add data to SVt_PVIO");
    IoDIRP(datasv) = (DIR*)funcp; /* stash funcp into spare field */
    IoFLAGS(datasv) |= IOf_FAKE_DIRP;
    DEBUG_P(PerlIO_printf(Perl_debug_log, "filter_add func %p (%s)\n",
			  funcp, SvPV_nolen(datasv)));
    av_unshift(PL_rsfp_filters, 1);
    av_store(PL_rsfp_filters, 0, datasv) ;
    return(datasv);
}
 

/* Delete most recently added instance of this filter function.	*/
void
Perl_filter_del(pTHX_ filter_t funcp)
{
    SV *datasv;
    DEBUG_P(PerlIO_printf(Perl_debug_log, "filter_del func %p", funcp));
    if (!PL_rsfp_filters || AvFILLp(PL_rsfp_filters)<0)
	return;
    /* if filter is on top of stack (usual case) just pop it off */
    datasv = FILTER_DATA(AvFILLp(PL_rsfp_filters));
    if (IoDIRP(datasv) == (DIR*)funcp) {
	IoFLAGS(datasv) &= ~IOf_FAKE_DIRP;
	IoDIRP(datasv) = (DIR*)NULL;
	sv_free(av_pop(PL_rsfp_filters));

        return;
    }
    /* we need to search for the correct entry and clear it	*/
    Perl_die(aTHX_ "filter_del can only delete in reverse order (currently)");
}


/* Invoke the n'th filter function for the current rsfp.	 */
I32
Perl_filter_read(pTHX_ int idx, SV *buf_sv, int maxlen)
            
               
               		/* 0 = read one text line */
{
    filter_t funcp;
    SV *datasv = NULL;

    if (!PL_rsfp_filters)
	return -1;
    if (idx > AvFILLp(PL_rsfp_filters)){       /* Any more filters?	*/
	/* Provide a default input filter to make life easy.	*/
	/* Note that we append to the line. This is handy.	*/
	DEBUG_P(PerlIO_printf(Perl_debug_log,
			      "filter_read %d: from rsfp\n", idx));
	if (maxlen) { 
 	    /* Want a block */
	    int len ;
	    int old_len = SvCUR(buf_sv) ;

	    /* ensure buf_sv is large enough */
	    SvGROW(buf_sv, old_len + maxlen) ;
	    if ((len = PerlIO_read(PL_rsfp, SvPVX(buf_sv) + old_len, maxlen)) <= 0){
		if (PerlIO_error(PL_rsfp))
	            return -1;		/* error */
	        else
		    return 0 ;		/* end of file */
	    }
	    SvCUR_set(buf_sv, old_len + len) ;
	} else {
	    /* Want a line */
            if (sv_gets(buf_sv, PL_rsfp, SvCUR(buf_sv)) == NULL) {
		if (PerlIO_error(PL_rsfp))
	            return -1;		/* error */
	        else
		    return 0 ;		/* end of file */
	    }
	}
	return SvCUR(buf_sv);
    }
    /* Skip this filter slot if filter has been deleted	*/
    if ( (datasv = FILTER_DATA(idx)) == &PL_sv_undef){
	DEBUG_P(PerlIO_printf(Perl_debug_log,
			      "filter_read %d: skipped (filter deleted)\n",
			      idx));
	return FILTER_READ(idx+1, buf_sv, maxlen); /* recurse */
    }
    /* Get function pointer hidden within datasv	*/
    funcp = (filter_t)IoDIRP(datasv);
    DEBUG_P(PerlIO_printf(Perl_debug_log,
			  "filter_read %d: via function %p (%s)\n",
			  idx, funcp, SvPV_nolen(datasv)));
    /* Call function. The function is expected to 	*/
    /* call "FILTER_READ(idx+1, buf_sv)" first.		*/
    /* Return: <0:error, =0:eof, >0:not eof 		*/
    return (*funcp)(aTHXo_ idx, buf_sv, maxlen);
}

STATIC char *
S_filter_gets(pTHX_ register SV *sv, register PerlIO *fp, STRLEN append)
{
#ifdef PERL_CR_FILTER
    if (!PL_rsfp_filters) {
	filter_add(S_cr_textfilter,NULL);
    }
#endif
    if (PL_rsfp_filters) {

	if (!append)
            SvCUR_set(sv, 0);	/* start with empty line	*/
        if (FILTER_READ(0, sv, 0) > 0)
            return ( SvPVX(sv) ) ;
        else
	    return Nullch ;
    }
    else
        return (sv_gets(sv, fp, append));
}


#ifdef DEBUGGING
    static char* exp_name[] =
	{ "OPERATOR", "TERM", "REF", "STATE", "BLOCK", "ATTRBLOCK",
	  "ATTRTERM", "TERMBLOCK"
	};
#endif

/*
  yylex

  Works out what to call the token just pulled out of the input
  stream.  The yacc parser takes care of taking the ops we return and
  stitching them into a tree.

  Returns:
    PRIVATEREF

  Structure:
      if read an identifier
          if we're in a my declaration
	      croak if they tried to say my($foo::bar)
	      build the ops for a my() declaration
	  if it's an access to a my() variable
	      are we in a sort block?
	          croak if my($a); $a <=> $b
	      build ops for access to a my() variable
	  if in a dq string, and they've said @foo and we can't find @foo
	      croak
	  build ops for a bareword
      if we already built the token before, use it.
*/

int
#ifdef USE_PURE_BISON
Perl_yylex(pTHX_ YYSTYPE *lvalp, int *lcharp)
#else
Perl_yylex(pTHX)
#endif
{
    dTHR;
    register char *s;
    register char *d;
    register I32 tmp;
    STRLEN len;
    GV *gv = Nullgv;
    GV **gvp = 0;

#ifdef USE_PURE_BISON
    yylval_pointer = lvalp;
    yychar_pointer = lcharp;
#endif

    /* check if there's an identifier for us to look at */
    if (PL_pending_ident) {
        /* pit holds the identifier we read and pending_ident is reset */
	char pit = PL_pending_ident;
	PL_pending_ident = 0;

	/* if we're in a my(), we can't allow dynamics here.
	   $foo'bar has already been turned into $foo::bar, so
	   just check for colons.

	   if it's a legal name, the OP is a PADANY.
	*/
	if (PL_in_my) {
	    if (PL_in_my == KEY_our) {	/* "our" is merely analogous to "my" */
		if (strchr(PL_tokenbuf,':'))
		    yyerror(Perl_form(aTHX_ "No package name allowed for "
				      "variable %s in \"our\"",
				      PL_tokenbuf));
		tmp = pad_allocmy(PL_tokenbuf);
	    }
	    else {
		if (strchr(PL_tokenbuf,':'))
		    yyerror(Perl_form(aTHX_ PL_no_myglob,PL_tokenbuf));

		yylval.opval = newOP(OP_PADANY, 0);
		yylval.opval->op_targ = pad_allocmy(PL_tokenbuf);
		return PRIVATEREF;
	    }
	}

	/* 
	   build the ops for accesses to a my() variable.

	   Deny my($a) or my($b) in a sort block, *if* $a or $b is
	   then used in a comparison.  This catches most, but not
	   all cases.  For instance, it catches
	       sort { my($a); $a <=> $b }
	   but not
	       sort { my($a); $a < $b ? -1 : $a == $b ? 0 : 1; }
	   (although why you'd do that is anyone's guess).
	*/

	if (!strchr(PL_tokenbuf,':')) {
#ifdef USE_THREADS
	    /* Check for single character per-thread SVs */
	    if (PL_tokenbuf[0] == '$' && PL_tokenbuf[2] == '\0'
		&& !isALPHA(PL_tokenbuf[1]) /* Rule out obvious non-threadsvs */
		&& (tmp = find_threadsv(&PL_tokenbuf[1])) != NOT_IN_PAD)
	    {
		yylval.opval = newOP(OP_THREADSV, 0);
		yylval.opval->op_targ = tmp;
		return PRIVATEREF;
	    }
#endif /* USE_THREADS */
	    if ((tmp = pad_findmy(PL_tokenbuf)) != NOT_IN_PAD) {
		SV *namesv = AvARRAY(PL_comppad_name)[tmp];
		/* might be an "our" variable" */
		if (SvFLAGS(namesv) & SVpad_OUR) {
		    /* build ops for a bareword */
		    SV *sym = newSVpv(HvNAME(GvSTASH(namesv)),0);
		    sv_catpvn(sym, "::", 2);
		    sv_catpv(sym, PL_tokenbuf+1);
		    yylval.opval = (OP*)newSVOP(OP_CONST, 0, sym);
		    yylval.opval->op_private = OPpCONST_ENTERED;
		    gv_fetchpv(SvPVX(sym),
			(PL_in_eval
			    ? (GV_ADDMULTI | GV_ADDINEVAL)
			    : TRUE
			),
			((PL_tokenbuf[0] == '$') ? SVt_PV
			 : (PL_tokenbuf[0] == '@') ? SVt_PVAV
			 : SVt_PVHV));
		    return WORD;
		}

		/* if it's a sort block and they're naming $a or $b */
		if (PL_last_lop_op == OP_SORT &&
		    PL_tokenbuf[0] == '$' &&
		    (PL_tokenbuf[1] == 'a' || PL_tokenbuf[1] == 'b')
		    && !PL_tokenbuf[2])
		{
		    for (d = PL_in_eval ? PL_oldoldbufptr : PL_linestart;
			 d < PL_bufend && *d != '\n';
			 d++)
		    {
			if (strnEQ(d,"<=>",3) || strnEQ(d,"cmp",3)) {
			    Perl_croak(aTHX_ "Can't use \"my %s\" in sort comparison",
				  PL_tokenbuf);
			}
		    }
		}

		yylval.opval = newOP(OP_PADANY, 0);
		yylval.opval->op_targ = tmp;
		return PRIVATEREF;
	    }
	}

	/*
	   Whine if they've said @foo in a doublequoted string,
	   and @foo isn't a variable we can find in the symbol
	   table.
	*/
	if (pit == '@' && PL_lex_state != LEX_NORMAL && !PL_lex_brackets) {
	    GV *gv = gv_fetchpv(PL_tokenbuf+1, FALSE, SVt_PVAV);
	    if (!gv || ((PL_tokenbuf[0] == '@') ? !GvAV(gv) : !GvHV(gv)))
		yyerror(Perl_form(aTHX_ "In string, %s now must be written as \\%s",
			     PL_tokenbuf, PL_tokenbuf));
	}

	/* build ops for a bareword */
	yylval.opval = (OP*)newSVOP(OP_CONST, 0, newSVpv(PL_tokenbuf+1, 0));
	yylval.opval->op_private = OPpCONST_ENTERED;
	gv_fetchpv(PL_tokenbuf+1, PL_in_eval ? (GV_ADDMULTI | GV_ADDINEVAL) : TRUE,
		   ((PL_tokenbuf[0] == '$') ? SVt_PV
		    : (PL_tokenbuf[0] == '@') ? SVt_PVAV
		    : SVt_PVHV));
	return WORD;
    }

    /* no identifier pending identification */

    switch (PL_lex_state) {
#ifdef COMMENTARY
    case LEX_NORMAL:		/* Some compilers will produce faster */
    case LEX_INTERPNORMAL:	/* code if we comment these out. */
	break;
#endif

    /* when we've already built the next token, just pull it out of the queue */
    case LEX_KNOWNEXT:
	PL_nexttoke--;
	yylval = PL_nextval[PL_nexttoke];
	if (!PL_nexttoke) {
	    PL_lex_state = PL_lex_defer;
	    PL_expect = PL_lex_expect;
	    PL_lex_defer = LEX_NORMAL;
	}
	return(PL_nexttype[PL_nexttoke]);

    /* interpolated case modifiers like \L \U, including \Q and \E.
       when we get here, PL_bufptr is at the \
    */
    case LEX_INTERPCASEMOD:
#ifdef DEBUGGING
	if (PL_bufptr != PL_bufend && *PL_bufptr != '\\')
	    Perl_croak(aTHX_ "panic: INTERPCASEMOD");
#endif
	/* handle \E or end of string */
       	if (PL_bufptr == PL_bufend || PL_bufptr[1] == 'E') {
	    char oldmod;

	    /* if at a \E */
	    if (PL_lex_casemods) {
		oldmod = PL_lex_casestack[--PL_lex_casemods];
		PL_lex_casestack[PL_lex_casemods] = '\0';

		if (PL_bufptr != PL_bufend && strchr("LUQ", oldmod)) {
		    PL_bufptr += 2;
		    PL_lex_state = LEX_INTERPCONCAT;
		}
		return ')';
	    }
	    if (PL_bufptr != PL_bufend)
		PL_bufptr += 2;
	    PL_lex_state = LEX_INTERPCONCAT;
	    return yylex();
	}
	else {
	    s = PL_bufptr + 1;
	    if (strnEQ(s, "L\\u", 3) || strnEQ(s, "U\\l", 3))
		tmp = *s, *s = s[2], s[2] = tmp;	/* misordered... */
	    if (strchr("LU", *s) &&
		(strchr(PL_lex_casestack, 'L') || strchr(PL_lex_casestack, 'U')))
	    {
		PL_lex_casestack[--PL_lex_casemods] = '\0';
		return ')';
	    }
	    if (PL_lex_casemods > 10) {
		char* newlb = Renew(PL_lex_casestack, PL_lex_casemods + 2, char);
		if (newlb != PL_lex_casestack) {
		    SAVEFREEPV(newlb);
		    PL_lex_casestack = newlb;
		}
	    }
	    PL_lex_casestack[PL_lex_casemods++] = *s;
	    PL_lex_casestack[PL_lex_casemods] = '\0';
	    PL_lex_state = LEX_INTERPCONCAT;
	    PL_nextval[PL_nexttoke].ival = 0;
	    force_next('(');
	    if (*s == 'l')
		PL_nextval[PL_nexttoke].ival = OP_LCFIRST;
	    else if (*s == 'u')
		PL_nextval[PL_nexttoke].ival = OP_UCFIRST;
	    else if (*s == 'L')
		PL_nextval[PL_nexttoke].ival = OP_LC;
	    else if (*s == 'U')
		PL_nextval[PL_nexttoke].ival = OP_UC;
	    else if (*s == 'Q')
		PL_nextval[PL_nexttoke].ival = OP_QUOTEMETA;
	    else
		Perl_croak(aTHX_ "panic: yylex");
	    PL_bufptr = s + 1;
	    force_next(FUNC);
	    if (PL_lex_starts) {
		s = PL_bufptr;
		PL_lex_starts = 0;
		Aop(OP_CONCAT);
	    }
	    else
		return yylex();
	}

    case LEX_INTERPPUSH:
        return sublex_push();

    case LEX_INTERPSTART:
	if (PL_bufptr == PL_bufend)
	    return sublex_done();
	PL_expect = XTERM;
	PL_lex_dojoin = (*PL_bufptr == '@');
	PL_lex_state = LEX_INTERPNORMAL;
	if (PL_lex_dojoin) {
	    PL_nextval[PL_nexttoke].ival = 0;
	    force_next(',');
#ifdef USE_THREADS
	    PL_nextval[PL_nexttoke].opval = newOP(OP_THREADSV, 0);
	    PL_nextval[PL_nexttoke].opval->op_targ = find_threadsv("\"");
	    force_next(PRIVATEREF);
#else
	    force_ident("\"", '$');
#endif /* USE_THREADS */
	    PL_nextval[PL_nexttoke].ival = 0;
	    force_next('$');
	    PL_nextval[PL_nexttoke].ival = 0;
	    force_next('(');
	    PL_nextval[PL_nexttoke].ival = OP_JOIN;	/* emulate join($", ...) */
	    force_next(FUNC);
	}
	if (PL_lex_starts++) {
	    s = PL_bufptr;
	    Aop(OP_CONCAT);
	}
	return yylex();

    case LEX_INTERPENDMAYBE:
	if (intuit_more(PL_bufptr)) {
	    PL_lex_state = LEX_INTERPNORMAL;	/* false alarm, more expr */
	    break;
	}
	/* FALL THROUGH */

    case LEX_INTERPEND:
	if (PL_lex_dojoin) {
	    PL_lex_dojoin = FALSE;
	    PL_lex_state = LEX_INTERPCONCAT;
	    return ')';
	}
	if (PL_lex_inwhat == OP_SUBST && PL_linestr == PL_lex_repl
	    && SvEVALED(PL_lex_repl))
	{
	    if (PL_bufptr != PL_bufend)
		Perl_croak(aTHX_ "Bad evalled substitution pattern");
	    PL_lex_repl = Nullsv;
	}
	/* FALLTHROUGH */
    case LEX_INTERPCONCAT:
#ifdef DEBUGGING
	if (PL_lex_brackets)
	    Perl_croak(aTHX_ "panic: INTERPCONCAT");
#endif
	if (PL_bufptr == PL_bufend)
	    return sublex_done();

	if (SvIVX(PL_linestr) == '\'') {
	    SV *sv = newSVsv(PL_linestr);
	    if (!PL_lex_inpat)
		sv = tokeq(sv);
	    else if ( PL_hints & HINT_NEW_RE )
		sv = new_constant(NULL, 0, "qr", sv, sv, "q");
	    yylval.opval = (OP*)newSVOP(OP_CONST, 0, sv);
	    s = PL_bufend;
	}
	else {
	    s = scan_const(PL_bufptr);
	    if (*s == '\\')
		PL_lex_state = LEX_INTERPCASEMOD;
	    else
		PL_lex_state = LEX_INTERPSTART;
	}

	if (s != PL_bufptr) {
	    PL_nextval[PL_nexttoke] = yylval;
	    PL_expect = XTERM;
	    force_next(THING);
	    if (PL_lex_starts++)
		Aop(OP_CONCAT);
	    else {
		PL_bufptr = s;
		return yylex();
	    }
	}

	return yylex();
    case LEX_FORMLINE:
	PL_lex_state = LEX_NORMAL;
	s = scan_formline(PL_bufptr);
	if (!PL_lex_formbrack)
	    goto rightbracket;
	OPERATOR(';');
    }

    s = PL_bufptr;
    PL_oldoldbufptr = PL_oldbufptr;
    PL_oldbufptr = s;
    DEBUG_p( {
	PerlIO_printf(Perl_debug_log, "### Tokener expecting %s at %s\n",
		      exp_name[PL_expect], s);
    } )

  retry:
    switch (*s) {
    default:
	if (isIDFIRST_lazy_if(s,UTF))
	    goto keylookup;
	Perl_croak(aTHX_ "Unrecognized character \\x%02X", *s & 255);
    case 4:
    case 26:
	goto fake_eof;			/* emulate EOF on ^D or ^Z */
    case 0:
	if (!PL_rsfp) {
	    PL_last_uni = 0;
	    PL_last_lop = 0;
	    if (PL_lex_brackets)
		yyerror("Missing right curly or square bracket");
	    TOKEN(0);
	}
	if (s++ < PL_bufend)
	    goto retry;			/* ignore stray nulls */
	PL_last_uni = 0;
	PL_last_lop = 0;
	if (!PL_in_eval && !PL_preambled) {
	    PL_preambled = TRUE;
	    sv_setpv(PL_linestr,incl_perldb());
	    if (SvCUR(PL_linestr))
		sv_catpv(PL_linestr,";");
	    if (PL_preambleav){
		while(AvFILLp(PL_preambleav) >= 0) {
		    SV *tmpsv = av_shift(PL_preambleav);
		    sv_catsv(PL_linestr, tmpsv);
		    sv_catpv(PL_linestr, ";");
		    sv_free(tmpsv);
		}
		sv_free((SV*)PL_preambleav);
		PL_preambleav = NULL;
	    }
	    if (PL_minus_n || PL_minus_p) {
		sv_catpv(PL_linestr, "LINE: while (<>) {");
		if (PL_minus_l)
		    sv_catpv(PL_linestr,"chomp;");
		if (PL_minus_a) {
		    GV* gv = gv_fetchpv("::F", TRUE, SVt_PVAV);
		    if (gv)
			GvIMPORTED_AV_on(gv);
		    if (PL_minus_F) {
			if (strchr("/'\"", *PL_splitstr)
			      && strchr(PL_splitstr + 1, *PL_splitstr))
			    Perl_sv_catpvf(aTHX_ PL_linestr, "@F=split(%s);", PL_splitstr);
			else {
			    char delim;
			    s = "'~#\200\1'"; /* surely one char is unused...*/
			    while (s[1] && strchr(PL_splitstr, *s))  s++;
			    delim = *s;
			    Perl_sv_catpvf(aTHX_ PL_linestr, "@F=split(%s%c",
				      "q" + (delim == '\''), delim);
			    for (s = PL_splitstr; *s; s++) {
				if (*s == '\\')
				    sv_catpvn(PL_linestr, "\\", 1);
				sv_catpvn(PL_linestr, s, 1);
			    }
			    Perl_sv_catpvf(aTHX_ PL_linestr, "%c);", delim);
			}
		    }
		    else
		        sv_catpv(PL_linestr,"@F=split(' ');");
		}
	    }
	    sv_catpv(PL_linestr, "\n");
	    PL_oldoldbufptr = PL_oldbufptr = s = PL_linestart = SvPVX(PL_linestr);
	    PL_bufend = SvPVX(PL_linestr) + SvCUR(PL_linestr);
	    if (PERLDB_LINE && PL_curstash != PL_debstash) {
		SV *sv = NEWSV(85,0);

		sv_upgrade(sv, SVt_PVMG);
		sv_setsv(sv,PL_linestr);
		av_store(CopFILEAV(PL_curcop),(I32)CopLINE(PL_curcop),sv);
	    }
	    goto retry;
	}
	do {
	    if ((s = filter_gets(PL_linestr, PL_rsfp, 0)) == Nullch) {
	      fake_eof:
		if (PL_rsfp) {
		    if (PL_preprocess && !PL_in_eval)
			(void)PerlProc_pclose(PL_rsfp);
		    else if ((PerlIO *)PL_rsfp == PerlIO_stdin())
			PerlIO_clearerr(PL_rsfp);
		    else
			(void)PerlIO_close(PL_rsfp);
		    PL_rsfp = Nullfp;
		    PL_doextract = FALSE;
		}
		if (!PL_in_eval && (PL_minus_n || PL_minus_p)) {
		    sv_setpv(PL_linestr,PL_minus_p ? ";}continue{print" : "");
		    sv_catpv(PL_linestr,";}");
		    PL_oldoldbufptr = PL_oldbufptr = s = PL_linestart = SvPVX(PL_linestr);
		    PL_bufend = SvPVX(PL_linestr) + SvCUR(PL_linestr);
		    PL_minus_n = PL_minus_p = 0;
		    goto retry;
		}
		PL_oldoldbufptr = PL_oldbufptr = s = PL_linestart = SvPVX(PL_linestr);
		sv_setpv(PL_linestr,"");
		TOKEN(';');	/* not infinite loop because rsfp is NULL now */
	    }
	    if (PL_doextract) {
		if (*s == '#' && s[1] == '!' && instr(s,"perl"))
		    PL_doextract = FALSE;

		/* Incest with pod. */
		if (*s == '=' && strnEQ(s, "=cut", 4)) {
		    sv_setpv(PL_linestr, "");
		    PL_oldoldbufptr = PL_oldbufptr = s = PL_linestart = SvPVX(PL_linestr);
		    PL_bufend = SvPVX(PL_linestr) + SvCUR(PL_linestr);
		    PL_doextract = FALSE;
		}
	    }
	    incline(s);
	} while (PL_doextract);
	PL_oldoldbufptr = PL_oldbufptr = PL_bufptr = PL_linestart = s;
	if (PERLDB_LINE && PL_curstash != PL_debstash) {
	    SV *sv = NEWSV(85,0);

	    sv_upgrade(sv, SVt_PVMG);
	    sv_setsv(sv,PL_linestr);
	    av_store(CopFILEAV(PL_curcop),(I32)CopLINE(PL_curcop),sv);
	}
	PL_bufend = SvPVX(PL_linestr) + SvCUR(PL_linestr);
	if (CopLINE(PL_curcop) == 1) {
	    while (s < PL_bufend && isSPACE(*s))
		s++;
	    if (*s == ':' && s[1] != ':') /* for csh execing sh scripts */
		s++;
	    d = Nullch;
	    if (!PL_in_eval) {
		if (*s == '#' && *(s+1) == '!')
		    d = s + 2;
#ifdef ALTERNATE_SHEBANG
		else {
		    static char as[] = ALTERNATE_SHEBANG;
		    if (*s == as[0] && strnEQ(s, as, sizeof(as) - 1))
			d = s + (sizeof(as) - 1);
		}
#endif /* ALTERNATE_SHEBANG */
	    }
	    if (d) {
		char *ipath;
		char *ipathend;

		while (isSPACE(*d))
		    d++;
		ipath = d;
		while (*d && !isSPACE(*d))
		    d++;
		ipathend = d;

#ifdef ARG_ZERO_IS_SCRIPT
		if (ipathend > ipath) {
		    /*
		     * HP-UX (at least) sets argv[0] to the script name,
		     * which makes $^X incorrect.  And Digital UNIX and Linux,
		     * at least, set argv[0] to the basename of the Perl
		     * interpreter. So, having found "#!", we'll set it right.
		     */
		    SV *x = GvSV(gv_fetchpv("\030", TRUE, SVt_PV));
		    assert(SvPOK(x) || SvGMAGICAL(x));
		    if (sv_eq(x, CopFILESV(PL_curcop))) {
			sv_setpvn(x, ipath, ipathend - ipath);
			SvSETMAGIC(x);
		    }
		    TAINT_NOT;	/* $^X is always tainted, but that's OK */
		}
#endif /* ARG_ZERO_IS_SCRIPT */

		/*
		 * Look for options.
		 */
		d = instr(s,"perl -");
		if (!d) {
		    d = instr(s,"perl");
#if defined(DOSISH)
		    /* avoid getting into infinite loops when shebang
		     * line contains "Perl" rather than "perl" */
		    if (!d) {
			for (d = ipathend-4; d >= ipath; --d) {
			    if ((*d == 'p' || *d == 'P')
				&& !ibcmp(d, "perl", 4))
			    {
				break;
			    }
			}
			if (d < ipath)
			    d = Nullch;
		    }
#endif
		}
#ifdef ALTERNATE_SHEBANG
		/*
		 * If the ALTERNATE_SHEBANG on this system starts with a
		 * character that can be part of a Perl expression, then if
		 * we see it but not "perl", we're probably looking at the
		 * start of Perl code, not a request to hand off to some
		 * other interpreter.  Similarly, if "perl" is there, but
		 * not in the first 'word' of the line, we assume the line
		 * contains the start of the Perl program.
		 */
		if (d && *s != '#') {
		    char *c = ipath;
		    while (*c && !strchr("; \t\r\n\f\v#", *c))
			c++;
		    if (c < d)
			d = Nullch;	/* "perl" not in first word; ignore */
		    else
			*s = '#';	/* Don't try to parse shebang line */
		}
#endif /* ALTERNATE_SHEBANG */
		if (!d &&
		    *s == '#' &&
		    ipathend > ipath &&
		    !PL_minus_c &&
		    !instr(s,"indir") &&
		    instr(PL_origargv[0],"perl"))
		{
		    char **newargv;

		    *ipathend = '\0';
		    s = ipathend + 1;
		    while (s < PL_bufend && isSPACE(*s))
			s++;
		    if (s < PL_bufend) {
			Newz(899,newargv,PL_origargc+3,char*);
			newargv[1] = s;
			while (s < PL_bufend && !isSPACE(*s))
			    s++;
			*s = '\0';
			Copy(PL_origargv+1, newargv+2, PL_origargc+1, char*);
		    }
		    else
			newargv = PL_origargv;
		    newargv[0] = ipath;
		    PerlProc_execv(ipath, newargv);
		    Perl_croak(aTHX_ "Can't exec %s", ipath);
		}
		if (d) {
		    U32 oldpdb = PL_perldb;
		    bool oldn = PL_minus_n;
		    bool oldp = PL_minus_p;

		    while (*d && !isSPACE(*d)) d++;
		    while (*d == ' ' || *d == '\t') d++;

		    if (*d++ == '-') {
			do {
			    if (*d == 'M' || *d == 'm') {
				char *m = d;
				while (*d && !isSPACE(*d)) d++;
				Perl_croak(aTHX_ "Too late for \"-%.*s\" option",
				      (int)(d - m), m);
			    }
			    d = moreswitches(d);
			} while (d);
			if (PERLDB_LINE && !oldpdb ||
			    ( PL_minus_n || PL_minus_p ) && !(oldn || oldp) )
			      /* if we have already added "LINE: while (<>) {",
			         we must not do it again */
			{
			    sv_setpv(PL_linestr, "");
			    PL_oldoldbufptr = PL_oldbufptr = s = PL_linestart = SvPVX(PL_linestr);
			    PL_bufend = SvPVX(PL_linestr) + SvCUR(PL_linestr);
			    PL_preambled = FALSE;
			    if (PERLDB_LINE)
				(void)gv_fetchfile(PL_origfilename);
			    goto retry;
			}
		    }
		}
	    }
	}
	if (PL_lex_formbrack && PL_lex_brackets <= PL_lex_formbrack) {
	    PL_bufptr = s;
	    PL_lex_state = LEX_FORMLINE;
	    return yylex();
	}
	goto retry;
    case '\r':
#ifdef PERL_STRICT_CR
	Perl_warn(aTHX_ "Illegal character \\%03o (carriage return)", '\r');
	Perl_croak(aTHX_ 
      "(Maybe you didn't strip carriage returns after a network transfer?)\n");
#endif
    case ' ': case '\t': case '\f': case 013:
	s++;
	goto retry;
    case '#':
    case '\n':
	if (PL_lex_state != LEX_NORMAL || (PL_in_eval && !PL_rsfp)) {
	    d = PL_bufend;
	    while (s < d && *s != '\n')
		s++;
	    if (s < d)
		s++;
	    incline(s);
	    if (PL_lex_formbrack && PL_lex_brackets <= PL_lex_formbrack) {
		PL_bufptr = s;
		PL_lex_state = LEX_FORMLINE;
		return yylex();
	    }
	}
	else {
	    *s = '\0';
	    PL_bufend = s;
	}
	goto retry;
    case '-':
	if (s[1] && isALPHA(s[1]) && !isALNUM(s[2])) {
	    s++;
	    PL_bufptr = s;
	    tmp = *s++;

	    while (s < PL_bufend && (*s == ' ' || *s == '\t'))
		s++;

	    if (strnEQ(s,"=>",2)) {
		s = force_word(PL_bufptr,WORD,FALSE,FALSE,FALSE);
		OPERATOR('-');		/* unary minus */
	    }
	    PL_last_uni = PL_oldbufptr;
	    PL_last_lop_op = OP_FTEREAD;	/* good enough */
	    switch (tmp) {
	    case 'r': FTST(OP_FTEREAD);
	    case 'w': FTST(OP_FTEWRITE);
	    case 'x': FTST(OP_FTEEXEC);
	    case 'o': FTST(OP_FTEOWNED);
	    case 'R': FTST(OP_FTRREAD);
	    case 'W': FTST(OP_FTRWRITE);
	    case 'X': FTST(OP_FTREXEC);
	    case 'O': FTST(OP_FTROWNED);
	    case 'e': FTST(OP_FTIS);
	    case 'z': FTST(OP_FTZERO);
	    case 's': FTST(OP_FTSIZE);
	    case 'f': FTST(OP_FTFILE);
	    case 'd': FTST(OP_FTDIR);
	    case 'l': FTST(OP_FTLINK);
	    case 'p': FTST(OP_FTPIPE);
	    case 'S': FTST(OP_FTSOCK);
	    case 'u': FTST(OP_FTSUID);
	    case 'g': FTST(OP_FTSGID);
	    case 'k': FTST(OP_FTSVTX);
	    case 'b': FTST(OP_FTBLK);
	    case 'c': FTST(OP_FTCHR);
	    case 't': FTST(OP_FTTTY);
	    case 'T': FTST(OP_FTTEXT);
	    case 'B': FTST(OP_FTBINARY);
	    case 'M': gv_fetchpv("\024",TRUE, SVt_PV); FTST(OP_FTMTIME);
	    case 'A': gv_fetchpv("\024",TRUE, SVt_PV); FTST(OP_FTATIME);
	    case 'C': gv_fetchpv("\024",TRUE, SVt_PV); FTST(OP_FTCTIME);
	    default:
		Perl_croak(aTHX_ "Unrecognized file test: -%c", (int)tmp);
		break;
	    }
	}
	tmp = *s++;
	if (*s == tmp) {
	    s++;
	    if (PL_expect == XOPERATOR)
		TERM(POSTDEC);
	    else
		OPERATOR(PREDEC);
	}
	else if (*s == '>') {
	    s++;
	    s = skipspace(s);
	    if (isIDFIRST_lazy_if(s,UTF)) {
		s = force_word(s,METHOD,FALSE,TRUE,FALSE);
		TOKEN(ARROW);
	    }
	    else if (*s == '$')
		OPERATOR(ARROW);
	    else
		TERM(ARROW);
	}
	if (PL_expect == XOPERATOR)
	    Aop(OP_SUBTRACT);
	else {
	    if (isSPACE(*s) || !isSPACE(*PL_bufptr))
		check_uni();
	    OPERATOR('-');		/* unary minus */
	}

    case '+':
	tmp = *s++;
	if (*s == tmp) {
	    s++;
	    if (PL_expect == XOPERATOR)
		TERM(POSTINC);
	    else
		OPERATOR(PREINC);
	}
	if (PL_expect == XOPERATOR)
	    Aop(OP_ADD);
	else {
	    if (isSPACE(*s) || !isSPACE(*PL_bufptr))
		check_uni();
	    OPERATOR('+');
	}

    case '*':
	if (PL_expect != XOPERATOR) {
	    s = scan_ident(s, PL_bufend, PL_tokenbuf, sizeof PL_tokenbuf, TRUE);
	    PL_expect = XOPERATOR;
	    force_ident(PL_tokenbuf, '*');
	    if (!*PL_tokenbuf)
		PREREF('*');
	    TERM('*');
	}
	s++;
	if (*s == '*') {
	    s++;
	    PWop(OP_POW);
	}
	Mop(OP_MULTIPLY);

    case '%':
	if (PL_expect == XOPERATOR) {
	    ++s;
	    Mop(OP_MODULO);
	}
	PL_tokenbuf[0] = '%';
	s = scan_ident(s, PL_bufend, PL_tokenbuf + 1, sizeof PL_tokenbuf - 1, TRUE);
	if (!PL_tokenbuf[1]) {
	    if (s == PL_bufend)
		yyerror("Final % should be \\% or %name");
	    PREREF('%');
	}
	PL_pending_ident = '%';
	TERM('%');

    case '^':
	s++;
	BOop(OP_BIT_XOR);
    case '[':
	PL_lex_brackets++;
	/* FALL THROUGH */
    case '~':
    case ',':
	tmp = *s++;
	OPERATOR(tmp);
    case ':':
	if (s[1] == ':') {
	    len = 0;
	    goto just_a_word;
	}
	s++;
	switch (PL_expect) {
	    OP *attrs;
	case XOPERATOR:
	    if (!PL_in_my || PL_lex_state != LEX_NORMAL)
		break;
	    PL_bufptr = s;	/* update in case we back off */
	    goto grabattrs;
	case XATTRBLOCK:
	    PL_expect = XBLOCK;
	    goto grabattrs;
	case XATTRTERM:
	    PL_expect = XTERMBLOCK;
	 grabattrs:
	    s = skipspace(s);
	    attrs = Nullop;
	    while (isIDFIRST_lazy_if(s,UTF)) {
		d = scan_word(s, PL_tokenbuf, sizeof PL_tokenbuf, FALSE, &len);
		if (isLOWER(*s) && (tmp = keyword(PL_tokenbuf, len))) {
		    if (tmp < 0) tmp = -tmp;
		    switch (tmp) {
		    case KEY_or:
		    case KEY_and:
		    case KEY_for:
		    case KEY_unless:
		    case KEY_if:
		    case KEY_while:
		    case KEY_until:
			goto got_attrs;
		    default:
			break;
		    }
		}
		if (*d == '(') {
		    d = scan_str(d,TRUE,TRUE);
		    if (!d) {
			if (PL_lex_stuff) {
			    SvREFCNT_dec(PL_lex_stuff);
			    PL_lex_stuff = Nullsv;
			}
			/* MUST advance bufptr here to avoid bogus
			   "at end of line" context messages from yyerror().
			 */
			PL_bufptr = s + len;
			yyerror("Unterminated attribute parameter in attribute list");
			if (attrs)
			    op_free(attrs);
			return 0;	/* EOF indicator */
		    }
		}
		if (PL_lex_stuff) {
		    SV *sv = newSVpvn(s, len);
		    sv_catsv(sv, PL_lex_stuff);
		    attrs = append_elem(OP_LIST, attrs,
					newSVOP(OP_CONST, 0, sv));
		    SvREFCNT_dec(PL_lex_stuff);
		    PL_lex_stuff = Nullsv;
		}
		else {
		    attrs = append_elem(OP_LIST, attrs,
					newSVOP(OP_CONST, 0,
						newSVpvn(s, len)));
		}
		s = skipspace(d);
		if (*s == ':' && s[1] != ':')
		    s = skipspace(s+1);
		else if (s == d)
		    break;	/* require real whitespace or :'s */
	    }
	    tmp = (PL_expect == XOPERATOR ? '=' : '{'); /*'}(' for vi */
	    if (*s != ';' && *s != tmp && (tmp != '=' || *s != ')')) {
		char q = ((*s == '\'') ? '"' : '\'');
		/* If here for an expression, and parsed no attrs, back off. */
		if (tmp == '=' && !attrs) {
		    s = PL_bufptr;
		    break;
		}
		/* MUST advance bufptr here to avoid bogus "at end of line"
		   context messages from yyerror().
		 */
		PL_bufptr = s;
		if (!*s)
		    yyerror("Unterminated attribute list");
		else
		    yyerror(Perl_form(aTHX_ "Invalid separator character %c%c%c in attribute list",
				      q, *s, q));
		if (attrs)
		    op_free(attrs);
		OPERATOR(':');
	    }
	got_attrs:
	    if (attrs) {
		PL_nextval[PL_nexttoke].opval = attrs;
		force_next(THING);
	    }
	    TOKEN(COLONATTR);
	}
	OPERATOR(':');
    case '(':
	s++;
	if (PL_last_lop == PL_oldoldbufptr || PL_last_uni == PL_oldoldbufptr)
	    PL_oldbufptr = PL_oldoldbufptr;		/* allow print(STDOUT 123) */
	else
	    PL_expect = XTERM;
	TOKEN('(');
    case ';':
	if (CopLINE(PL_curcop) < PL_copline)
	    PL_copline = CopLINE(PL_curcop);
	tmp = *s++;
	OPERATOR(tmp);
    case ')':
	tmp = *s++;
	s = skipspace(s);
	if (*s == '{')
	    PREBLOCK(tmp);
	TERM(tmp);
    case ']':
	s++;
	if (PL_lex_brackets <= 0)
	    yyerror("Unmatched right square bracket");
	else
	    --PL_lex_brackets;
	if (PL_lex_state == LEX_INTERPNORMAL) {
	    if (PL_lex_brackets == 0) {
		if (*s != '[' && *s != '{' && (*s != '-' || s[1] != '>'))
		    PL_lex_state = LEX_INTERPEND;
	    }
	}
	TERM(']');
    case '{':
      leftbracket:
	s++;
	if (PL_lex_brackets > 100) {
	    char* newlb = Renew(PL_lex_brackstack, PL_lex_brackets + 1, char);
	    if (newlb != PL_lex_brackstack) {
		SAVEFREEPV(newlb);
		PL_lex_brackstack = newlb;
	    }
	}
	switch (PL_expect) {
	case XTERM:
	    if (PL_lex_formbrack) {
		s--;
		PRETERMBLOCK(DO);
	    }
	    if (PL_oldoldbufptr == PL_last_lop)
		PL_lex_brackstack[PL_lex_brackets++] = XTERM;
	    else
		PL_lex_brackstack[PL_lex_brackets++] = XOPERATOR;
	    OPERATOR(HASHBRACK);
	case XOPERATOR:
	    while (s < PL_bufend && (*s == ' ' || *s == '\t'))
		s++;
	    d = s;
	    PL_tokenbuf[0] = '\0';
	    if (d < PL_bufend && *d == '-') {
		PL_tokenbuf[0] = '-';
		d++;
		while (d < PL_bufend && (*d == ' ' || *d == '\t'))
		    d++;
	    }
	    if (d < PL_bufend && isIDFIRST_lazy_if(d,UTF)) {
		d = scan_word(d, PL_tokenbuf + 1, sizeof PL_tokenbuf - 1,
			      FALSE, &len);
		while (d < PL_bufend && (*d == ' ' || *d == '\t'))
		    d++;
		if (*d == '}') {
		    char minus = (PL_tokenbuf[0] == '-');
		    s = force_word(s + minus, WORD, FALSE, TRUE, FALSE);
		    if (minus)
			force_next('-');
		}
	    }
	    /* FALL THROUGH */
	case XATTRBLOCK:
	case XBLOCK:
	    PL_lex_brackstack[PL_lex_brackets++] = XSTATE;
	    PL_expect = XSTATE;
	    break;
	case XATTRTERM:
	case XTERMBLOCK:
	    PL_lex_brackstack[PL_lex_brackets++] = XOPERATOR;
	    PL_expect = XSTATE;
	    break;
	default: {
		char *t;
		if (PL_oldoldbufptr == PL_last_lop)
		    PL_lex_brackstack[PL_lex_brackets++] = XTERM;
		else
		    PL_lex_brackstack[PL_lex_brackets++] = XOPERATOR;
		s = skipspace(s);
		if (*s == '}')
		    OPERATOR(HASHBRACK);
		/* This hack serves to disambiguate a pair of curlies
		 * as being a block or an anon hash.  Normally, expectation
		 * determines that, but in cases where we're not in a
		 * position to expect anything in particular (like inside
		 * eval"") we have to resolve the ambiguity.  This code
		 * covers the case where the first term in the curlies is a
		 * quoted string.  Most other cases need to be explicitly
		 * disambiguated by prepending a `+' before the opening
		 * curly in order to force resolution as an anon hash.
		 *
		 * XXX should probably propagate the outer expectation
		 * into eval"" to rely less on this hack, but that could
		 * potentially break current behavior of eval"".
		 * GSAR 97-07-21
		 */
		t = s;
		if (*s == '\'' || *s == '"' || *s == '`') {
		    /* common case: get past first string, handling escapes */
		    for (t++; t < PL_bufend && *t != *s;)
			if (*t++ == '\\' && (*t == '\\' || *t == *s))
			    t++;
		    t++;
		}
		else if (*s == 'q') {
		    if (++t < PL_bufend
			&& (!isALNUM(*t)
			    || ((*t == 'q' || *t == 'x') && ++t < PL_bufend
				&& !isALNUM(*t))))
		    {
			char *tmps;
			char open, close, term;
			I32 brackets = 1;

			while (t < PL_bufend && isSPACE(*t))
			    t++;
			term = *t;
			open = term;
			if (term && (tmps = strchr("([{< )]}> )]}>",term)))
			    term = tmps[5];
			close = term;
			if (open == close)
			    for (t++; t < PL_bufend; t++) {
				if (*t == '\\' && t+1 < PL_bufend && open != '\\')
				    t++;
				else if (*t == open)
				    break;
			    }
			else
			    for (t++; t < PL_bufend; t++) {
				if (*t == '\\' && t+1 < PL_bufend)
				    t++;
				else if (*t == close && --brackets <= 0)
				    break;
				else if (*t == open)
				    brackets++;
			    }
		    }
		    t++;
		}
		else if (isALNUM_lazy_if(t,UTF)) {
		    t += UTF8SKIP(t);
		    while (t < PL_bufend && isALNUM_lazy_if(t,UTF))
			 t += UTF8SKIP(t);
		}
		while (t < PL_bufend && isSPACE(*t))
		    t++;
		/* if comma follows first term, call it an anon hash */
		/* XXX it could be a comma expression with loop modifiers */
		if (t < PL_bufend && ((*t == ',' && (*s == 'q' || !isLOWER(*s)))
				   || (*t == '=' && t[1] == '>')))
		    OPERATOR(HASHBRACK);
		if (PL_expect == XREF)
		    PL_expect = XTERM;
		else {
		    PL_lex_brackstack[PL_lex_brackets-1] = XSTATE;
		    PL_expect = XSTATE;
		}
	    }
	    break;
	}
	yylval.ival = CopLINE(PL_curcop);
	if (isSPACE(*s) || *s == '#')
	    PL_copline = NOLINE;   /* invalidate current command line number */
	TOKEN('{');
    case '}':
      rightbracket:
	s++;
	if (PL_lex_brackets <= 0)
	    yyerror("Unmatched right curly bracket");
	else
	    PL_expect = (expectation)PL_lex_brackstack[--PL_lex_brackets];
	if (PL_lex_brackets < PL_lex_formbrack)
	    PL_lex_formbrack = 0;
	if (PL_lex_state == LEX_INTERPNORMAL) {
	    if (PL_lex_brackets == 0) {
		if (PL_expect & XFAKEBRACK) {
		    PL_expect &= XENUMMASK;
		    PL_lex_state = LEX_INTERPEND;
		    PL_bufptr = s;
		    return yylex();	/* ignore fake brackets */
		}
		if (*s == '-' && s[1] == '>')
		    PL_lex_state = LEX_INTERPENDMAYBE;
		else if (*s != '[' && *s != '{')
		    PL_lex_state = LEX_INTERPEND;
	    }
	}
	if (PL_expect & XFAKEBRACK) {
	    PL_expect &= XENUMMASK;
	    PL_bufptr = s;
	    return yylex();		/* ignore fake brackets */
	}
	force_next('}');
	TOKEN(';');
    case '&':
	s++;
	tmp = *s++;
	if (tmp == '&')
	    AOPERATOR(ANDAND);
	s--;
	if (PL_expect == XOPERATOR) {
	    if (ckWARN(WARN_SEMICOLON)
		&& isIDFIRST_lazy_if(s,UTF) && PL_bufptr == PL_linestart)
	    {
		CopLINE_dec(PL_curcop);
		Perl_warner(aTHX_ WARN_SEMICOLON, PL_warn_nosemi);
		CopLINE_inc(PL_curcop);
	    }
	    BAop(OP_BIT_AND);
	}

	s = scan_ident(s - 1, PL_bufend, PL_tokenbuf, sizeof PL_tokenbuf, TRUE);
	if (*PL_tokenbuf) {
	    PL_expect = XOPERATOR;
	    force_ident(PL_tokenbuf, '&');
	}
	else
	    PREREF('&');
	yylval.ival = (OPpENTERSUB_AMPER<<8);
	TERM('&');

    case '|':
	s++;
	tmp = *s++;
	if (tmp == '|')
	    AOPERATOR(OROR);
	s--;
	BOop(OP_BIT_OR);
    case '=':
	s++;
	tmp = *s++;
	if (tmp == '=')
	    Eop(OP_EQ);
	if (tmp == '>')
	    OPERATOR(',');
	if (tmp == '~')
	    PMop(OP_MATCH);
	if (ckWARN(WARN_SYNTAX) && tmp && isSPACE(*s) && strchr("+-*/%.^&|<",tmp))
	    Perl_warner(aTHX_ WARN_SYNTAX, "Reversed %c= operator",(int)tmp);
	s--;
	if (PL_expect == XSTATE && isALPHA(tmp) &&
		(s == PL_linestart+1 || s[-2] == '\n') )
	{
	    if (PL_in_eval && !PL_rsfp) {
		d = PL_bufend;
		while (s < d) {
		    if (*s++ == '\n') {
			incline(s);
			if (strnEQ(s,"=cut",4)) {
			    s = strchr(s,'\n');
			    if (s)
				s++;
			    else
				s = d;
			    incline(s);
			    goto retry;
			}
		    }
		}
		goto retry;
	    }
	    s = PL_bufend;
	    PL_doextract = TRUE;
	    goto retry;
	}
	if (PL_lex_brackets < PL_lex_formbrack) {
	    char *t;
#ifdef PERL_STRICT_CR
	    for (t = s; *t == ' ' || *t == '\t'; t++) ;
#else
	    for (t = s; *t == ' ' || *t == '\t' || *t == '\r'; t++) ;
#endif
	    if (*t == '\n' || *t == '#') {
		s--;
		PL_expect = XBLOCK;
		goto leftbracket;
	    }
	}
	yylval.ival = 0;
	OPERATOR(ASSIGNOP);
    case '!':
	s++;
	tmp = *s++;
	if (tmp == '=')
	    Eop(OP_NE);
	if (tmp == '~')
	    PMop(OP_NOT);
	s--;
	OPERATOR('!');
    case '<':
	if (PL_expect != XOPERATOR) {
	    if (s[1] != '<' && !strchr(s,'>'))
		check_uni();
	    if (s[1] == '<')
		s = scan_heredoc(s);
	    else
		s = scan_inputsymbol(s);
	    TERM(sublex_start());
	}
	s++;
	tmp = *s++;
	if (tmp == '<')
	    SHop(OP_LEFT_SHIFT);
	if (tmp == '=') {
	    tmp = *s++;
	    if (tmp == '>')
		Eop(OP_NCMP);
	    s--;
	    Rop(OP_LE);
	}
	s--;
	Rop(OP_LT);
    case '>':
	s++;
	tmp = *s++;
	if (tmp == '>')
	    SHop(OP_RIGHT_SHIFT);
	if (tmp == '=')
	    Rop(OP_GE);
	s--;
	Rop(OP_GT);

    case '$':
	CLINE;

	if (PL_expect == XOPERATOR) {
	    if (PL_lex_formbrack && PL_lex_brackets == PL_lex_formbrack) {
		PL_expect = XTERM;
		depcom();
		return ','; /* grandfather non-comma-format format */
	    }
	}

	if (s[1] == '#' && (isIDFIRST_lazy_if(s+2,UTF) || strchr("{$:+-", s[2]))) {
	    PL_tokenbuf[0] = '@';
	    s = scan_ident(s + 1, PL_bufend, PL_tokenbuf + 1,
			   sizeof PL_tokenbuf - 1, FALSE);
	    if (PL_expect == XOPERATOR)
		no_op("Array length", s);
	    if (!PL_tokenbuf[1])
		PREREF(DOLSHARP);
	    PL_expect = XOPERATOR;
	    PL_pending_ident = '#';
	    TOKEN(DOLSHARP);
	}

	PL_tokenbuf[0] = '$';
	s = scan_ident(s, PL_bufend, PL_tokenbuf + 1,
		       sizeof PL_tokenbuf - 1, FALSE);
	if (PL_expect == XOPERATOR)
	    no_op("Scalar", s);
	if (!PL_tokenbuf[1]) {
	    if (s == PL_bufend)
		yyerror("Final $ should be \\$ or $name");
	    PREREF('$');
	}

	/* This kludge not intended to be bulletproof. */
	if (PL_tokenbuf[1] == '[' && !PL_tokenbuf[2]) {
	    yylval.opval = newSVOP(OP_CONST, 0,
				   newSViv((IV)PL_compiling.cop_arybase));
	    yylval.opval->op_private = OPpCONST_ARYBASE;
	    TERM(THING);
	}

	d = s;
	tmp = (I32)*s;
	if (PL_lex_state == LEX_NORMAL)
	    s = skipspace(s);

	if ((PL_expect != XREF || PL_oldoldbufptr == PL_last_lop) && intuit_more(s)) {
	    char *t;
	    if (*s == '[') {
		PL_tokenbuf[0] = '@';
		if (ckWARN(WARN_SYNTAX)) {
		    for(t = s + 1;
			isSPACE(*t) || isALNUM_lazy_if(t,UTF) || *t == '$';
			t++) ;
		    if (*t++ == ',') {
			PL_bufptr = skipspace(PL_bufptr);
			while (t < PL_bufend && *t != ']')
			    t++;
			Perl_warner(aTHX_ WARN_SYNTAX,
				"Multidimensional syntax %.*s not supported",
			     	(t - PL_bufptr) + 1, PL_bufptr);
		    }
		}
	    }
	    else if (*s == '{') {
		PL_tokenbuf[0] = '%';
		if (ckWARN(WARN_SYNTAX) && strEQ(PL_tokenbuf+1, "SIG") &&
		    (t = strchr(s, '}')) && (t = strchr(t, '=')))
		{
		    char tmpbuf[sizeof PL_tokenbuf];
		    STRLEN len;
		    for (t++; isSPACE(*t); t++) ;
		    if (isIDFIRST_lazy_if(t,UTF)) {
			t = scan_word(t, tmpbuf, sizeof tmpbuf, TRUE, &len);
		        for (; isSPACE(*t); t++) ;
			if (*t == ';' && get_cv(tmpbuf, FALSE))
			    Perl_warner(aTHX_ WARN_SYNTAX,
				"You need to quote \"%s\"", tmpbuf);
		    }
		}
	    }
	}

	PL_expect = XOPERATOR;
	if (PL_lex_state == LEX_NORMAL && isSPACE((char)tmp)) {
	    bool islop = (PL_last_lop == PL_oldoldbufptr);
	    if (!islop || PL_last_lop_op == OP_GREPSTART)
		PL_expect = XOPERATOR;
	    else if (strchr("$@\"'`q", *s))
		PL_expect = XTERM;		/* e.g. print $fh "foo" */
	    else if (strchr("&*<%", *s) && isIDFIRST_lazy_if(s+1,UTF))
		PL_expect = XTERM;		/* e.g. print $fh &sub */
	    else if (isIDFIRST_lazy_if(s,UTF)) {
		char tmpbuf[sizeof PL_tokenbuf];
		scan_word(s, tmpbuf, sizeof tmpbuf, TRUE, &len);
		if (tmp = keyword(tmpbuf, len)) {
		    /* binary operators exclude handle interpretations */
		    switch (tmp) {
		    case -KEY_x:
		    case -KEY_eq:
		    case -KEY_ne:
		    case -KEY_gt:
		    case -KEY_lt:
		    case -KEY_ge:
		    case -KEY_le:
		    case -KEY_cmp:
			break;
		    default:
			PL_expect = XTERM;	/* e.g. print $fh length() */
			break;
		    }
		}
		else {
		    GV *gv = gv_fetchpv(tmpbuf, FALSE, SVt_PVCV);
		    if (gv && GvCVu(gv))
			PL_expect = XTERM;	/* e.g. print $fh subr() */
		}
	    }
	    else if (isDIGIT(*s))
		PL_expect = XTERM;		/* e.g. print $fh 3 */
	    else if (*s == '.' && isDIGIT(s[1]))
		PL_expect = XTERM;		/* e.g. print $fh .3 */
	    else if (strchr("/?-+", *s) && !isSPACE(s[1]) && s[1] != '=')
		PL_expect = XTERM;		/* e.g. print $fh -1 */
	    else if (*s == '<' && s[1] == '<' && !isSPACE(s[2]) && s[2] != '=')
		PL_expect = XTERM;		/* print $fh <<"EOF" */
	}
	PL_pending_ident = '$';
	TOKEN('$');

    case '@':
	if (PL_expect == XOPERATOR)
	    no_op("Array", s);
	PL_tokenbuf[0] = '@';
	s = scan_ident(s, PL_bufend, PL_tokenbuf + 1, sizeof PL_tokenbuf - 1, FALSE);
	if (!PL_tokenbuf[1]) {
	    if (s == PL_bufend)
		yyerror("Final @ should be \\@ or @name");
	    PREREF('@');
	}
	if (PL_lex_state == LEX_NORMAL)
	    s = skipspace(s);
	if ((PL_expect != XREF || PL_oldoldbufptr == PL_last_lop) && intuit_more(s)) {
	    if (*s == '{')
		PL_tokenbuf[0] = '%';

	    /* Warn about @ where they meant $. */
	    if (ckWARN(WARN_SYNTAX)) {
		if (*s == '[' || *s == '{') {
		    char *t = s + 1;
		    while (*t && (isALNUM_lazy_if(t,UTF) || strchr(" \t$#+-'\"", *t)))
			t++;
		    if (*t == '}' || *t == ']') {
			t++;
			PL_bufptr = skipspace(PL_bufptr);
			Perl_warner(aTHX_ WARN_SYNTAX,
			    "Scalar value %.*s better written as $%.*s",
			    t-PL_bufptr, PL_bufptr, t-PL_bufptr-1, PL_bufptr+1);
		    }
		}
	    }
	}
	PL_pending_ident = '@';
	TERM('@');

    case '/':			/* may either be division or pattern */
    case '?':			/* may either be conditional or pattern */
	if (PL_expect != XOPERATOR) {
	    /* Disable warning on "study /blah/" */
	    if (PL_oldoldbufptr == PL_last_uni 
		&& (*PL_last_uni != 's' || s - PL_last_uni < 5 
		    || memNE(PL_last_uni, "study", 5)
		    || isALNUM_lazy_if(PL_last_uni+5,UTF)))
		check_uni();
	    s = scan_pat(s,OP_MATCH);
	    TERM(sublex_start());
	}
	tmp = *s++;
	if (tmp == '/')
	    Mop(OP_DIVIDE);
	OPERATOR(tmp);

    case '.':
	if (PL_lex_formbrack && PL_lex_brackets == PL_lex_formbrack
#ifdef PERL_STRICT_CR
	    && s[1] == '\n'
#else
	    && (s[1] == '\n' || (s[1] == '\r' && s[2] == '\n'))
#endif
	    && (s == PL_linestart || s[-1] == '\n') )
	{
	    PL_lex_formbrack = 0;
	    PL_expect = XSTATE;
	    goto rightbracket;
	}
	if (PL_expect == XOPERATOR || !isDIGIT(s[1])) {
	    tmp = *s++;
	    if (*s == tmp) {
		s++;
		if (*s == tmp) {
		    s++;
		    yylval.ival = OPf_SPECIAL;
		}
		else
		    yylval.ival = 0;
		OPERATOR(DOTDOT);
	    }
	    if (PL_expect != XOPERATOR)
		check_uni();
	    Aop(OP_CONCAT);
	}
	/* FALL THROUGH */
    case '0': case '1': case '2': case '3': case '4':
    case '5': case '6': case '7': case '8': case '9':
	s = scan_num(s);
	if (PL_expect == XOPERATOR)
	    no_op("Number",s);
	TERM(THING);

    case '\'':
	s = scan_str(s,FALSE,FALSE);
	if (PL_expect == XOPERATOR) {
	    if (PL_lex_formbrack && PL_lex_brackets == PL_lex_formbrack) {
		PL_expect = XTERM;
		depcom();
		return ',';	/* grandfather non-comma-format format */
	    }
	    else
		no_op("String",s);
	}
	if (!s)
	    missingterm((char*)0);
	yylval.ival = OP_CONST;
	TERM(sublex_start());

    case '"':
	s = scan_str(s,FALSE,FALSE);
	if (PL_expect == XOPERATOR) {
	    if (PL_lex_formbrack && PL_lex_brackets == PL_lex_formbrack) {
		PL_expect = XTERM;
		depcom();
		return ',';	/* grandfather non-comma-format format */
	    }
	    else
		no_op("String",s);
	}
	if (!s)
	    missingterm((char*)0);
	yylval.ival = OP_CONST;
	for (d = SvPV(PL_lex_stuff, len); len; len--, d++) {
	    if (*d == '$' || *d == '@' || *d == '\\' || *d & 0x80) {
		yylval.ival = OP_STRINGIFY;
		break;
	    }
	}
	TERM(sublex_start());

    case '`':
	s = scan_str(s,FALSE,FALSE);
	if (PL_expect == XOPERATOR)
	    no_op("Backticks",s);
	if (!s)
	    missingterm((char*)0);
	yylval.ival = OP_BACKTICK;
	set_csh();
	TERM(sublex_start());

    case '\\':
	s++;
	if (ckWARN(WARN_SYNTAX) && PL_lex_inwhat && isDIGIT(*s))
	    Perl_warner(aTHX_ WARN_SYNTAX,"Can't use \\%c to mean $%c in expression",
			*s, *s);
	if (PL_expect == XOPERATOR)
	    no_op("Backslash",s);
	OPERATOR(REFGEN);

    case 'v':
	if (isDIGIT(s[1]) && PL_expect != XOPERATOR) {
	    char *start = s;
	    start++;
	    start++;
	    while (isDIGIT(*start) || *start == '_')
		start++;
	    if (*start == '.' && isDIGIT(start[1])) {
		s = scan_num(s);
		TERM(THING);
	    }
	    /* avoid v123abc() or $h{v1}, allow C<print v10;> */
	    else if (!isALPHA(*start) && (PL_expect == XTERM || PL_expect == XREF)) {
		char c = *start;
		GV *gv;
		*start = '\0';
		gv = gv_fetchpv(s, FALSE, SVt_PVCV);
		*start = c;
		if (!gv) {
		    s = scan_num(s);
		    TERM(THING);
		}
	    }
	}
	goto keylookup;
    case 'x':
	if (isDIGIT(s[1]) && PL_expect == XOPERATOR) {
	    s++;
	    Mop(OP_REPEAT);
	}
	goto keylookup;

    case '_':
    case 'a': case 'A':
    case 'b': case 'B':
    case 'c': case 'C':
    case 'd': case 'D':
    case 'e': case 'E':
    case 'f': case 'F':
    case 'g': case 'G':
    case 'h': case 'H':
    case 'i': case 'I':
    case 'j': case 'J':
    case 'k': case 'K':
    case 'l': case 'L':
    case 'm': case 'M':
    case 'n': case 'N':
    case 'o': case 'O':
    case 'p': case 'P':
    case 'q': case 'Q':
    case 'r': case 'R':
    case 's': case 'S':
    case 't': case 'T':
    case 'u': case 'U':
	      case 'V':
    case 'w': case 'W':
	      case 'X':
    case 'y': case 'Y':
    case 'z': case 'Z':

      keylookup: {
	STRLEN n_a;
	gv = Nullgv;
	gvp = 0;

	PL_bufptr = s;
	s = scan_word(s, PL_tokenbuf, sizeof PL_tokenbuf, FALSE, &len);

	/* Some keywords can be followed by any delimiter, including ':' */
	tmp = (len == 1 && strchr("msyq", PL_tokenbuf[0]) ||
	       len == 2 && ((PL_tokenbuf[0] == 't' && PL_tokenbuf[1] == 'r') ||
			    (PL_tokenbuf[0] == 'q' &&
			     strchr("qwxr", PL_tokenbuf[1]))));

	/* x::* is just a word, unless x is "CORE" */
	if (!tmp && *s == ':' && s[1] == ':' && strNE(PL_tokenbuf, "CORE"))
	    goto just_a_word;

	d = s;
	while (d < PL_bufend && isSPACE(*d))
		d++;	/* no comments skipped here, or s### is misparsed */

	/* Is this a label? */
	if (!tmp && PL_expect == XSTATE
	      && d < PL_bufend && *d == ':' && *(d + 1) != ':') {
	    s = d + 1;
	    yylval.pval = savepv(PL_tokenbuf);
	    CLINE;
	    TOKEN(LABEL);
	}

	/* Check for keywords */
	tmp = keyword(PL_tokenbuf, len);

	/* Is this a word before a => operator? */
	if (strnEQ(d,"=>",2)) {
	    CLINE;
	    yylval.opval = (OP*)newSVOP(OP_CONST, 0, newSVpv(PL_tokenbuf,0));
	    yylval.opval->op_private = OPpCONST_BARE;
	    TERM(WORD);
	}

	if (tmp < 0) {			/* second-class keyword? */
	    GV *ogv = Nullgv;	/* override (winner) */
	    GV *hgv = Nullgv;	/* hidden (loser) */
	    if (PL_expect != XOPERATOR && (*s != ':' || s[1] != ':')) {
		CV *cv;
		if ((gv = gv_fetchpv(PL_tokenbuf, FALSE, SVt_PVCV)) &&
		    (cv = GvCVu(gv)))
		{
		    if (GvIMPORTED_CV(gv))
			ogv = gv;
		    else if (! CvMETHOD(cv))
			hgv = gv;
		}
		if (!ogv &&
		    (gvp = (GV**)hv_fetch(PL_globalstash,PL_tokenbuf,len,FALSE)) &&
		    (gv = *gvp) != (GV*)&PL_sv_undef &&
		    GvCVu(gv) && GvIMPORTED_CV(gv))
		{
		    ogv = gv;
		}
	    }
	    if (ogv) {
		tmp = 0;		/* overridden by import or by GLOBAL */
	    }
	    else if (gv && !gvp
		     && -tmp==KEY_lock	/* XXX generalizable kludge */
		     && GvCVu(gv)
		     && !hv_fetch(GvHVn(PL_incgv), "Thread.pm", 9, FALSE))
	    {
		tmp = 0;		/* any sub overrides "weak" keyword */
	    }
	    else {			/* no override */
		tmp = -tmp;
		gv = Nullgv;
		gvp = 0;
		if (ckWARN(WARN_AMBIGUOUS) && hgv
		    && tmp != KEY_x && tmp != KEY_CORE)	/* never ambiguous */
		    Perl_warner(aTHX_ WARN_AMBIGUOUS,
		    	"Ambiguous call resolved as CORE::%s(), %s",
			 GvENAME(hgv), "qualify as such or use &");
	    }
	}

      reserved_word:
	switch (tmp) {

	default:			/* not a keyword */
	  just_a_word: {
		SV *sv;
		char lastchar = (PL_bufptr == PL_oldoldbufptr ? 0 : PL_bufptr[-1]);

		/* Get the rest if it looks like a package qualifier */

		if (*s == '\'' || *s == ':' && s[1] == ':') {
		    STRLEN morelen;
		    s = scan_word(s, PL_tokenbuf + len, sizeof PL_tokenbuf - len,
				  TRUE, &morelen);
		    if (!morelen)
			Perl_croak(aTHX_ "Bad name after %s%s", PL_tokenbuf,
				*s == '\'' ? "'" : "::");
		    len += morelen;
		}

		if (PL_expect == XOPERATOR) {
		    if (PL_bufptr == PL_linestart) {
			CopLINE_dec(PL_curcop);
			Perl_warner(aTHX_ WARN_SEMICOLON, PL_warn_nosemi);
			CopLINE_inc(PL_curcop);
		    }
		    else
			no_op("Bareword",s);
		}

		/* Look for a subroutine with this name in current package,
		   unless name is "Foo::", in which case Foo is a bearword
		   (and a package name). */

		if (len > 2 &&
		    PL_tokenbuf[len - 2] == ':' && PL_tokenbuf[len - 1] == ':')
		{
		    if (ckWARN(WARN_BAREWORD) && ! gv_fetchpv(PL_tokenbuf, FALSE, SVt_PVHV))
			Perl_warner(aTHX_ WARN_BAREWORD, 
		  	    "Bareword \"%s\" refers to nonexistent package",
			     PL_tokenbuf);
		    len -= 2;
		    PL_tokenbuf[len] = '\0';
		    gv = Nullgv;
		    gvp = 0;
		}
		else {
		    len = 0;
		    if (!gv)
			gv = gv_fetchpv(PL_tokenbuf, FALSE, SVt_PVCV);
		}

		/* if we saw a global override before, get the right name */

		if (gvp) {
		    sv = newSVpvn("CORE::GLOBAL::",14);
		    sv_catpv(sv,PL_tokenbuf);
		}
		else
		    sv = newSVpv(PL_tokenbuf,0);

		/* Presume this is going to be a bareword of some sort. */

		CLINE;
		yylval.opval = (OP*)newSVOP(OP_CONST, 0, sv);
		yylval.opval->op_private = OPpCONST_BARE;

		/* And if "Foo::", then that's what it certainly is. */

		if (len)
		    goto safe_bareword;

		/* See if it's the indirect object for a list operator. */

		if (PL_oldoldbufptr &&
		    PL_oldoldbufptr < PL_bufptr &&
		    (PL_oldoldbufptr == PL_last_lop
		     || PL_oldoldbufptr == PL_last_uni) &&
		    /* NO SKIPSPACE BEFORE HERE! */
		    (PL_expect == XREF ||
		     ((PL_opargs[PL_last_lop_op] >> OASHIFT)& 7) == OA_FILEREF))
		{
		    bool immediate_paren = *s == '(';

		    /* (Now we can afford to cross potential line boundary.) */
		    s = skipspace(s);

		    /* Two barewords in a row may indicate method call. */

		    if ((isIDFIRST_lazy_if(s,UTF) || *s == '$') && (tmp=intuit_method(s,gv)))
			return tmp;

		    /* If not a declared subroutine, it's an indirect object. */
		    /* (But it's an indir obj regardless for sort.) */

		    if ((PL_last_lop_op == OP_SORT ||
                         (!immediate_paren && (!gv || !GvCVu(gv)))) &&
                        (PL_last_lop_op != OP_MAPSTART &&
			 PL_last_lop_op != OP_GREPSTART))
		    {
			PL_expect = (PL_last_lop == PL_oldoldbufptr) ? XTERM : XOPERATOR;
			goto bareword;
		    }
		}

		/* If followed by a paren, it's certainly a subroutine. */

		PL_expect = XOPERATOR;
		s = skipspace(s);
		if (*s == '(') {
		    CLINE;
		    if (gv && GvCVu(gv)) {
			for (d = s + 1; *d == ' ' || *d == '\t'; d++) ;
			if (*d == ')' && (sv = cv_const_sv(GvCV(gv)))) {
			    s = d + 1;
			    goto its_constant;
			}
		    }
		    PL_nextval[PL_nexttoke].opval = yylval.opval;
		    PL_expect = XOPERATOR;
		    force_next(WORD);
		    yylval.ival = 0;
		    TOKEN('&');
		}

		/* If followed by var or block, call it a method (unless sub) */

		if ((*s == '$' || *s == '{') && (!gv || !GvCVu(gv))) {
		    PL_last_lop = PL_oldbufptr;
		    PL_last_lop_op = OP_METHOD;
		    PREBLOCK(METHOD);
		}

		/* If followed by a bareword, see if it looks like indir obj. */

		if ((isIDFIRST_lazy_if(s,UTF) || *s == '$') && (tmp = intuit_method(s,gv)))
		    return tmp;

		/* Not a method, so call it a subroutine (if defined) */

		if (gv && GvCVu(gv)) {
		    CV* cv;
		    if (lastchar == '-' && ckWARN_d(WARN_AMBIGUOUS))
			Perl_warner(aTHX_ WARN_AMBIGUOUS,
				"Ambiguous use of -%s resolved as -&%s()",
				PL_tokenbuf, PL_tokenbuf);
		    /* Check for a constant sub */
		    cv = GvCV(gv);
		    if ((sv = cv_const_sv(cv))) {
		  its_constant:
			SvREFCNT_dec(((SVOP*)yylval.opval)->op_sv);
			((SVOP*)yylval.opval)->op_sv = SvREFCNT_inc(sv);
			yylval.opval->op_private = 0;
			TOKEN(WORD);
		    }

		    /* Resolve to GV now. */
		    op_free(yylval.opval);
		    yylval.opval = newCVREF(0, newGVOP(OP_GV, 0, gv));
		    yylval.opval->op_private |= OPpENTERSUB_NOPAREN;
		    PL_last_lop = PL_oldbufptr;
		    PL_last_lop_op = OP_ENTERSUB;
		    /* Is there a prototype? */
		    if (SvPOK(cv)) {
			STRLEN len;
			char *proto = SvPV((SV*)cv, len);
			if (!len)
			    TERM(FUNC0SUB);
			if (strEQ(proto, "$"))
			    OPERATOR(UNIOPSUB);
			if (*proto == '&' && *s == '{') {
			    sv_setpv(PL_subname,"__ANON__");
			    PREBLOCK(LSTOPSUB);
			}
		    }
		    PL_nextval[PL_nexttoke].opval = yylval.opval;
		    PL_expect = XTERM;
		    force_next(WORD);
		    TOKEN(NOAMP);
		}

		/* Call it a bare word */

		if (PL_hints & HINT_STRICT_SUBS)
		    yylval.opval->op_private |= OPpCONST_STRICT;
		else {
		bareword:
		    if (ckWARN(WARN_RESERVED)) {
			if (lastchar != '-') {
			    for (d = PL_tokenbuf; *d && isLOWER(*d); d++) ;
			    if (!*d)
				Perl_warner(aTHX_ WARN_RESERVED, PL_warn_reserved,
				       PL_tokenbuf);
			}
		    }
		}

	    safe_bareword:
		if (lastchar && strchr("*%&", lastchar) && ckWARN_d(WARN_AMBIGUOUS)) {
		    Perl_warner(aTHX_ WARN_AMBIGUOUS,
		  	"Operator or semicolon missing before %c%s",
			lastchar, PL_tokenbuf);
		    Perl_warner(aTHX_ WARN_AMBIGUOUS,
			"Ambiguous use of %c resolved as operator %c",
			lastchar, lastchar);
		}
		TOKEN(WORD);
	    }

	case KEY___FILE__:
	    yylval.opval = (OP*)newSVOP(OP_CONST, 0,
					newSVpv(CopFILE(PL_curcop),0));
	    TERM(THING);

	case KEY___LINE__:
            yylval.opval = (OP*)newSVOP(OP_CONST, 0,
                                    Perl_newSVpvf(aTHX_ "%"IVdf, (IV)CopLINE(PL_curcop)));
	    TERM(THING);

	case KEY___PACKAGE__:
	    yylval.opval = (OP*)newSVOP(OP_CONST, 0,
					(PL_curstash
					 ? newSVsv(PL_curstname)
					 : &PL_sv_undef));
	    TERM(THING);

	case KEY___DATA__:
	case KEY___END__: {
	    GV *gv;

	    /*SUPPRESS 560*/
	    if (PL_rsfp && (!PL_in_eval || PL_tokenbuf[2] == 'D')) {
		char *pname = "main";
		if (PL_tokenbuf[2] == 'D')
		    pname = HvNAME(PL_curstash ? PL_curstash : PL_defstash);
		gv = gv_fetchpv(Perl_form(aTHX_ "%s::DATA", pname), TRUE, SVt_PVIO);
		GvMULTI_on(gv);
		if (!GvIO(gv))
		    GvIOp(gv) = newIO();
		IoIFP(GvIOp(gv)) = PL_rsfp;
#if defined(HAS_FCNTL) && defined(F_SETFD)
		{
		    int fd = PerlIO_fileno(PL_rsfp);
		    fcntl(fd,F_SETFD,fd >= 3);
		}
#endif
		/* Mark this internal pseudo-handle as clean */
		IoFLAGS(GvIOp(gv)) |= IOf_UNTAINT;
		if (PL_preprocess)
		    IoTYPE(GvIOp(gv)) = '|';
		else if ((PerlIO*)PL_rsfp == PerlIO_stdin())
		    IoTYPE(GvIOp(gv)) = '-';
		else
		    IoTYPE(GvIOp(gv)) = '<';
#if defined(WIN32) && !defined(PERL_TEXTMODE_SCRIPTS)
		/* if the script was opened in binmode, we need to revert
		 * it to text mode for compatibility; but only iff it has CRs
		 * XXX this is a questionable hack at best. */
		if (PL_bufend-PL_bufptr > 2
		    && PL_bufend[-1] == '\n' && PL_bufend[-2] == '\r')
		{
		    Off_t loc = 0;
		    if (IoTYPE(GvIOp(gv)) == '<') {
			loc = PerlIO_tell(PL_rsfp);
			(void)PerlIO_seek(PL_rsfp, 0L, 0);
		    }
		    if (PerlLIO_setmode(PerlIO_fileno(PL_rsfp), O_TEXT) != -1) {
#if defined(__BORLANDC__)
			/* XXX see note in do_binmode() */
			((FILE*)PL_rsfp)->flags |= _F_BIN;
#endif
			if (loc > 0)
			    PerlIO_seek(PL_rsfp, loc, 0);
		    }
		}
#endif
		PL_rsfp = Nullfp;
	    }
	    goto fake_eof;
	}

	case KEY_AUTOLOAD:
	case KEY_DESTROY:
	case KEY_BEGIN:
	case KEY_CHECK:
	case KEY_INIT:
	case KEY_END:
	    if (PL_expect == XSTATE) {
		s = PL_bufptr;
		goto really_sub;
	    }
	    goto just_a_word;

	case KEY_CORE:
	    if (*s == ':' && s[1] == ':') {
		s += 2;
		d = s;
		s = scan_word(s, PL_tokenbuf, sizeof PL_tokenbuf, FALSE, &len);
		tmp = keyword(PL_tokenbuf, len);
		if (tmp < 0)
		    tmp = -tmp;
		goto reserved_word;
	    }
	    goto just_a_word;

	case KEY_abs:
	    UNI(OP_ABS);

	case KEY_alarm:
	    UNI(OP_ALARM);

	case KEY_accept:
	    LOP(OP_ACCEPT,XTERM);

	case KEY_and:
	    OPERATOR(ANDOP);

	case KEY_atan2:
	    LOP(OP_ATAN2,XTERM);

	case KEY_bind:
	    LOP(OP_BIND,XTERM);

	case KEY_binmode:
	    UNI(OP_BINMODE);

	case KEY_bless:
	    LOP(OP_BLESS,XTERM);

	case KEY_chop:
	    UNI(OP_CHOP);

	case KEY_continue:
	    PREBLOCK(CONTINUE);

	case KEY_chdir:
	    (void)gv_fetchpv("ENV",TRUE, SVt_PVHV);	/* may use HOME */
	    UNI(OP_CHDIR);

	case KEY_close:
	    UNI(OP_CLOSE);

	case KEY_closedir:
	    UNI(OP_CLOSEDIR);

	case KEY_cmp:
	    Eop(OP_SCMP);

	case KEY_caller:
	    UNI(OP_CALLER);

	case KEY_crypt:
#ifdef FCRYPT
	    if (!PL_cryptseen) {
		PL_cryptseen = TRUE;
		init_des();
	    }
#endif
	    LOP(OP_CRYPT,XTERM);

	case KEY_chmod:
	    if (ckWARN(WARN_CHMOD)) {
		for (d = s; d < PL_bufend && (isSPACE(*d) || *d == '('); d++) ;
		if (*d != '0' && isDIGIT(*d))
		    Perl_warner(aTHX_ WARN_CHMOD,
		    		"chmod() mode argument is missing initial 0");
	    }
	    LOP(OP_CHMOD,XTERM);

	case KEY_chown:
	    LOP(OP_CHOWN,XTERM);

	case KEY_connect:
	    LOP(OP_CONNECT,XTERM);

	case KEY_chr:
	    UNI(OP_CHR);

	case KEY_cos:
	    UNI(OP_COS);

	case KEY_chroot:
	    UNI(OP_CHROOT);

	case KEY_do:
	    s = skipspace(s);
	    if (*s == '{')
		PRETERMBLOCK(DO);
	    if (*s != '\'')
		s = force_word(s,WORD,FALSE,TRUE,FALSE);
	    OPERATOR(DO);

	case KEY_die:
	    PL_hints |= HINT_BLOCK_SCOPE;
	    LOP(OP_DIE,XTERM);

	case KEY_defined:
	    UNI(OP_DEFINED);

	case KEY_delete:
	    UNI(OP_DELETE);

	case KEY_dbmopen:
	    gv_fetchpv("AnyDBM_File::ISA", GV_ADDMULTI, SVt_PVAV);
	    LOP(OP_DBMOPEN,XTERM);

	case KEY_dbmclose:
	    UNI(OP_DBMCLOSE);

	case KEY_dump:
	    s = force_word(s,WORD,TRUE,FALSE,FALSE);
	    LOOPX(OP_DUMP);

	case KEY_else:
	    PREBLOCK(ELSE);

	case KEY_elsif:
	    yylval.ival = CopLINE(PL_curcop);
	    OPERATOR(ELSIF);

	case KEY_eq:
	    Eop(OP_SEQ);

	case KEY_exists:
	    UNI(OP_EXISTS);
	    
	case KEY_exit:
	    UNI(OP_EXIT);

	case KEY_eval:
	    s = skipspace(s);
	    PL_expect = (*s == '{') ? XTERMBLOCK : XTERM;
	    UNIBRACK(OP_ENTEREVAL);

	case KEY_eof:
	    UNI(OP_EOF);

	case KEY_exp:
	    UNI(OP_EXP);

	case KEY_each:
	    UNI(OP_EACH);

	case KEY_exec:
	    set_csh();
	    LOP(OP_EXEC,XREF);

	case KEY_endhostent:
	    FUN0(OP_EHOSTENT);

	case KEY_endnetent:
	    FUN0(OP_ENETENT);

	case KEY_endservent:
	    FUN0(OP_ESERVENT);

	case KEY_endprotoent:
	    FUN0(OP_EPROTOENT);

	case KEY_endpwent:
	    FUN0(OP_EPWENT);

	case KEY_endgrent:
	    FUN0(OP_EGRENT);

	case KEY_for:
	case KEY_foreach:
	    yylval.ival = CopLINE(PL_curcop);
	    s = skipspace(s);
	    if (PL_expect == XSTATE && isIDFIRST_lazy_if(s,UTF)) {
		char *p = s;
		if ((PL_bufend - p) >= 3 &&
		    strnEQ(p, "my", 2) && isSPACE(*(p + 2)))
		    p += 2;
		else if ((PL_bufend - p) >= 4 &&
		    strnEQ(p, "our", 3) && isSPACE(*(p + 3)))
		    p += 3;
		p = skipspace(p);
		if (isIDFIRST_lazy_if(p,UTF)) {
		    p = scan_ident(p, PL_bufend,
			PL_tokenbuf, sizeof PL_tokenbuf, TRUE);
		    p = skipspace(p);
		}
		if (*p != '$')
		    Perl_croak(aTHX_ "Missing $ on loop variable");
	    }
	    OPERATOR(FOR);

	case KEY_formline:
	    LOP(OP_FORMLINE,XTERM);

	case KEY_fork:
	    FUN0(OP_FORK);

	case KEY_fcntl:
	    LOP(OP_FCNTL,XTERM);

	case KEY_fileno:
	    UNI(OP_FILENO);

	case KEY_flock:
	    LOP(OP_FLOCK,XTERM);

	case KEY_gt:
	    Rop(OP_SGT);

	case KEY_ge:
	    Rop(OP_SGE);

	case KEY_grep:
	    LOP(OP_GREPSTART, XREF);

	case KEY_goto:
	    s = force_word(s,WORD,TRUE,FALSE,FALSE);
	    LOOPX(OP_GOTO);

	case KEY_gmtime:
	    UNI(OP_GMTIME);

	case KEY_getc:
	    UNI(OP_GETC);

	case KEY_getppid:
	    FUN0(OP_GETPPID);

	case KEY_getpgrp:
	    UNI(OP_GETPGRP);

	case KEY_getpriority:
	    LOP(OP_GETPRIORITY,XTERM);

	case KEY_getprotobyname:
	    UNI(OP_GPBYNAME);

	case KEY_getprotobynumber:
	    LOP(OP_GPBYNUMBER,XTERM);

	case KEY_getprotoent:
	    FUN0(OP_GPROTOENT);

	case KEY_getpwent:
	    FUN0(OP_GPWENT);

	case KEY_getpwnam:
	    UNI(OP_GPWNAM);

	case KEY_getpwuid:
	    UNI(OP_GPWUID);

	case KEY_getpeername:
	    UNI(OP_GETPEERNAME);

	case KEY_gethostbyname:
	    UNI(OP_GHBYNAME);

	case KEY_gethostbyaddr:
	    LOP(OP_GHBYADDR,XTERM);

	case KEY_gethostent:
	    FUN0(OP_GHOSTENT);

	case KEY_getnetbyname:
	    UNI(OP_GNBYNAME);

	case KEY_getnetbyaddr:
	    LOP(OP_GNBYADDR,XTERM);

	case KEY_getnetent:
	    FUN0(OP_GNETENT);

	case KEY_getservbyname:
	    LOP(OP_GSBYNAME,XTERM);

	case KEY_getservbyport:
	    LOP(OP_GSBYPORT,XTERM);

	case KEY_getservent:
	    FUN0(OP_GSERVENT);

	case KEY_getsockname:
	    UNI(OP_GETSOCKNAME);

	case KEY_getsockopt:
	    LOP(OP_GSOCKOPT,XTERM);

	case KEY_getgrent:
	    FUN0(OP_GGRENT);

	case KEY_getgrnam:
	    UNI(OP_GGRNAM);

	case KEY_getgrgid:
	    UNI(OP_GGRGID);

	case KEY_getlogin:
	    FUN0(OP_GETLOGIN);

	case KEY_glob:
	    set_csh();
	    LOP(OP_GLOB,XTERM);

	case KEY_hex:
	    UNI(OP_HEX);

	case KEY_if:
	    yylval.ival = CopLINE(PL_curcop);
	    OPERATOR(IF);

	case KEY_index:
	    LOP(OP_INDEX,XTERM);

	case KEY_int:
	    UNI(OP_INT);

	case KEY_ioctl:
	    LOP(OP_IOCTL,XTERM);

	case KEY_join:
	    LOP(OP_JOIN,XTERM);

	case KEY_keys:
	    UNI(OP_KEYS);

	case KEY_kill:
	    LOP(OP_KILL,XTERM);

	case KEY_last:
	    s = force_word(s,WORD,TRUE,FALSE,FALSE);
	    LOOPX(OP_LAST);
	    
	case KEY_lc:
	    UNI(OP_LC);

	case KEY_lcfirst:
	    UNI(OP_LCFIRST);

	case KEY_local:
	    yylval.ival = 0;
	    OPERATOR(LOCAL);

	case KEY_length:
	    UNI(OP_LENGTH);

	case KEY_lt:
	    Rop(OP_SLT);

	case KEY_le:
	    Rop(OP_SLE);

	case KEY_localtime:
	    UNI(OP_LOCALTIME);

	case KEY_log:
	    UNI(OP_LOG);

	case KEY_link:
	    LOP(OP_LINK,XTERM);

	case KEY_listen:
	    LOP(OP_LISTEN,XTERM);

	case KEY_lock:
	    UNI(OP_LOCK);

	case KEY_lstat:
	    UNI(OP_LSTAT);

	case KEY_m:
	    s = scan_pat(s,OP_MATCH);
	    TERM(sublex_start());

	case KEY_map:
	    LOP(OP_MAPSTART, XREF);

	case KEY_mkdir:
	    LOP(OP_MKDIR,XTERM);

	case KEY_msgctl:
	    LOP(OP_MSGCTL,XTERM);

	case KEY_msgget:
	    LOP(OP_MSGGET,XTERM);

	case KEY_msgrcv:
	    LOP(OP_MSGRCV,XTERM);

	case KEY_msgsnd:
	    LOP(OP_MSGSND,XTERM);

	case KEY_our:
	case KEY_my:
	    PL_in_my = tmp;
	    s = skipspace(s);
	    if (isIDFIRST_lazy_if(s,UTF)) {
		s = scan_word(s, PL_tokenbuf, sizeof PL_tokenbuf, TRUE, &len);
		if (len == 3 && strnEQ(PL_tokenbuf, "sub", 3))
		    goto really_sub;
		PL_in_my_stash = gv_stashpv(PL_tokenbuf, FALSE);
		if (!PL_in_my_stash) {
		    char tmpbuf[1024];
		    PL_bufptr = s;
		    sprintf(tmpbuf, "No such class %.1000s", PL_tokenbuf);
		    yyerror(tmpbuf);
		}
	    }
	    yylval.ival = 1;
	    OPERATOR(MY);

	case KEY_next:
	    s = force_word(s,WORD,TRUE,FALSE,FALSE);
	    LOOPX(OP_NEXT);

	case KEY_ne:
	    Eop(OP_SNE);

	case KEY_no:
	    if (PL_expect != XSTATE)
		yyerror("\"no\" not allowed in expression");
	    s = force_word(s,WORD,FALSE,TRUE,FALSE);
	    s = force_version(s);
	    yylval.ival = 0;
	    OPERATOR(USE);

	case KEY_not:
	    if (*s == '(' || (s = skipspace(s), *s == '('))
		FUN1(OP_NOT);
	    else
		OPERATOR(NOTOP);

	case KEY_open:
	    s = skipspace(s);
	    if (isIDFIRST_lazy_if(s,UTF)) {
		char *t;
		for (d = s; isALNUM_lazy_if(d,UTF); d++) ;
		t = skipspace(d);
		if (strchr("|&*+-=!?:.", *t) && ckWARN_d(WARN_PRECEDENCE))
		    Perl_warner(aTHX_ WARN_PRECEDENCE,
			   "Precedence problem: open %.*s should be open(%.*s)",
			    d-s,s, d-s,s);
	    }
	    LOP(OP_OPEN,XTERM);

	case KEY_or:
	    yylval.ival = OP_OR;
	    OPERATOR(OROP);

	case KEY_ord:
	    UNI(OP_ORD);

	case KEY_oct:
	    UNI(OP_OCT);

	case KEY_opendir:
	    LOP(OP_OPEN_DIR,XTERM);

	case KEY_print:
	    checkcomma(s,PL_tokenbuf,"filehandle");
	    LOP(OP_PRINT,XREF);

	case KEY_printf:
	    checkcomma(s,PL_tokenbuf,"filehandle");
	    LOP(OP_PRTF,XREF);

	case KEY_prototype:
	    UNI(OP_PROTOTYPE);

	case KEY_push:
	    LOP(OP_PUSH,XTERM);

	case KEY_pop:
	    UNI(OP_POP);

	case KEY_pos:
	    UNI(OP_POS);
	    
	case KEY_pack:
	    LOP(OP_PACK,XTERM);

	case KEY_package:
	    s = force_word(s,WORD,FALSE,TRUE,FALSE);
	    OPERATOR(PACKAGE);

	case KEY_pipe:
	    LOP(OP_PIPE_OP,XTERM);

	case KEY_q:
	    s = scan_str(s,FALSE,FALSE);
	    if (!s)
		missingterm((char*)0);
	    yylval.ival = OP_CONST;
	    TERM(sublex_start());

	case KEY_quotemeta:
	    UNI(OP_QUOTEMETA);

	case KEY_qw:
	    s = scan_str(s,FALSE,FALSE);
	    if (!s)
		missingterm((char*)0);
	    force_next(')');
	    if (SvCUR(PL_lex_stuff)) {
		OP *words = Nullop;
		int warned = 0;
		d = SvPV_force(PL_lex_stuff, len);
		while (len) {
		    for (; isSPACE(*d) && len; --len, ++d) ;
		    if (len) {
			char *b = d;
			if (!warned && ckWARN(WARN_QW)) {
			    for (; !isSPACE(*d) && len; --len, ++d) {
				if (*d == ',') {
				    Perl_warner(aTHX_ WARN_QW,
					"Possible attempt to separate words with commas");
				    ++warned;
				}
				else if (*d == '#') {
				    Perl_warner(aTHX_ WARN_QW,
					"Possible attempt to put comments in qw() list");
				    ++warned;
				}
			    }
			}
			else {
			    for (; !isSPACE(*d) && len; --len, ++d) ;
			}
			words = append_elem(OP_LIST, words,
					    newSVOP(OP_CONST, 0, newSVpvn(b, d-b)));
		    }
		}
		if (words) {
		    PL_nextval[PL_nexttoke].opval = words;
		    force_next(THING);
		}
	    }
	    if (PL_lex_stuff)
		SvREFCNT_dec(PL_lex_stuff);
	    PL_lex_stuff = Nullsv;
	    PL_expect = XTERM;
	    TOKEN('(');

	case KEY_qq:
	    s = scan_str(s,FALSE,FALSE);
	    if (!s)
		missingterm((char*)0);
	    yylval.ival = OP_STRINGIFY;
	    if (SvIVX(PL_lex_stuff) == '\'')
		SvIVX(PL_lex_stuff) = 0;	/* qq'$foo' should intepolate */
	    TERM(sublex_start());

	case KEY_qr:
	    s = scan_pat(s,OP_QR);
	    TERM(sublex_start());

	case KEY_qx:
	    s = scan_str(s,FALSE,FALSE);
	    if (!s)
		missingterm((char*)0);
	    yylval.ival = OP_BACKTICK;
	    set_csh();
	    TERM(sublex_start());

	case KEY_return:
	    OLDLOP(OP_RETURN);

	case KEY_require:
	    s = skipspace(s);
	    if (isDIGIT(*s) || (*s == 'v' && isDIGIT(s[1]))) {
		s = force_version(s);
	    }
	    else {
		*PL_tokenbuf = '\0';
		s = force_word(s,WORD,TRUE,TRUE,FALSE);
		if (isIDFIRST_lazy_if(PL_tokenbuf,UTF))
		    gv_stashpvn(PL_tokenbuf, strlen(PL_tokenbuf), TRUE);
		else if (*s == '<')
		    yyerror("<> should be quotes");
	    }
	    UNI(OP_REQUIRE);

	case KEY_reset:
	    UNI(OP_RESET);

	case KEY_redo:
	    s = force_word(s,WORD,TRUE,FALSE,FALSE);
	    LOOPX(OP_REDO);

	case KEY_rename:
	    LOP(OP_RENAME,XTERM);

	case KEY_rand:
	    UNI(OP_RAND);

	case KEY_rmdir:
	    UNI(OP_RMDIR);

	case KEY_rindex:
	    LOP(OP_RINDEX,XTERM);

	case KEY_read:
	    LOP(OP_READ,XTERM);

	case KEY_readdir:
	    UNI(OP_READDIR);

	case KEY_readline:
	    set_csh();
	    UNI(OP_READLINE);

	case KEY_readpipe:
	    set_csh();
	    UNI(OP_BACKTICK);

	case KEY_rewinddir:
	    UNI(OP_REWINDDIR);

	case KEY_recv:
	    LOP(OP_RECV,XTERM);

	case KEY_reverse:
	    LOP(OP_REVERSE,XTERM);

	case KEY_readlink:
	    UNI(OP_READLINK);

	case KEY_ref:
	    UNI(OP_REF);

	case KEY_s:
	    s = scan_subst(s);
	    if (yylval.opval)
		TERM(sublex_start());
	    else
		TOKEN(1);	/* force error */

	case KEY_chomp:
	    UNI(OP_CHOMP);
	    
	case KEY_scalar:
	    UNI(OP_SCALAR);

	case KEY_select:
	    LOP(OP_SELECT,XTERM);

	case KEY_seek:
	    LOP(OP_SEEK,XTERM);

	case KEY_semctl:
	    LOP(OP_SEMCTL,XTERM);

	case KEY_semget:
	    LOP(OP_SEMGET,XTERM);

	case KEY_semop:
	    LOP(OP_SEMOP,XTERM);

	case KEY_send:
	    LOP(OP_SEND,XTERM);

	case KEY_setpgrp:
	    LOP(OP_SETPGRP,XTERM);

	case KEY_setpriority:
	    LOP(OP_SETPRIORITY,XTERM);

	case KEY_sethostent:
	    UNI(OP_SHOSTENT);

	case KEY_setnetent:
	    UNI(OP_SNETENT);

	case KEY_setservent:
	    UNI(OP_SSERVENT);

	case KEY_setprotoent:
	    UNI(OP_SPROTOENT);

	case KEY_setpwent:
	    FUN0(OP_SPWENT);

	case KEY_setgrent:
	    FUN0(OP_SGRENT);

	case KEY_seekdir:
	    LOP(OP_SEEKDIR,XTERM);

	case KEY_setsockopt:
	    LOP(OP_SSOCKOPT,XTERM);

	case KEY_shift:
	    UNI(OP_SHIFT);

	case KEY_shmctl:
	    LOP(OP_SHMCTL,XTERM);

	case KEY_shmget:
	    LOP(OP_SHMGET,XTERM);

	case KEY_shmread:
	    LOP(OP_SHMREAD,XTERM);

	case KEY_shmwrite:
	    LOP(OP_SHMWRITE,XTERM);

	case KEY_shutdown:
	    LOP(OP_SHUTDOWN,XTERM);

	case KEY_sin:
	    UNI(OP_SIN);

	case KEY_sleep:
	    UNI(OP_SLEEP);

	case KEY_socket:
	    LOP(OP_SOCKET,XTERM);

	case KEY_socketpair:
	    LOP(OP_SOCKPAIR,XTERM);

	case KEY_sort:
	    checkcomma(s,PL_tokenbuf,"subroutine name");
	    s = skipspace(s);
	    if (*s == ';' || *s == ')')		/* probably a close */
		Perl_croak(aTHX_ "sort is now a reserved word");
	    PL_expect = XTERM;
	    s = force_word(s,WORD,TRUE,TRUE,FALSE);
	    LOP(OP_SORT,XREF);

	case KEY_split:
	    LOP(OP_SPLIT,XTERM);

	case KEY_sprintf:
	    LOP(OP_SPRINTF,XTERM);

	case KEY_splice:
	    LOP(OP_SPLICE,XTERM);

	case KEY_sqrt:
	    UNI(OP_SQRT);

	case KEY_srand:
	    UNI(OP_SRAND);

	case KEY_stat:
	    UNI(OP_STAT);

	case KEY_study:
	    UNI(OP_STUDY);

	case KEY_substr:
	    LOP(OP_SUBSTR,XTERM);

	case KEY_format:
	case KEY_sub:
	  really_sub:
	    {
		char tmpbuf[sizeof PL_tokenbuf];
		SSize_t tboffset;
		expectation attrful;
		bool have_name, have_proto;
		int key = tmp;

		s = skipspace(s);

		if (isIDFIRST_lazy_if(s,UTF) || *s == '\'' ||
		    (*s == ':' && s[1] == ':'))
		{
		    PL_expect = XBLOCK;
		    attrful = XATTRBLOCK;
		    /* remember buffer pos'n for later force_word */
		    tboffset = s - PL_oldbufptr;
		    d = scan_word(s, tmpbuf, sizeof tmpbuf, TRUE, &len);
		    if (strchr(tmpbuf, ':'))
			sv_setpv(PL_subname, tmpbuf);
		    else {
			sv_setsv(PL_subname,PL_curstname);
			sv_catpvn(PL_subname,"::",2);
			sv_catpvn(PL_subname,tmpbuf,len);
		    }
		    s = skipspace(d);
		    have_name = TRUE;
		}
		else {
		    if (key == KEY_my)
			Perl_croak(aTHX_ "Missing name in \"my sub\"");
		    PL_expect = XTERMBLOCK;
		    attrful = XATTRTERM;
		    sv_setpv(PL_subname,"?");
		    have_name = FALSE;
		}

		if (key == KEY_format) {
		    if (*s == '=')
			PL_lex_formbrack = PL_lex_brackets + 1;
		    if (have_name)
			(void) force_word(PL_oldbufptr + tboffset, WORD,
					  FALSE, TRUE, TRUE);
		    OPERATOR(FORMAT);
		}

		/* Look for a prototype */
		if (*s == '(') {
		    char *p;

		    s = scan_str(s,FALSE,FALSE);
		    if (!s) {
			if (PL_lex_stuff)
			    SvREFCNT_dec(PL_lex_stuff);
			PL_lex_stuff = Nullsv;
			Perl_croak(aTHX_ "Prototype not terminated");
		    }
		    /* strip spaces */
		    d = SvPVX(PL_lex_stuff);
		    tmp = 0;
		    for (p = d; *p; ++p) {
			if (!isSPACE(*p))
			    d[tmp++] = *p;
		    }
		    d[tmp] = '\0';
		    SvCUR(PL_lex_stuff) = tmp;
		    have_proto = TRUE;

		    s = skipspace(s);
		}
		else
		    have_proto = FALSE;

		if (*s == ':' && s[1] != ':')
		    PL_expect = attrful;

		if (have_proto) {
		    PL_nextval[PL_nexttoke].opval =
			(OP*)newSVOP(OP_CONST, 0, PL_lex_stuff);
		    PL_lex_stuff = Nullsv;
		    force_next(THING);
		}
		if (!have_name) {
		    sv_setpv(PL_subname,"__ANON__");
		    TOKEN(ANONSUB);
		}
		(void) force_word(PL_oldbufptr + tboffset, WORD,
				  FALSE, TRUE, TRUE);
		if (key == KEY_my)
		    TOKEN(MYSUB);
		TOKEN(SUB);
	    }

	case KEY_system:
	    set_csh();
	    LOP(OP_SYSTEM,XREF);

	case KEY_symlink:
	    LOP(OP_SYMLINK,XTERM);

	case KEY_syscall:
	    LOP(OP_SYSCALL,XTERM);

	case KEY_sysopen:
	    LOP(OP_SYSOPEN,XTERM);

	case KEY_sysseek:
	    LOP(OP_SYSSEEK,XTERM);

	case KEY_sysread:
	    LOP(OP_SYSREAD,XTERM);

	case KEY_syswrite:
	    LOP(OP_SYSWRITE,XTERM);

	case KEY_tr:
	    s = scan_trans(s);
	    TERM(sublex_start());

	case KEY_tell:
	    UNI(OP_TELL);

	case KEY_telldir:
	    UNI(OP_TELLDIR);

	case KEY_tie:
	    LOP(OP_TIE,XTERM);

	case KEY_tied:
	    UNI(OP_TIED);

	case KEY_time:
	    FUN0(OP_TIME);

	case KEY_times:
	    FUN0(OP_TMS);

	case KEY_truncate:
	    LOP(OP_TRUNCATE,XTERM);

	case KEY_uc:
	    UNI(OP_UC);

	case KEY_ucfirst:
	    UNI(OP_UCFIRST);

	case KEY_untie:
	    UNI(OP_UNTIE);

	case KEY_until:
	    yylval.ival = CopLINE(PL_curcop);
	    OPERATOR(UNTIL);

	case KEY_unless:
	    yylval.ival = CopLINE(PL_curcop);
	    OPERATOR(UNLESS);

	case KEY_unlink:
	    LOP(OP_UNLINK,XTERM);

	case KEY_undef:
	    UNI(OP_UNDEF);

	case KEY_unpack:
	    LOP(OP_UNPACK,XTERM);

	case KEY_utime:
	    LOP(OP_UTIME,XTERM);

	case KEY_umask:
	    if (ckWARN(WARN_UMASK)) {
		for (d = s; d < PL_bufend && (isSPACE(*d) || *d == '('); d++) ;
		if (*d != '0' && isDIGIT(*d)) 
		    Perl_warner(aTHX_ WARN_UMASK,
		    		"umask: argument is missing initial 0");
	    }
	    UNI(OP_UMASK);

	case KEY_unshift:
	    LOP(OP_UNSHIFT,XTERM);

	case KEY_use:
	    if (PL_expect != XSTATE)
		yyerror("\"use\" not allowed in expression");
	    s = skipspace(s);
	    if (isDIGIT(*s) || (*s == 'v' && isDIGIT(s[1]))) {
		s = force_version(s);
		if (*s == ';' || (s = skipspace(s), *s == ';')) {
		    PL_nextval[PL_nexttoke].opval = Nullop;
		    force_next(WORD);
		}
	    }
	    else {
		s = force_word(s,WORD,FALSE,TRUE,FALSE);
		s = force_version(s);
	    }
	    yylval.ival = 1;
	    OPERATOR(USE);

	case KEY_values:
	    UNI(OP_VALUES);

	case KEY_vec:
	    LOP(OP_VEC,XTERM);

	case KEY_while:
	    yylval.ival = CopLINE(PL_curcop);
	    OPERATOR(WHILE);

	case KEY_warn:
	    PL_hints |= HINT_BLOCK_SCOPE;
	    LOP(OP_WARN,XTERM);

	case KEY_wait:
	    FUN0(OP_WAIT);

	case KEY_waitpid:
	    LOP(OP_WAITPID,XTERM);

	case KEY_wantarray:
	    FUN0(OP_WANTARRAY);

	case KEY_write:
#ifdef EBCDIC
	{
	    static char ctl_l[2];

	    if (ctl_l[0] == '\0') 
 		ctl_l[0] = toCTRL('L');
	    gv_fetchpv(ctl_l,TRUE, SVt_PV);
	}
#else
	    gv_fetchpv("\f",TRUE, SVt_PV);      /* Make sure $^L is defined */
#endif
	    UNI(OP_ENTERWRITE);

	case KEY_x:
	    if (PL_expect == XOPERATOR)
		Mop(OP_REPEAT);
	    check_uni();
	    goto just_a_word;

	case KEY_xor:
	    yylval.ival = OP_XOR;
	    OPERATOR(OROP);

	case KEY_y:
	    s = scan_trans(s);
	    TERM(sublex_start());
	}
    }}
}

I32
Perl_keyword(pTHX_ register char *d, I32 len)
{
    switch (*d) {
    case '_':
	if (d[1] == '_') {
	    if (strEQ(d,"__FILE__"))		return -KEY___FILE__;
	    if (strEQ(d,"__LINE__"))		return -KEY___LINE__;
	    if (strEQ(d,"__PACKAGE__"))		return -KEY___PACKAGE__;
	    if (strEQ(d,"__DATA__"))		return KEY___DATA__;
	    if (strEQ(d,"__END__"))		return KEY___END__;
	}
	break;
    case 'A':
	if (strEQ(d,"AUTOLOAD"))		return KEY_AUTOLOAD;
	break;
    case 'a':
	switch (len) {
	case 3:
	    if (strEQ(d,"and"))			return -KEY_and;
	    if (strEQ(d,"abs"))			return -KEY_abs;
	    break;
	case 5:
	    if (strEQ(d,"alarm"))		return -KEY_alarm;
	    if (strEQ(d,"atan2"))		return -KEY_atan2;
	    break;
	case 6:
	    if (strEQ(d,"accept"))		return -KEY_accept;
	    break;
	}
	break;
    case 'B':
	if (strEQ(d,"BEGIN"))			return KEY_BEGIN;
	break;
    case 'b':
	if (strEQ(d,"bless"))			return -KEY_bless;
	if (strEQ(d,"bind"))			return -KEY_bind;
	if (strEQ(d,"binmode"))			return -KEY_binmode;
	break;
    case 'C':
	if (strEQ(d,"CORE"))			return -KEY_CORE;
	if (strEQ(d,"CHECK"))			return KEY_CHECK;
	break;
    case 'c':
	switch (len) {
	case 3:
	    if (strEQ(d,"cmp"))			return -KEY_cmp;
	    if (strEQ(d,"chr"))			return -KEY_chr;
	    if (strEQ(d,"cos"))			return -KEY_cos;
	    break;
	case 4:
	    if (strEQ(d,"chop"))		return KEY_chop;
	    break;
	case 5:
	    if (strEQ(d,"close"))		return -KEY_close;
	    if (strEQ(d,"chdir"))		return -KEY_chdir;
	    if (strEQ(d,"chomp"))		return KEY_chomp;
	    if (strEQ(d,"chmod"))		return -KEY_chmod;
	    if (strEQ(d,"chown"))		return -KEY_chown;
	    if (strEQ(d,"crypt"))		return -KEY_crypt;
	    break;
	case 6:
	    if (strEQ(d,"chroot"))		return -KEY_chroot;
	    if (strEQ(d,"caller"))		return -KEY_caller;
	    break;
	case 7:
	    if (strEQ(d,"connect"))		return -KEY_connect;
	    break;
	case 8:
	    if (strEQ(d,"closedir"))		return -KEY_closedir;
	    if (strEQ(d,"continue"))		return -KEY_continue;
	    break;
	}
	break;
    case 'D':
	if (strEQ(d,"DESTROY"))			return KEY_DESTROY;
	break;
    case 'd':
	switch (len) {
	case 2:
	    if (strEQ(d,"do"))			return KEY_do;
	    break;
	case 3:
	    if (strEQ(d,"die"))			return -KEY_die;
	    break;
	case 4:
	    if (strEQ(d,"dump"))		return -KEY_dump;
	    break;
	case 6:
	    if (strEQ(d,"delete"))		return KEY_delete;
	    break;
	case 7:
	    if (strEQ(d,"defined"))		return KEY_defined;
	    if (strEQ(d,"dbmopen"))		return -KEY_dbmopen;
	    break;
	case 8:
	    if (strEQ(d,"dbmclose"))		return -KEY_dbmclose;
	    break;
	}
	break;
    case 'E':
	if (strEQ(d,"EQ")) { deprecate(d);	return -KEY_eq;}
	if (strEQ(d,"END"))			return KEY_END;
	break;
    case 'e':
	switch (len) {
	case 2:
	    if (strEQ(d,"eq"))			return -KEY_eq;
	    break;
	case 3:
	    if (strEQ(d,"eof"))			return -KEY_eof;
	    if (strEQ(d,"exp"))			return -KEY_exp;
	    break;
	case 4:
	    if (strEQ(d,"else"))		return KEY_else;
	    if (strEQ(d,"exit"))		return -KEY_exit;
	    if (strEQ(d,"eval"))		return KEY_eval;
	    if (strEQ(d,"exec"))		return -KEY_exec;
	    if (strEQ(d,"each"))		return KEY_each;
	    break;
	case 5:
	    if (strEQ(d,"elsif"))		return KEY_elsif;
	    break;
	case 6:
	    if (strEQ(d,"exists"))		return KEY_exists;
	    if (strEQ(d,"elseif")) Perl_warn(aTHX_ "elseif should be elsif");
	    break;
	case 8:
	    if (strEQ(d,"endgrent"))		return -KEY_endgrent;
	    if (strEQ(d,"endpwent"))		return -KEY_endpwent;
	    break;
	case 9:
	    if (strEQ(d,"endnetent"))		return -KEY_endnetent;
	    break;
	case 10:
	    if (strEQ(d,"endhostent"))		return -KEY_endhostent;
	    if (strEQ(d,"endservent"))		return -KEY_endservent;
	    break;
	case 11:
	    if (strEQ(d,"endprotoent"))		return -KEY_endprotoent;
	    break;
	}
	break;
    case 'f':
	switch (len) {
	case 3:
	    if (strEQ(d,"for"))			return KEY_for;
	    break;
	case 4:
	    if (strEQ(d,"fork"))		return -KEY_fork;
	    break;
	case 5:
	    if (strEQ(d,"fcntl"))		return -KEY_fcntl;
	    if (strEQ(d,"flock"))		return -KEY_flock;
	    break;
	case 6:
	    if (strEQ(d,"format"))		return KEY_format;
	    if (strEQ(d,"fileno"))		return -KEY_fileno;
	    break;
	case 7:
	    if (strEQ(d,"foreach"))		return KEY_foreach;
	    break;
	case 8:
	    if (strEQ(d,"formline"))		return -KEY_formline;
	    break;
	}
	break;
    case 'G':
	if (len == 2) {
	    if (strEQ(d,"GT")) { deprecate(d);	return -KEY_gt;}
	    if (strEQ(d,"GE")) { deprecate(d);	return -KEY_ge;}
	}
	break;
    case 'g':
	if (strnEQ(d,"get",3)) {
	    d += 3;
	    if (*d == 'p') {
		switch (len) {
		case 7:
		    if (strEQ(d,"ppid"))	return -KEY_getppid;
		    if (strEQ(d,"pgrp"))	return -KEY_getpgrp;
		    break;
		case 8:
		    if (strEQ(d,"pwent"))	return -KEY_getpwent;
		    if (strEQ(d,"pwnam"))	return -KEY_getpwnam;
		    if (strEQ(d,"pwuid"))	return -KEY_getpwuid;
		    break;
		case 11:
		    if (strEQ(d,"peername"))	return -KEY_getpeername;
		    if (strEQ(d,"protoent"))	return -KEY_getprotoent;
		    if (strEQ(d,"priority"))	return -KEY_getpriority;
		    break;
		case 14:
		    if (strEQ(d,"protobyname"))	return -KEY_getprotobyname;
		    break;
		case 16:
		    if (strEQ(d,"protobynumber"))return -KEY_getprotobynumber;
		    break;
		}
	    }
	    else if (*d == 'h') {
		if (strEQ(d,"hostbyname"))	return -KEY_gethostbyname;
		if (strEQ(d,"hostbyaddr"))	return -KEY_gethostbyaddr;
		if (strEQ(d,"hostent"))		return -KEY_gethostent;
	    }
	    else if (*d == 'n') {
		if (strEQ(d,"netbyname"))	return -KEY_getnetbyname;
		if (strEQ(d,"netbyaddr"))	return -KEY_getnetbyaddr;
		if (strEQ(d,"netent"))		return -KEY_getnetent;
	    }
	    else if (*d == 's') {
		if (strEQ(d,"servbyname"))	return -KEY_getservbyname;
		if (strEQ(d,"servbyport"))	return -KEY_getservbyport;
		if (strEQ(d,"servent"))		return -KEY_getservent;
		if (strEQ(d,"sockname"))	return -KEY_getsockname;
		if (strEQ(d,"sockopt"))		return -KEY_getsockopt;
	    }
	    else if (*d == 'g') {
		if (strEQ(d,"grent"))		return -KEY_getgrent;
		if (strEQ(d,"grnam"))		return -KEY_getgrnam;
		if (strEQ(d,"grgid"))		return -KEY_getgrgid;
	    }
	    else if (*d == 'l') {
		if (strEQ(d,"login"))		return -KEY_getlogin;
	    }
	    else if (strEQ(d,"c"))		return -KEY_getc;
	    break;
	}
	switch (len) {
	case 2:
	    if (strEQ(d,"gt"))			return -KEY_gt;
	    if (strEQ(d,"ge"))			return -KEY_ge;
	    break;
	case 4:
	    if (strEQ(d,"grep"))		return KEY_grep;
	    if (strEQ(d,"goto"))		return KEY_goto;
	    if (strEQ(d,"glob"))		return KEY_glob;
	    break;
	case 6:
	    if (strEQ(d,"gmtime"))		return -KEY_gmtime;
	    break;
	}
	break;
    case 'h':
	if (strEQ(d,"hex"))			return -KEY_hex;
	break;
    case 'I':
	if (strEQ(d,"INIT"))			return KEY_INIT;
	break;
    case 'i':
	switch (len) {
	case 2:
	    if (strEQ(d,"if"))			return KEY_if;
	    break;
	case 3:
	    if (strEQ(d,"int"))			return -KEY_int;
	    break;
	case 5:
	    if (strEQ(d,"index"))		return -KEY_index;
	    if (strEQ(d,"ioctl"))		return -KEY_ioctl;
	    break;
	}
	break;
    case 'j':
	if (strEQ(d,"join"))			return -KEY_join;
	break;
    case 'k':
	if (len == 4) {
	    if (strEQ(d,"keys"))		return KEY_keys;
	    if (strEQ(d,"kill"))		return -KEY_kill;
	}
	break;
    case 'L':
	if (len == 2) {
	    if (strEQ(d,"LT")) { deprecate(d);	return -KEY_lt;}
	    if (strEQ(d,"LE")) { deprecate(d);	return -KEY_le;}
	}
	break;
    case 'l':
	switch (len) {
	case 2:
	    if (strEQ(d,"lt"))			return -KEY_lt;
	    if (strEQ(d,"le"))			return -KEY_le;
	    if (strEQ(d,"lc"))			return -KEY_lc;
	    break;
	case 3:
	    if (strEQ(d,"log"))			return -KEY_log;
	    break;
	case 4:
	    if (strEQ(d,"last"))		return KEY_last;
	    if (strEQ(d,"link"))		return -KEY_link;
	    if (strEQ(d,"lock"))		return -KEY_lock;
	    break;
	case 5:
	    if (strEQ(d,"local"))		return KEY_local;
	    if (strEQ(d,"lstat"))		return -KEY_lstat;
	    break;
	case 6:
	    if (strEQ(d,"length"))		return -KEY_length;
	    if (strEQ(d,"listen"))		return -KEY_listen;
	    break;
	case 7:
	    if (strEQ(d,"lcfirst"))		return -KEY_lcfirst;
	    break;
	case 9:
	    if (strEQ(d,"localtime"))		return -KEY_localtime;
	    break;
	}
	break;
    case 'm':
	switch (len) {
	case 1:					return KEY_m;
	case 2:
	    if (strEQ(d,"my"))			return KEY_my;
	    break;
	case 3:
	    if (strEQ(d,"map"))			return KEY_map;
	    break;
	case 5:
	    if (strEQ(d,"mkdir"))		return -KEY_mkdir;
	    break;
	case 6:
	    if (strEQ(d,"msgctl"))		return -KEY_msgctl;
	    if (strEQ(d,"msgget"))		return -KEY_msgget;
	    if (strEQ(d,"msgrcv"))		return -KEY_msgrcv;
	    if (strEQ(d,"msgsnd"))		return -KEY_msgsnd;
	    break;
	}
	break;
    case 'N':
	if (strEQ(d,"NE")) { deprecate(d);	return -KEY_ne;}
	break;
    case 'n':
	if (strEQ(d,"next"))			return KEY_next;
	if (strEQ(d,"ne"))			return -KEY_ne;
	if (strEQ(d,"not"))			return -KEY_not;
	if (strEQ(d,"no"))			return KEY_no;
	break;
    case 'o':
	switch (len) {
	case 2:
	    if (strEQ(d,"or"))			return -KEY_or;
	    break;
	case 3:
	    if (strEQ(d,"ord"))			return -KEY_ord;
	    if (strEQ(d,"oct"))			return -KEY_oct;
	    if (strEQ(d,"our"))			return KEY_our;
	    break;
	case 4:
	    if (strEQ(d,"open"))		return -KEY_open;
	    break;
	case 7:
	    if (strEQ(d,"opendir"))		return -KEY_opendir;
	    break;
	}
	break;
    case 'p':
	switch (len) {
	case 3:
	    if (strEQ(d,"pop"))			return KEY_pop;
	    if (strEQ(d,"pos"))			return KEY_pos;
	    break;
	case 4:
	    if (strEQ(d,"push"))		return KEY_push;
	    if (strEQ(d,"pack"))		return -KEY_pack;
	    if (strEQ(d,"pipe"))		return -KEY_pipe;
	    break;
	case 5:
	    if (strEQ(d,"print"))		return KEY_print;
	    break;
	case 6:
	    if (strEQ(d,"printf"))		return KEY_printf;
	    break;
	case 7:
	    if (strEQ(d,"package"))		return KEY_package;
	    break;
	case 9:
	    if (strEQ(d,"prototype"))		return KEY_prototype;
	}
	break;
    case 'q':
	if (len <= 2) {
	    if (strEQ(d,"q"))			return KEY_q;
	    if (strEQ(d,"qr"))			return KEY_qr;
	    if (strEQ(d,"qq"))			return KEY_qq;
	    if (strEQ(d,"qw"))			return KEY_qw;
	    if (strEQ(d,"qx"))			return KEY_qx;
	}
	else if (strEQ(d,"quotemeta"))		return -KEY_quotemeta;
	break;
    case 'r':
	switch (len) {
	case 3:
	    if (strEQ(d,"ref"))			return -KEY_ref;
	    break;
	case 4:
	    if (strEQ(d,"read"))		return -KEY_read;
	    if (strEQ(d,"rand"))		return -KEY_rand;
	    if (strEQ(d,"recv"))		return -KEY_recv;
	    if (strEQ(d,"redo"))		return KEY_redo;
	    break;
	case 5:
	    if (strEQ(d,"rmdir"))		return -KEY_rmdir;
	    if (strEQ(d,"reset"))		return -KEY_reset;
	    break;
	case 6:
	    if (strEQ(d,"return"))		return KEY_return;
	    if (strEQ(d,"rename"))		return -KEY_rename;
	    if (strEQ(d,"rindex"))		return -KEY_rindex;
	    break;
	case 7:
	    if (strEQ(d,"require"))		return -KEY_require;
	    if (strEQ(d,"reverse"))		return -KEY_reverse;
	    if (strEQ(d,"readdir"))		return -KEY_readdir;
	    break;
	case 8:
	    if (strEQ(d,"readlink"))		return -KEY_readlink;
	    if (strEQ(d,"readline"))		return -KEY_readline;
	    if (strEQ(d,"readpipe"))		return -KEY_readpipe;
	    break;
	case 9:
	    if (strEQ(d,"rewinddir"))		return -KEY_rewinddir;
	    break;
	}
	break;
    case 's':
	switch (d[1]) {
	case 0:					return KEY_s;
	case 'c':
	    if (strEQ(d,"scalar"))		return KEY_scalar;
	    break;
	case 'e':
	    switch (len) {
	    case 4:
		if (strEQ(d,"seek"))		return -KEY_seek;
		if (strEQ(d,"send"))		return -KEY_send;
		break;
	    case 5:
		if (strEQ(d,"semop"))		return -KEY_semop;
		break;
	    case 6:
		if (strEQ(d,"select"))		return -KEY_select;
		if (strEQ(d,"semctl"))		return -KEY_semctl;
		if (strEQ(d,"semget"))		return -KEY_semget;
		break;
	    case 7:
		if (strEQ(d,"setpgrp"))		return -KEY_setpgrp;
		if (strEQ(d,"seekdir"))		return -KEY_seekdir;
		break;
	    case 8:
		if (strEQ(d,"setpwent"))	return -KEY_setpwent;
		if (strEQ(d,"setgrent"))	return -KEY_setgrent;
		break;
	    case 9:
		if (strEQ(d,"setnetent"))	return -KEY_setnetent;
		break;
	    case 10:
		if (strEQ(d,"setsockopt"))	return -KEY_setsockopt;
		if (strEQ(d,"sethostent"))	return -KEY_sethostent;
		if (strEQ(d,"setservent"))	return -KEY_setservent;
		break;
	    case 11:
		if (strEQ(d,"setpriority"))	return -KEY_setpriority;
		if (strEQ(d,"setprotoent"))	return -KEY_setprotoent;
		break;
	    }
	    break;
	case 'h':
	    switch (len) {
	    case 5:
		if (strEQ(d,"shift"))		return KEY_shift;
		break;
	    case 6:
		if (strEQ(d,"shmctl"))		return -KEY_shmctl;
		if (strEQ(d,"shmget"))		return -KEY_shmget;
		break;
	    case 7:
		if (strEQ(d,"shmread"))		return -KEY_shmread;
		break;
	    case 8:
		if (strEQ(d,"shmwrite"))	return -KEY_shmwrite;
		if (strEQ(d,"shutdown"))	return -KEY_shutdown;
		break;
	    }
	    break;
	case 'i':
	    if (strEQ(d,"sin"))			return -KEY_sin;
	    break;
	case 'l':
	    if (strEQ(d,"sleep"))		return -KEY_sleep;
	    break;
	case 'o':
	    if (strEQ(d,"sort"))		return KEY_sort;
	    if (strEQ(d,"socket"))		return -KEY_socket;
	    if (strEQ(d,"socketpair"))		return -KEY_socketpair;
	    break;
	case 'p':
	    if (strEQ(d,"split"))		return KEY_split;
	    if (strEQ(d,"sprintf"))		return -KEY_sprintf;
	    if (strEQ(d,"splice"))		return KEY_splice;
	    break;
	case 'q':
	    if (strEQ(d,"sqrt"))		return -KEY_sqrt;
	    break;
	case 'r':
	    if (strEQ(d,"srand"))		return -KEY_srand;
	    break;
	case 't':
	    if (strEQ(d,"stat"))		return -KEY_stat;
	    if (strEQ(d,"study"))		return KEY_study;
	    break;
	case 'u':
	    if (strEQ(d,"substr"))		return -KEY_substr;
	    if (strEQ(d,"sub"))			return KEY_sub;
	    break;
	case 'y':
	    switch (len) {
	    case 6:
		if (strEQ(d,"system"))		return -KEY_system;
		break;
	    case 7:
		if (strEQ(d,"symlink"))		return -KEY_symlink;
		if (strEQ(d,"syscall"))		return -KEY_syscall;
		if (strEQ(d,"sysopen"))		return -KEY_sysopen;
		if (strEQ(d,"sysread"))		return -KEY_sysread;
		if (strEQ(d,"sysseek"))		return -KEY_sysseek;
		break;
	    case 8:
		if (strEQ(d,"syswrite"))	return -KEY_syswrite;
		break;
	    }
	    break;
	}
	break;
    case 't':
	switch (len) {
	case 2:
	    if (strEQ(d,"tr"))			return KEY_tr;
	    break;
	case 3:
	    if (strEQ(d,"tie"))			return KEY_tie;
	    break;
	case 4:
	    if (strEQ(d,"tell"))		return -KEY_tell;
	    if (strEQ(d,"tied"))		return KEY_tied;
	    if (strEQ(d,"time"))		return -KEY_time;
	    break;
	case 5:
	    if (strEQ(d,"times"))		return -KEY_times;
	    break;
	case 7:
	    if (strEQ(d,"telldir"))		return -KEY_telldir;
	    break;
	case 8:
	    if (strEQ(d,"truncate"))		return -KEY_truncate;
	    break;
	}
	break;
    case 'u':
	switch (len) {
	case 2:
	    if (strEQ(d,"uc"))			return -KEY_uc;
	    break;
	case 3:
	    if (strEQ(d,"use"))			return KEY_use;
	    break;
	case 5:
	    if (strEQ(d,"undef"))		return KEY_undef;
	    if (strEQ(d,"until"))		return KEY_until;
	    if (strEQ(d,"untie"))		return KEY_untie;
	    if (strEQ(d,"utime"))		return -KEY_utime;
	    if (strEQ(d,"umask"))		return -KEY_umask;
	    break;
	case 6:
	    if (strEQ(d,"unless"))		return KEY_unless;
	    if (strEQ(d,"unpack"))		return -KEY_unpack;
	    if (strEQ(d,"unlink"))		return -KEY_unlink;
	    break;
	case 7:
	    if (strEQ(d,"unshift"))		return KEY_unshift;
	    if (strEQ(d,"ucfirst"))		return -KEY_ucfirst;
	    break;
	}
	break;
    case 'v':
	if (strEQ(d,"values"))			return -KEY_values;
	if (strEQ(d,"vec"))			return -KEY_vec;
	break;
    case 'w':
	switch (len) {
	case 4:
	    if (strEQ(d,"warn"))		return -KEY_warn;
	    if (strEQ(d,"wait"))		return -KEY_wait;
	    break;
	case 5:
	    if (strEQ(d,"while"))		return KEY_while;
	    if (strEQ(d,"write"))		return -KEY_write;
	    break;
	case 7:
	    if (strEQ(d,"waitpid"))		return -KEY_waitpid;
	    break;
	case 9:
	    if (strEQ(d,"wantarray"))		return -KEY_wantarray;
	    break;
	}
	break;
    case 'x':
	if (len == 1)				return -KEY_x;
	if (strEQ(d,"xor"))			return -KEY_xor;
	break;
    case 'y':
	if (len == 1)				return KEY_y;
	break;
    case 'z':
	break;
    }
    return 0;
}

STATIC void
S_checkcomma(pTHX_ register char *s, char *name, char *what)
{
    char *w;

    if (*s == ' ' && s[1] == '(') {	/* XXX gotta be a better way */
	dTHR;				/* only for ckWARN */
	if (ckWARN(WARN_SYNTAX)) {
	    int level = 1;
	    for (w = s+2; *w && level; w++) {
		if (*w == '(')
		    ++level;
		else if (*w == ')')
		    --level;
	    }
	    if (*w)
		for (; *w && isSPACE(*w); w++) ;
	    if (!*w || !strchr(";|})]oaiuw!=", *w))	/* an advisory hack only... */
		Perl_warner(aTHX_ WARN_SYNTAX,
			    "%s (...) interpreted as function",name);
	}
    }
    while (s < PL_bufend && isSPACE(*s))
	s++;
    if (*s == '(')
	s++;
    while (s < PL_bufend && isSPACE(*s))
	s++;
    if (isIDFIRST_lazy_if(s,UTF)) {
	w = s++;
	while (isALNUM_lazy_if(s,UTF))
	    s++;
	while (s < PL_bufend && isSPACE(*s))
	    s++;
	if (*s == ',') {
	    int kw;
	    *s = '\0';
	    kw = keyword(w, s - w) || get_cv(w, FALSE) != 0;
	    *s = ',';
	    if (kw)
		return;
	    Perl_croak(aTHX_ "No comma allowed after %s", what);
	}
    }
}

/* Either returns sv, or mortalizes sv and returns a new SV*.
   Best used as sv=new_constant(..., sv, ...).
   If s, pv are NULL, calls subroutine with one argument,
   and type is used with error messages only. */

STATIC SV *
S_new_constant(pTHX_ char *s, STRLEN len, const char *key, SV *sv, SV *pv,
	       const char *type)
{
    dSP;
    HV *table = GvHV(PL_hintgv);		 /* ^H */
    SV *res;
    SV **cvp;
    SV *cv, *typesv;
    const char *why, *why1, *why2;
    
    if (!(PL_hints & HINT_LOCALIZE_HH)) {
	SV *msg;
	
	why = "%^H is not localized";
    report_short:
	why1 = why2 = "";
    report:
	msg = Perl_newSVpvf(aTHX_ "constant(%s): %s%s%s", 
			    (type ? type: "undef"), why1, why2, why);
	yyerror(SvPVX(msg));
 	SvREFCNT_dec(msg);
  	return sv;
    }
    if (!table) {
	why = "%^H is not defined";
	goto report_short;
    }
    cvp = hv_fetch(table, key, strlen(key), FALSE);
    if (!cvp || !SvOK(*cvp)) {
	why = "} is not defined";
	why1 = "$^H{";
	why2 = key;
	goto report;
    }
    sv_2mortal(sv);			/* Parent created it permanently */
    cv = *cvp;
    if (!pv && s)
  	pv = sv_2mortal(newSVpvn(s, len));
    if (type && pv)
  	typesv = sv_2mortal(newSVpv(type, 0));
    else
  	typesv = &PL_sv_undef;
    
    PUSHSTACKi(PERLSI_OVERLOAD);
    ENTER ;
    SAVETMPS;
    
    PUSHMARK(SP) ;
    EXTEND(sp, 4);
    if (pv)
 	PUSHs(pv);
    PUSHs(sv);
    if (pv)
 	PUSHs(typesv);
    PUSHs(cv);
    PUTBACK;
    call_sv(cv, G_SCALAR | ( PL_in_eval ? 0 : G_EVAL));
    
    SPAGAIN ;
    
    /* Check the eval first */
    if (!PL_in_eval && SvTRUE(ERRSV)) {
	STRLEN n_a;
 	sv_catpv(ERRSV, "Propagated");
	yyerror(SvPV(ERRSV, n_a)); /* Duplicates the message inside eval */
	(void)POPs;
 	res = SvREFCNT_inc(sv);
    }
    else {
 	res = POPs;
 	(void)SvREFCNT_inc(res);
    }
    
    PUTBACK ;
    FREETMPS ;
    LEAVE ;
    POPSTACK;
    
    if (!SvOK(res)) {
 	why = "}} did not return a defined value";
 	why1 = "Call to &{$^H{";
 	why2 = key;
 	sv = res;
 	goto report;
    }

    return res;
}
  
STATIC char *
S_scan_word(pTHX_ register char *s, char *dest, STRLEN destlen, int allow_package, STRLEN *slp)
{
    register char *d = dest;
    register char *e = d + destlen - 3;  /* two-character token, ending NUL */
    for (;;) {
	if (d >= e)
	    Perl_croak(aTHX_ ident_too_long);
	if (isALNUM(*s))	/* UTF handled below */
	    *d++ = *s++;
	else if (*s == '\'' && allow_package && isIDFIRST_lazy_if(s+1,UTF)) {
	    *d++ = ':';
	    *d++ = ':';
	    s++;
	}
	else if (*s == ':' && s[1] == ':' && allow_package && s[2] != '$') {
	    *d++ = *s++;
	    *d++ = *s++;
	}
	else if (UTF && *(U8*)s >= 0xc0 && isALNUM_utf8((U8*)s)) {
	    char *t = s + UTF8SKIP(s);
	    while (*t & 0x80 && is_utf8_mark((U8*)t))
		t += UTF8SKIP(t);
	    if (d + (t - s) > e)
		Perl_croak(aTHX_ ident_too_long);
	    Copy(s, d, t - s, char);
	    d += t - s;
	    s = t;
	}
	else {
	    *d = '\0';
	    *slp = d - dest;
	    return s;
	}
    }
}

STATIC char *
S_scan_ident(pTHX_ register char *s, register char *send, char *dest, STRLEN destlen, I32 ck_uni)
{
    register char *d;
    register char *e;
    char *bracket = 0;
    char funny = *s++;

    if (isSPACE(*s))
	s = skipspace(s);
    d = dest;
    e = d + destlen - 3;	/* two-character token, ending NUL */
    if (isDIGIT(*s)) {
	while (isDIGIT(*s)) {
	    if (d >= e)
		Perl_croak(aTHX_ ident_too_long);
	    *d++ = *s++;
	}
    }
    else {
	for (;;) {
	    if (d >= e)
		Perl_croak(aTHX_ ident_too_long);
	    if (isALNUM(*s))	/* UTF handled below */
		*d++ = *s++;
	    else if (*s == '\'' && isIDFIRST_lazy_if(s+1,UTF)) {
		*d++ = ':';
		*d++ = ':';
		s++;
	    }
	    else if (*s == ':' && s[1] == ':') {
		*d++ = *s++;
		*d++ = *s++;
	    }
	    else if (UTF && *(U8*)s >= 0xc0 && isALNUM_utf8((U8*)s)) {
		char *t = s + UTF8SKIP(s);
		while (*t & 0x80 && is_utf8_mark((U8*)t))
		    t += UTF8SKIP(t);
		if (d + (t - s) > e)
		    Perl_croak(aTHX_ ident_too_long);
		Copy(s, d, t - s, char);
		d += t - s;
		s = t;
	    }
	    else
		break;
	}
    }
    *d = '\0';
    d = dest;
    if (*d) {
	if (PL_lex_state != LEX_NORMAL)
	    PL_lex_state = LEX_INTERPENDMAYBE;
	return s;
    }
    if (*s == '$' && s[1] &&
	(isALNUM_lazy_if(s+1,UTF) || strchr("${", s[1]) || strnEQ(s+1,"::",2)) )
    {
	return s;
    }
    if (*s == '{') {
	bracket = s;
	s++;
    }
    else if (ck_uni)
	check_uni();
    if (s < send)
	*d = *s++;
    d[1] = '\0';
    if (*d == '^' && *s && isCONTROLVAR(*s)) {
	*d = toCTRL(*s);
	s++;
    }
    if (bracket) {
	if (isSPACE(s[-1])) {
	    while (s < send) {
		char ch = *s++;
		if (ch != ' ' && ch != '\t') {
		    *d = ch;
		    break;
		}
	    }
	}
	if (isIDFIRST_lazy_if(d,UTF)) {
	    d++;
	    if (UTF) {
		e = s;
		while (e < send && isALNUM_lazy_if(e,UTF) || *e == ':') {
		    e += UTF8SKIP(e);
		    while (e < send && *e & 0x80 && is_utf8_mark((U8*)e))
			e += UTF8SKIP(e);
		}
		Copy(s, d, e - s, char);
		d += e - s;
		s = e;
	    }
	    else {
		while ((isALNUM(*s) || *s == ':') && d < e)
		    *d++ = *s++;
		if (d >= e)
		    Perl_croak(aTHX_ ident_too_long);
	    }
	    *d = '\0';
	    while (s < send && (*s == ' ' || *s == '\t')) s++;
	    if ((*s == '[' || (*s == '{' && strNE(dest, "sub")))) {
		dTHR;			/* only for ckWARN */
		if (ckWARN(WARN_AMBIGUOUS) && keyword(dest, d - dest)) {
		    const char *brack = *s == '[' ? "[...]" : "{...}";
		    Perl_warner(aTHX_ WARN_AMBIGUOUS,
			"Ambiguous use of %c{%s%s} resolved to %c%s%s",
			funny, dest, brack, funny, dest, brack);
		}
		bracket++;
		PL_lex_brackstack[PL_lex_brackets++] = (char)(XOPERATOR | XFAKEBRACK);
		return s;
	    }
	} 
	/* Handle extended ${^Foo} variables 
	 * 1999-02-27 mjd-perl-patch@plover.com */
	else if (!isALNUM(*d) && !isPRINT(*d) /* isCTRL(d) */
		 && isALNUM(*s))
	{
	    d++;
	    while (isALNUM(*s) && d < e) {
		*d++ = *s++;
	    }
	    if (d >= e)
		Perl_croak(aTHX_ ident_too_long);
	    *d = '\0';
	}
	if (*s == '}') {
	    s++;
	    if (PL_lex_state == LEX_INTERPNORMAL && !PL_lex_brackets)
		PL_lex_state = LEX_INTERPEND;
	    if (funny == '#')
		funny = '@';
	    if (PL_lex_state == LEX_NORMAL) {
		dTHR;			/* only for ckWARN */
		if (ckWARN(WARN_AMBIGUOUS) &&
		    (keyword(dest, d - dest) || get_cv(dest, FALSE)))
		{
		    Perl_warner(aTHX_ WARN_AMBIGUOUS,
			"Ambiguous use of %c{%s} resolved to %c%s",
			funny, dest, funny, dest);
		}
	    }
	}
	else {
	    s = bracket;		/* let the parser handle it */
	    *dest = '\0';
	}
    }
    else if (PL_lex_state == LEX_INTERPNORMAL && !PL_lex_brackets && !intuit_more(s))
	PL_lex_state = LEX_INTERPEND;
    return s;
}

void
Perl_pmflag(pTHX_ U16 *pmfl, int ch)
{
    if (ch == 'i')
	*pmfl |= PMf_FOLD;
    else if (ch == 'g')
	*pmfl |= PMf_GLOBAL;
    else if (ch == 'c')
	*pmfl |= PMf_CONTINUE;
    else if (ch == 'o')
	*pmfl |= PMf_KEEP;
    else if (ch == 'm')
	*pmfl |= PMf_MULTILINE;
    else if (ch == 's')
	*pmfl |= PMf_SINGLELINE;
    else if (ch == 'x')
	*pmfl |= PMf_EXTENDED;
}

STATIC char *
S_scan_pat(pTHX_ char *start, I32 type)
{
    PMOP *pm;
    char *s;

    s = scan_str(start,FALSE,FALSE);
    if (!s) {
	if (PL_lex_stuff)
	    SvREFCNT_dec(PL_lex_stuff);
	PL_lex_stuff = Nullsv;
	Perl_croak(aTHX_ "Search pattern not terminated");
    }

    pm = (PMOP*)newPMOP(type, 0);
    if (PL_multi_open == '?')
	pm->op_pmflags |= PMf_ONCE;
    if(type == OP_QR) {
	while (*s && strchr("iomsx", *s))
	    pmflag(&pm->op_pmflags,*s++);
    }
    else {
	while (*s && strchr("iogcmsx", *s))
	    pmflag(&pm->op_pmflags,*s++);
    }
    pm->op_pmpermflags = pm->op_pmflags;

    PL_lex_op = (OP*)pm;
    yylval.ival = OP_MATCH;
    return s;
}

STATIC char *
S_scan_subst(pTHX_ char *start)
{
    register char *s;
    register PMOP *pm;
    I32 first_start;
    I32 es = 0;

    yylval.ival = OP_NULL;

    s = scan_str(start,FALSE,FALSE);

    if (!s) {
	if (PL_lex_stuff)
	    SvREFCNT_dec(PL_lex_stuff);
	PL_lex_stuff = Nullsv;
	Perl_croak(aTHX_ "Substitution pattern not terminated");
    }

    if (s[-1] == PL_multi_open)
	s--;

    first_start = PL_multi_start;
    s = scan_str(s,FALSE,FALSE);
    if (!s) {
	if (PL_lex_stuff)
	    SvREFCNT_dec(PL_lex_stuff);
	PL_lex_stuff = Nullsv;
	if (PL_lex_repl)
	    SvREFCNT_dec(PL_lex_repl);
	PL_lex_repl = Nullsv;
	Perl_croak(aTHX_ "Substitution replacement not terminated");
    }
    PL_multi_start = first_start;	/* so whole substitution is taken together */

    pm = (PMOP*)newPMOP(OP_SUBST, 0);
    while (*s) {
	if (*s == 'e') {
	    s++;
	    es++;
	}
	else if (strchr("iogcmsx", *s))
	    pmflag(&pm->op_pmflags,*s++);
	else
	    break;
    }

    if (es) {
	SV *repl;
	PL_sublex_info.super_bufptr = s;
	PL_sublex_info.super_bufend = PL_bufend;
	PL_multi_end = 0;
	pm->op_pmflags |= PMf_EVAL;
	repl = newSVpvn("",0);
	while (es-- > 0)
	    sv_catpv(repl, es ? "eval " : "do ");
	sv_catpvn(repl, "{ ", 2);
	sv_catsv(repl, PL_lex_repl);
	sv_catpvn(repl, " };", 2);
	SvEVALED_on(repl);
	SvREFCNT_dec(PL_lex_repl);
	PL_lex_repl = repl;
    }

    pm->op_pmpermflags = pm->op_pmflags;
    PL_lex_op = (OP*)pm;
    yylval.ival = OP_SUBST;
    return s;
}

STATIC char *
S_scan_trans(pTHX_ char *start)
{
    register char* s;
    OP *o;
    short *tbl;
    I32 squash;
    I32 del;
    I32 complement;
    I32 utf8;
    I32 count = 0;

    yylval.ival = OP_NULL;

    s = scan_str(start,FALSE,FALSE);
    if (!s) {
	if (PL_lex_stuff)
	    SvREFCNT_dec(PL_lex_stuff);
	PL_lex_stuff = Nullsv;
	Perl_croak(aTHX_ "Transliteration pattern not terminated");
    }
    if (s[-1] == PL_multi_open)
	s--;

    s = scan_str(s,FALSE,FALSE);
    if (!s) {
	if (PL_lex_stuff)
	    SvREFCNT_dec(PL_lex_stuff);
	PL_lex_stuff = Nullsv;
	if (PL_lex_repl)
	    SvREFCNT_dec(PL_lex_repl);
	PL_lex_repl = Nullsv;
	Perl_croak(aTHX_ "Transliteration replacement not terminated");
    }

    if (UTF) {
	o = newSVOP(OP_TRANS, 0, 0);
	utf8 = OPpTRANS_FROM_UTF|OPpTRANS_TO_UTF;
    }
    else {
	New(803,tbl,256,short);
	o = newPVOP(OP_TRANS, 0, (char*)tbl);
	utf8 = 0;
    }

    complement = del = squash = 0;
    while (strchr("cdsCU", *s)) {
	if (*s == 'c')
	    complement = OPpTRANS_COMPLEMENT;
	else if (*s == 'd')
	    del = OPpTRANS_DELETE;
	else if (*s == 's')
	    squash = OPpTRANS_SQUASH;
	else {
	    switch (count++) {
	    case 0:
		if (*s == 'C')
		    utf8 &= ~OPpTRANS_FROM_UTF;
		else
		    utf8 |= OPpTRANS_FROM_UTF;
		break;
	    case 1:
		if (*s == 'C')
		    utf8 &= ~OPpTRANS_TO_UTF;
		else
		    utf8 |= OPpTRANS_TO_UTF;
		break;
	    default: 
		Perl_croak(aTHX_ "Too many /C and /U options");
	    }
	}
	s++;
    }
    o->op_private = del|squash|complement|utf8;

    PL_lex_op = o;
    yylval.ival = OP_TRANS;
    return s;
}

STATIC char *
S_scan_heredoc(pTHX_ register char *s)
{
    dTHR;
    SV *herewas;
    I32 op_type = OP_SCALAR;
    I32 len;
    SV *tmpstr;
    char term;
    register char *d;
    register char *e;
    char *peek;
    int outer = (PL_rsfp && !(PL_lex_inwhat == OP_SCALAR));

    s += 2;
    d = PL_tokenbuf;
    e = PL_tokenbuf + sizeof PL_tokenbuf - 1;
    if (!outer)
	*d++ = '\n';
    for (peek = s; *peek == ' ' || *peek == '\t'; peek++) ;
    if (*peek && strchr("`'\"",*peek)) {
	s = peek;
	term = *s++;
	s = delimcpy(d, e, s, PL_bufend, term, &len);
	d += len;
	if (s < PL_bufend)
	    s++;
    }
    else {
	if (*s == '\\')
	    s++, term = '\'';
	else
	    term = '"';
	if (!isALNUM_lazy_if(s,UTF))
	    deprecate("bare << to mean <<\"\"");
	for (; isALNUM_lazy_if(s,UTF); s++) {
	    if (d < e)
		*d++ = *s;
	}
    }
    if (d >= PL_tokenbuf + sizeof PL_tokenbuf - 1)
	Perl_croak(aTHX_ "Delimiter for here document is too long");
    *d++ = '\n';
    *d = '\0';
    len = d - PL_tokenbuf;
#ifndef PERL_STRICT_CR
    d = strchr(s, '\r');
    if (d) {
	char *olds = s;
	s = d;
	while (s < PL_bufend) {
	    if (*s == '\r') {
		*d++ = '\n';
		if (*++s == '\n')
		    s++;
	    }
	    else if (*s == '\n' && s[1] == '\r') {	/* \015\013 on a mac? */
		*d++ = *s++;
		s++;
	    }
	    else
		*d++ = *s++;
	}
	*d = '\0';
	PL_bufend = d;
	SvCUR_set(PL_linestr, PL_bufend - SvPVX(PL_linestr));
	s = olds;
    }
#endif
    d = "\n";
    if (outer || !(d=ninstr(s,PL_bufend,d,d+1)))
	herewas = newSVpvn(s,PL_bufend-s);
    else
	s--, herewas = newSVpvn(s,d-s);
    s += SvCUR(herewas);

    tmpstr = NEWSV(87,79);
    sv_upgrade(tmpstr, SVt_PVIV);
    if (term == '\'') {
	op_type = OP_CONST;
	SvIVX(tmpstr) = -1;
    }
    else if (term == '`') {
	op_type = OP_BACKTICK;
	SvIVX(tmpstr) = '\\';
    }

    CLINE;
    PL_multi_start = CopLINE(PL_curcop);
    PL_multi_open = PL_multi_close = '<';
    term = *PL_tokenbuf;
    if (PL_lex_inwhat == OP_SUBST && PL_in_eval && !PL_rsfp) {
	char *bufptr = PL_sublex_info.super_bufptr;
	char *bufend = PL_sublex_info.super_bufend;
	char *olds = s - SvCUR(herewas);
	s = strchr(bufptr, '\n');
	if (!s)
	    s = bufend;
	d = s;
	while (s < bufend &&
	  (*s != term || memNE(s,PL_tokenbuf,len)) ) {
	    if (*s++ == '\n')
		CopLINE_inc(PL_curcop);
	}
	if (s >= bufend) {
	    CopLINE_set(PL_curcop, PL_multi_start);
	    missingterm(PL_tokenbuf);
	}
	sv_setpvn(herewas,bufptr,d-bufptr+1);
	sv_setpvn(tmpstr,d+1,s-d);
	s += len - 1;
	sv_catpvn(herewas,s,bufend-s);
	(void)strcpy(bufptr,SvPVX(herewas));

	s = olds;
	goto retval;
    }
    else if (!outer) {
	d = s;
	while (s < PL_bufend &&
	  (*s != term || memNE(s,PL_tokenbuf,len)) ) {
	    if (*s++ == '\n')
		CopLINE_inc(PL_curcop);
	}
	if (s >= PL_bufend) {
	    CopLINE_set(PL_curcop, PL_multi_start);
	    missingterm(PL_tokenbuf);
	}
	sv_setpvn(tmpstr,d+1,s-d);
	s += len - 1;
	CopLINE_inc(PL_curcop);	/* the preceding stmt passes a newline */

	sv_catpvn(herewas,s,PL_bufend-s);
	sv_setsv(PL_linestr,herewas);
	PL_oldoldbufptr = PL_oldbufptr = PL_bufptr = s = PL_linestart = SvPVX(PL_linestr);
	PL_bufend = SvPVX(PL_linestr) + SvCUR(PL_linestr);
    }
    else
	sv_setpvn(tmpstr,"",0);   /* avoid "uninitialized" warning */
    while (s >= PL_bufend) {	/* multiple line string? */
	if (!outer ||
	 !(PL_oldoldbufptr = PL_oldbufptr = s = PL_linestart = filter_gets(PL_linestr, PL_rsfp, 0))) {
	    CopLINE_set(PL_curcop, PL_multi_start);
	    missingterm(PL_tokenbuf);
	}
	CopLINE_inc(PL_curcop);
	PL_bufend = SvPVX(PL_linestr) + SvCUR(PL_linestr);
#ifndef PERL_STRICT_CR
	if (PL_bufend - PL_linestart >= 2) {
	    if ((PL_bufend[-2] == '\r' && PL_bufend[-1] == '\n') ||
		(PL_bufend[-2] == '\n' && PL_bufend[-1] == '\r'))
	    {
		PL_bufend[-2] = '\n';
		PL_bufend--;
		SvCUR_set(PL_linestr, PL_bufend - SvPVX(PL_linestr));
	    }
	    else if (PL_bufend[-1] == '\r')
		PL_bufend[-1] = '\n';
	}
	else if (PL_bufend - PL_linestart == 1 && PL_bufend[-1] == '\r')
	    PL_bufend[-1] = '\n';
#endif
	if (PERLDB_LINE && PL_curstash != PL_debstash) {
	    SV *sv = NEWSV(88,0);

	    sv_upgrade(sv, SVt_PVMG);
	    sv_setsv(sv,PL_linestr);
	    av_store(CopFILEAV(PL_curcop), (I32)CopLINE(PL_curcop),sv);
	}
	if (*s == term && memEQ(s,PL_tokenbuf,len)) {
	    s = PL_bufend - 1;
	    *s = ' ';
	    sv_catsv(PL_linestr,herewas);
	    PL_bufend = SvPVX(PL_linestr) + SvCUR(PL_linestr);
	}
	else {
	    s = PL_bufend;
	    sv_catsv(tmpstr,PL_linestr);
	}
    }
    s++;
retval:
    PL_multi_end = CopLINE(PL_curcop);
    if (SvCUR(tmpstr) + 5 < SvLEN(tmpstr)) {
	SvLEN_set(tmpstr, SvCUR(tmpstr) + 1);
	Renew(SvPVX(tmpstr), SvLEN(tmpstr), char);
    }
    SvREFCNT_dec(herewas);
    PL_lex_stuff = tmpstr;
    yylval.ival = op_type;
    return s;
}

/* scan_inputsymbol
   takes: current position in input buffer
   returns: new position in input buffer
   side-effects: yylval and lex_op are set.

   This code handles:

   <>		read from ARGV
   <FH> 	read from filehandle
   <pkg::FH>	read from package qualified filehandle
   <pkg'FH>	read from package qualified filehandle
   <$fh>	read from filehandle in $fh
   <*.h>	filename glob

*/

STATIC char *
S_scan_inputsymbol(pTHX_ char *start)
{
    register char *s = start;		/* current position in buffer */
    register char *d;
    register char *e;
    char *end;
    I32 len;

    d = PL_tokenbuf;			/* start of temp holding space */
    e = PL_tokenbuf + sizeof PL_tokenbuf;	/* end of temp holding space */
    end = strchr(s, '\n');
    if (!end)
	end = PL_bufend;
    s = delimcpy(d, e, s + 1, end, '>', &len);	/* extract until > */

    /* die if we didn't have space for the contents of the <>,
       or if it didn't end, or if we see a newline
    */

    if (len >= sizeof PL_tokenbuf)
	Perl_croak(aTHX_ "Excessively long <> operator");
    if (s >= end)
	Perl_croak(aTHX_ "Unterminated <> operator");

    s++;

    /* check for <$fh>
       Remember, only scalar variables are interpreted as filehandles by
       this code.  Anything more complex (e.g., <$fh{$num}>) will be
       treated as a glob() call.
       This code makes use of the fact that except for the $ at the front,
       a scalar variable and a filehandle look the same.
    */
    if (*d == '$' && d[1]) d++;

    /* allow <Pkg'VALUE> or <Pkg::VALUE> */
    while (*d && (isALNUM_lazy_if(d,UTF) || *d == '\'' || *d == ':'))
	d++;

    /* If we've tried to read what we allow filehandles to look like, and
       there's still text left, then it must be a glob() and not a getline.
       Use scan_str to pull out the stuff between the <> and treat it
       as nothing more than a string.
    */

    if (d - PL_tokenbuf != len) {
	yylval.ival = OP_GLOB;
	set_csh();
	s = scan_str(start,FALSE,FALSE);
	if (!s)
	   Perl_croak(aTHX_ "Glob not terminated");
	return s;
    }
    else {
    	/* we're in a filehandle read situation */
	d = PL_tokenbuf;

	/* turn <> into <ARGV> */
	if (!len)
	    (void)strcpy(d,"ARGV");

	/* if <$fh>, create the ops to turn the variable into a
	   filehandle
	*/
	if (*d == '$') {
	    I32 tmp;

	    /* try to find it in the pad for this block, otherwise find
	       add symbol table ops
	    */
	    if ((tmp = pad_findmy(d)) != NOT_IN_PAD) {
		OP *o = newOP(OP_PADSV, 0);
		o->op_targ = tmp;
		PL_lex_op = (OP*)newUNOP(OP_READLINE, 0, o);
	    }
	    else {
		GV *gv = gv_fetchpv(d+1,TRUE, SVt_PV);
		PL_lex_op = (OP*)newUNOP(OP_READLINE, 0,
					    newUNOP(OP_RV2SV, 0,
						newGVOP(OP_GV, 0, gv)));
	    }
	    PL_lex_op->op_flags |= OPf_SPECIAL;
	    /* we created the ops in PL_lex_op, so make yylval.ival a null op */
	    yylval.ival = OP_NULL;
	}

	/* If it's none of the above, it must be a literal filehandle
	   (<Foo::BAR> or <FOO>) so build a simple readline OP */
	else {
	    GV *gv = gv_fetchpv(d,TRUE, SVt_PVIO);
	    PL_lex_op = (OP*)newUNOP(OP_READLINE, 0, newGVOP(OP_GV, 0, gv));
	    yylval.ival = OP_NULL;
	}
    }

    return s;
}


/* scan_str
   takes: start position in buffer
	  keep_quoted preserve \ on the embedded delimiter(s)
	  keep_delims preserve the delimiters around the string
   returns: position to continue reading from buffer
   side-effects: multi_start, multi_close, lex_repl or lex_stuff, and
   	updates the read buffer.

   This subroutine pulls a string out of the input.  It is called for:
   	q		single quotes		q(literal text)
	'		single quotes		'literal text'
	qq		double quotes		qq(interpolate $here please)
	"		double quotes		"interpolate $here please"
	qx		backticks		qx(/bin/ls -l)
	`		backticks		`/bin/ls -l`
	qw		quote words		@EXPORT_OK = qw( func() $spam )
	m//		regexp match		m/this/
	s///		regexp substitute	s/this/that/
	tr///		string transliterate	tr/this/that/
	y///		string transliterate	y/this/that/
	($*@)		sub prototypes		sub foo ($)
	(stuff)		sub attr parameters	sub foo : attr(stuff)
	<>		readline or globs	<FOO>, <>, <$fh>, or <*.c>
	
   In most of these cases (all but <>, patterns and transliterate)
   yylex() calls scan_str().  m// makes yylex() call scan_pat() which
   calls scan_str().  s/// makes yylex() call scan_subst() which calls
   scan_str().  tr/// and y/// make yylex() call scan_trans() which
   calls scan_str().
      
   It skips whitespace before the string starts, and treats the first
   character as the delimiter.  If the delimiter is one of ([{< then
   the corresponding "close" character )]}> is used as the closing
   delimiter.  It allows quoting of delimiters, and if the string has
   balanced delimiters ([{<>}]) it allows nesting.

   The lexer always reads these strings into lex_stuff, except in the
   case of the operators which take *two* arguments (s/// and tr///)
   when it checks to see if lex_stuff is full (presumably with the 1st
   arg to s or tr) and if so puts the string into lex_repl.

*/

STATIC char *
S_scan_str(pTHX_ char *start, int keep_quoted, int keep_delims)
{
    dTHR;
    SV *sv;				/* scalar value: string */
    char *tmps;				/* temp string, used for delimiter matching */
    register char *s = start;		/* current position in the buffer */
    register char term;			/* terminating character */
    register char *to;			/* current position in the sv's data */
    I32 brackets = 1;			/* bracket nesting level */
    bool has_utf = FALSE;		/* is there any utf8 content? */

    /* skip space before the delimiter */
    if (isSPACE(*s))
	s = skipspace(s);

    /* mark where we are, in case we need to report errors */
    CLINE;

    /* after skipping whitespace, the next character is the terminator */
    term = *s;
    if ((term & 0x80) && UTF)
	has_utf = TRUE;

    /* mark where we are */
    PL_multi_start = CopLINE(PL_curcop);
    PL_multi_open = term;

    /* find corresponding closing delimiter */
    if (term && (tmps = strchr("([{< )]}> )]}>",term)))
	term = tmps[5];
    PL_multi_close = term;

    /* create a new SV to hold the contents.  87 is leak category, I'm
       assuming.  79 is the SV's initial length.  What a random number. */
    sv = NEWSV(87,79);
    sv_upgrade(sv, SVt_PVIV);
    SvIVX(sv) = term;
    (void)SvPOK_only(sv);		/* validate pointer */

    /* move past delimiter and try to read a complete string */
    if (keep_delims)
	sv_catpvn(sv, s, 1);
    s++;
    for (;;) {
    	/* extend sv if need be */
	SvGROW(sv, SvCUR(sv) + (PL_bufend - s) + 1);
	/* set 'to' to the next character in the sv's string */
	to = SvPVX(sv)+SvCUR(sv);

	/* if open delimiter is the close delimiter read unbridle */
	if (PL_multi_open == PL_multi_close) {
	    for (; s < PL_bufend; s++,to++) {
	    	/* embedded newlines increment the current line number */
		if (*s == '\n' && !PL_rsfp)
		    CopLINE_inc(PL_curcop);
		/* handle quoted delimiters */
		if (*s == '\\' && s+1 < PL_bufend && term != '\\') {
		    if (!keep_quoted && s[1] == term)
			s++;
		/* any other quotes are simply copied straight through */
		    else
			*to++ = *s++;
		}
		/* terminate when run out of buffer (the for() condition), or
		   have found the terminator */
		else if (*s == term)
		    break;
		else if (!has_utf && (*s & 0x80) && UTF)
		    has_utf = TRUE;
		*to = *s;
	    }
	}
	
	/* if the terminator isn't the same as the start character (e.g.,
	   matched brackets), we have to allow more in the quoting, and
	   be prepared for nested brackets.
	*/
	else {
	    /* read until we run out of string, or we find the terminator */
	    for (; s < PL_bufend; s++,to++) {
	    	/* embedded newlines increment the line count */
		if (*s == '\n' && !PL_rsfp)
		    CopLINE_inc(PL_curcop);
		/* backslashes can escape the open or closing characters */
		if (*s == '\\' && s+1 < PL_bufend) {
		    if (!keep_quoted &&
			((s[1] == PL_multi_open) || (s[1] == PL_multi_close)))
			s++;
		    else
			*to++ = *s++;
		}
		/* allow nested opens and closes */
		else if (*s == PL_multi_close && --brackets <= 0)
		    break;
		else if (*s == PL_multi_open)
		    brackets++;
		else if (!has_utf && (*s & 0x80) && UTF)
		    has_utf = TRUE;
		*to = *s;
	    }
	}
	/* terminate the copied string and update the sv's end-of-string */
	*to = '\0';
	SvCUR_set(sv, to - SvPVX(sv));

	/*
	 * this next chunk reads more into the buffer if we're not done yet
	 */

  	if (s < PL_bufend)
	    break;		/* handle case where we are done yet :-) */

#ifndef PERL_STRICT_CR
	if (to - SvPVX(sv) >= 2) {
	    if ((to[-2] == '\r' && to[-1] == '\n') ||
		(to[-2] == '\n' && to[-1] == '\r'))
	    {
		to[-2] = '\n';
		to--;
		SvCUR_set(sv, to - SvPVX(sv));
	    }
	    else if (to[-1] == '\r')
		to[-1] = '\n';
	}
	else if (to - SvPVX(sv) == 1 && to[-1] == '\r')
	    to[-1] = '\n';
#endif
	
	/* if we're out of file, or a read fails, bail and reset the current
	   line marker so we can report where the unterminated string began
	*/
	if (!PL_rsfp ||
	 !(PL_oldoldbufptr = PL_oldbufptr = s = PL_linestart = filter_gets(PL_linestr, PL_rsfp, 0))) {
	    sv_free(sv);
	    CopLINE_set(PL_curcop, PL_multi_start);
	    return Nullch;
	}
	/* we read a line, so increment our line counter */
	CopLINE_inc(PL_curcop);

	/* update debugger info */
	if (PERLDB_LINE && PL_curstash != PL_debstash) {
	    SV *sv = NEWSV(88,0);

	    sv_upgrade(sv, SVt_PVMG);
	    sv_setsv(sv,PL_linestr);
	    av_store(CopFILEAV(PL_curcop), (I32)CopLINE(PL_curcop), sv);
	}

	/* having changed the buffer, we must update PL_bufend */
	PL_bufend = SvPVX(PL_linestr) + SvCUR(PL_linestr);
    }
    
    /* at this point, we have successfully read the delimited string */

    if (keep_delims)
	sv_catpvn(sv, s, 1);
    if (has_utf)
	SvUTF8_on(sv);
    PL_multi_end = CopLINE(PL_curcop);
    s++;

    /* if we allocated too much space, give some back */
    if (SvCUR(sv) + 5 < SvLEN(sv)) {
	SvLEN_set(sv, SvCUR(sv) + 1);
	Renew(SvPVX(sv), SvLEN(sv), char);
    }

    /* decide whether this is the first or second quoted string we've read
       for this op
    */
    
    if (PL_lex_stuff)
	PL_lex_repl = sv;
    else
	PL_lex_stuff = sv;
    return s;
}

/*
  scan_num
  takes: pointer to position in buffer
  returns: pointer to new position in buffer
  side-effects: builds ops for the constant in yylval.op

  Read a number in any of the formats that Perl accepts:

  0(x[0-7A-F]+)|([0-7]+)|(b[01])
  [\d_]+(\.[\d_]*)?[Ee](\d+)

  Underbars (_) are allowed in decimal numbers.  If -w is on,
  underbars before a decimal point must be at three digit intervals.

  Like most scan_ routines, it uses the PL_tokenbuf buffer to hold the
  thing it reads.

  If it reads a number without a decimal point or an exponent, it will
  try converting the number to an integer and see if it can do so
  without loss of precision.
*/
  
char *
Perl_scan_num(pTHX_ char *start)
{
    register char *s = start;		/* current position in buffer */
    register char *d;			/* destination in temp buffer */
    register char *e;			/* end of temp buffer */
<<<<<<< HEAD
#if ( defined(USE_64_BIT_INT) && \
	(!defined(HAS_STRTOLL)|| !defined(HAS_STRTOULL))) || \
    (!defined(USE_64_BIT_INT) && \
        (!defined(HAS_STRTOL) || !defined(HAS_STRTOUL)))
    IV tryiv;				/* used to see if it can be an IV */
#endif
=======
    UV tryuv;				/* used to see if it can be an UV */
>>>>>>> 5a89daa8
    NV value;				/* number read, as a double */
    SV *sv = Nullsv;			/* place to put the converted number */
    bool floatit;			/* boolean: int or float? */
    char *lastub = 0;			/* position of last underbar */
    static char number_too_long[] = "Number too long";

    /* We use the first character to decide what type of number this is */

    switch (*s) {
    default:
      Perl_croak(aTHX_ "panic: scan_num");
      
    /* if it starts with a 0, it could be an octal number, a decimal in
       0.13 disguise, or a hexadecimal number, or a binary number. */
    case '0':
	{
	  /* variables:
	     u		holds the "number so far"
	     shift	the power of 2 of the base
			(hex == 4, octal == 3, binary == 1)
	     overflowed	was the number more than we can hold?

	     Shift is used when we add a digit.  It also serves as an "are
	     we in octal/hex/binary?" indicator to disallow hex characters
	     when in octal mode.
	   */
    	    dTHR;
	    NV n = 0.0;
	    UV u = 0;
	    I32 shift;
	    bool overflowed = FALSE;
	    static NV nvshift[5] = { 1.0, 2.0, 4.0, 8.0, 16.0 };
	    static char* bases[5] = { "", "binary", "", "octal",
				      "hexadecimal" };
	    static char* Bases[5] = { "", "Binary", "", "Octal",
				      "Hexadecimal" };
	    static char *maxima[5] = { "",
				       "0b11111111111111111111111111111111",
				       "",
				       "037777777777",
				       "0xffffffff" };
	    char *base, *Base, *max;

	    /* check for hex */
	    if (s[1] == 'x') {
		shift = 4;
		s += 2;
	    } else if (s[1] == 'b') {
		shift = 1;
		s += 2;
	    }
	    /* check for a decimal in disguise */
	    else if (s[1] == '.' || s[1] == 'e' || s[1] == 'E')
		goto decimal;
	    /* so it must be octal */
	    else
		shift = 3;

	    base = bases[shift];
	    Base = Bases[shift];
	    max  = maxima[shift];

	    /* read the rest of the number */
	    for (;;) {
		/* x is used in the overflow test,
		   b is the digit we're adding on. */
		UV x, b;

		switch (*s) {

		/* if we don't mention it, we're done */
		default:
		    goto out;

		/* _ are ignored */
		case '_':
		    s++;
		    break;

		/* 8 and 9 are not octal */
		case '8': case '9':
		    if (shift == 3)
			yyerror(Perl_form(aTHX_ "Illegal octal digit '%c'", *s));
		    /* FALL THROUGH */

	        /* octal digits */
		case '2': case '3': case '4':
		case '5': case '6': case '7':
		    if (shift == 1)
			yyerror(Perl_form(aTHX_ "Illegal binary digit '%c'", *s));
		    /* FALL THROUGH */

		case '0': case '1':
		    b = *s++ & 15;		/* ASCII digit -> value of digit */
		    goto digit;

	        /* hex digits */
		case 'a': case 'b': case 'c': case 'd': case 'e': case 'f':
		case 'A': case 'B': case 'C': case 'D': case 'E': case 'F':
		    /* make sure they said 0x */
		    if (shift != 4)
			goto out;
		    b = (*s++ & 7) + 9;

		    /* Prepare to put the digit we have onto the end
		       of the number so far.  We check for overflows.
		    */

		  digit:
		    if (!overflowed) {
			x = u << shift;	/* make room for the digit */

			if ((x >> shift) != u
			    && !(PL_hints & HINT_NEW_BINARY)) {
			    dTHR;
			    overflowed = TRUE;
			    n = (NV) u;
			    if (ckWARN_d(WARN_OVERFLOW))
				Perl_warner(aTHX_ WARN_OVERFLOW,
					    "Integer overflow in %s number",
					    base);
			} else
			    u = x | b;		/* add the digit to the end */
		    }
		    if (overflowed) {
			n *= nvshift[shift];
			/* If an NV has not enough bits in its
			 * mantissa to represent an UV this summing of
			 * small low-order numbers is a waste of time
			 * (because the NV cannot preserve the
			 * low-order bits anyway): we could just
			 * remember when did we overflow and in the
			 * end just multiply n by the right
			 * amount. */
			n += (NV) b;
		    }
		    break;
		}
	    }

	  /* if we get here, we had success: make a scalar value from
	     the number.
	  */
	  out:
	    sv = NEWSV(92,0);
	    if (overflowed) {
		dTHR;
		if (ckWARN(WARN_PORTABLE) && n > 4294967295.0)
		    Perl_warner(aTHX_ WARN_PORTABLE,
				"%s number > %s non-portable",
				Base, max);
		sv_setnv(sv, n);
	    }
	    else {
#if UVSIZE > 4
		dTHR;
		if (ckWARN(WARN_PORTABLE) && u > 0xffffffff)
		    Perl_warner(aTHX_ WARN_PORTABLE,
				"%s number > %s non-portable",
				Base, max);
#endif
		sv_setuv(sv, u);
	    }
	    if (PL_hints & HINT_NEW_BINARY)
		sv = new_constant(start, s - start, "binary", sv, Nullsv, NULL);
	}
	break;

    /*
      handle decimal numbers.
      we're also sent here when we read a 0 as the first digit
    */
    case '1': case '2': case '3': case '4': case '5':
    case '6': case '7': case '8': case '9': case '.':
      decimal:
	d = PL_tokenbuf;
	e = PL_tokenbuf + sizeof PL_tokenbuf - 6; /* room for various punctuation */
	floatit = FALSE;

	/* read next group of digits and _ and copy into d */
	while (isDIGIT(*s) || *s == '_') {
	    /* skip underscores, checking for misplaced ones 
	       if -w is on
	    */
	    if (*s == '_') {
		dTHR;			/* only for ckWARN */
		if (ckWARN(WARN_SYNTAX) && lastub && s - lastub != 3)
		    Perl_warner(aTHX_ WARN_SYNTAX, "Misplaced _ in number");
		lastub = ++s;
	    }
	    else {
	        /* check for end of fixed-length buffer */
		if (d >= e)
		    Perl_croak(aTHX_ number_too_long);
		/* if we're ok, copy the character */
		*d++ = *s++;
	    }
	}

	/* final misplaced underbar check */
	if (lastub && s - lastub != 3) {
	    dTHR;
	    if (ckWARN(WARN_SYNTAX))
		Perl_warner(aTHX_ WARN_SYNTAX, "Misplaced _ in number");
	}

	/* read a decimal portion if there is one.  avoid
	   3..5 being interpreted as the number 3. followed
	   by .5
	*/
	if (*s == '.' && s[1] != '.') {
	    floatit = TRUE;
	    *d++ = *s++;

	    /* copy, ignoring underbars, until we run out of
	       digits.  Note: no misplaced underbar checks!
	    */
	    for (; isDIGIT(*s) || *s == '_'; s++) {
	        /* fixed length buffer check */
		if (d >= e)
		    Perl_croak(aTHX_ number_too_long);
		if (*s != '_')
		    *d++ = *s;
	    }
	    if (*s == '.' && isDIGIT(s[1])) {
		/* oops, it's really a v-string, but without the "v" */
		s = start - 1;
		goto vstring;
	    }
	}

	/* read exponent part, if present */
	if (*s && strchr("eE",*s) && strchr("+-0123456789",s[1])) {
	    floatit = TRUE;
	    s++;

	    /* regardless of whether user said 3E5 or 3e5, use lower 'e' */
	    *d++ = 'e';		/* At least some Mach atof()s don't grok 'E' */

	    /* allow positive or negative exponent */
	    if (*s == '+' || *s == '-')
		*d++ = *s++;

	    /* read digits of exponent (no underbars :-) */
	    while (isDIGIT(*s)) {
		if (d >= e)
		    Perl_croak(aTHX_ number_too_long);
		*d++ = *s++;
	    }
	}

	/* terminate the string */
	*d = '\0';

	/* make an sv from the string */
	sv = NEWSV(92,0);

#if ( defined(USE_64_BIT_INT) && \
	(!defined(HAS_STRTOLL)|| !defined(HAS_STRTOULL))) || \
    (!defined(USE_64_BIT_INT) && \
	(!defined(HAS_STRTOL) || !defined(HAS_STRTOUL)))

	/*
	   No working strto[u]l[l]. Since atoi() doesn't do range checks,
	   we need to do this the hard way.
	 */

	value = Atof(PL_tokenbuf);

	/* 
	   See if we can make do with an integer value without loss of
	   precision.  We use I_V to cast to an int, because some
	   compilers have issues.  Then we try casting it back and see
	   if it was the same.  We only do this if we know we
	   specifically read an integer.

	   Note: if floatit is true, then we don't need to do the
	   conversion at all.
	*/
	tryuv = U_V(value);
	if (!floatit && (NV)tryuv == value) {
	    if (tryuv <= IV_MAX)
		sv_setiv(sv, (IV)tryuv);
	    else
		sv_setuv(sv, tryuv);
	}
	else
	    sv_setnv(sv, value);
#else
	/*
	   strtol/strtoll sets errno to ERANGE if the number is too big
	   for an integer. We try to do an integer conversion first
	   if no characters indicating "float" have been found.
	 */

	if (!floatit) {
	    char *tp;
    	    IV iv;
    	    UV uv;
	    errno = 0;
#ifdef USE_64_BIT_INT
	    if (*PL_tokenbuf == '-')
		iv = strtoll(PL_tokenbuf,&tp,10);
	    else
		uv = strtoull(PL_tokenbuf,&tp,10);
#else
	    if (*PL_tokenbuf == '-')
		iv = strtol(PL_tokenbuf,&tp,10);
	    else
		uv = strtoul(PL_tokenbuf,&tp,10);
#endif
	    if (*tp || errno)
	    	floatit = TRUE; /* probably just too large */
	    else if (*PL_tokenbuf == '-')
	    	sv_setiv(sv, iv);
	    else
	    	sv_setuv(sv, uv);
	}
	if (floatit) {
	    char *tp;
	    errno = 0;
#ifdef USE_LONG_DOUBLE
	    value = strtold(PL_tokenbuf,&tp);
#else
	    value = strtod(PL_tokenbuf,&tp);
#endif
	    if (*tp || errno)
		Perl_die(aTHX_ "unparseable float");
	    else
	    	sv_setnv(sv, value);
	} 
#endif
	if ( floatit ? (PL_hints & HINT_NEW_FLOAT) :
	               (PL_hints & HINT_NEW_INTEGER) )
	    sv = new_constant(PL_tokenbuf, d - PL_tokenbuf, 
			      (floatit ? "float" : "integer"),
			      sv, Nullsv, NULL);
	break;

    /* if it starts with a v, it could be a version number */
    case 'v':
vstring:
	{
	    char *pos = s;
	    pos++;
	    while (isDIGIT(*pos) || *pos == '_')
		pos++;
	    if (!isALPHA(*pos)) {
		UV rev;
		U8 tmpbuf[UTF8_MAXLEN];
		U8 *tmpend;
		bool utf8 = FALSE;
		s++;				/* get past 'v' */

		sv = NEWSV(92,5);
		sv_setpvn(sv, "", 0);

		for (;;) {
		    if (*s == '0' && isDIGIT(s[1]))
			yyerror("Octal number in vector unsupported");
		    rev = 0;
		    {
			/* this is atoi() that tolerates underscores */
			char *end = pos;
			UV mult = 1;
			while (--end >= s) {
			    UV orev;
			    if (*end == '_')
				continue;
			    orev = rev;
			    rev += (*end - '0') * mult;
			    mult *= 10;
			    if (orev > rev && ckWARN_d(WARN_OVERFLOW))
				Perl_warner(aTHX_ WARN_OVERFLOW,
					    "Integer overflow in decimal number");
			}
		    }
		    tmpend = uv_to_utf8(tmpbuf, rev);
		    utf8 = utf8 || rev > 127;
		    sv_catpvn(sv, (const char*)tmpbuf, tmpend - tmpbuf);
		    if (*pos == '.' && isDIGIT(pos[1]))
			s = ++pos;
		    else {
			s = pos;
			break;
		    }
		    while (isDIGIT(*pos) || *pos == '_')
			pos++;
		}

		SvPOK_on(sv);
		SvREADONLY_on(sv);
		if (utf8) {
		    SvUTF8_on(sv);
		    sv_utf8_downgrade(sv, TRUE);
		}
	    }
	}
	break;
    }

    /* make the op for the constant and return */

    if (sv)
	yylval.opval = newSVOP(OP_CONST, 0, sv);
    else
	yylval.opval = Nullop;

    return s;
}

STATIC char *
S_scan_formline(pTHX_ register char *s)
{
    dTHR;
    register char *eol;
    register char *t;
    SV *stuff = newSVpvn("",0);
    bool needargs = FALSE;

    while (!needargs) {
	if (*s == '.' || *s == '}') {
	    /*SUPPRESS 530*/
#ifdef PERL_STRICT_CR
	    for (t = s+1;*t == ' ' || *t == '\t'; t++) ;
#else
	    for (t = s+1;*t == ' ' || *t == '\t' || *t == '\r'; t++) ;
#endif
	    if (*t == '\n' || t == PL_bufend)
		break;
	}
	if (PL_in_eval && !PL_rsfp) {
	    eol = strchr(s,'\n');
	    if (!eol++)
		eol = PL_bufend;
	}
	else
	    eol = PL_bufend = SvPVX(PL_linestr) + SvCUR(PL_linestr);
	if (*s != '#') {
	    for (t = s; t < eol; t++) {
		if (*t == '~' && t[1] == '~' && SvCUR(stuff)) {
		    needargs = FALSE;
		    goto enough;	/* ~~ must be first line in formline */
		}
		if (*t == '@' || *t == '^')
		    needargs = TRUE;
	    }
	    sv_catpvn(stuff, s, eol-s);
#ifndef PERL_STRICT_CR
	    if (eol-s > 1 && eol[-2] == '\r' && eol[-1] == '\n') {
		char *end = SvPVX(stuff) + SvCUR(stuff);
		end[-2] = '\n';
		end[-1] = '\0';
		SvCUR(stuff)--;
	    }
#endif
	}
	s = eol;
	if (PL_rsfp) {
	    s = filter_gets(PL_linestr, PL_rsfp, 0);
	    PL_oldoldbufptr = PL_oldbufptr = PL_bufptr = PL_linestart = SvPVX(PL_linestr);
	    PL_bufend = PL_bufptr + SvCUR(PL_linestr);
	    if (!s) {
		s = PL_bufptr;
		yyerror("Format not terminated");
		break;
	    }
	}
	incline(s);
    }
  enough:
    if (SvCUR(stuff)) {
	PL_expect = XTERM;
	if (needargs) {
	    PL_lex_state = LEX_NORMAL;
	    PL_nextval[PL_nexttoke].ival = 0;
	    force_next(',');
	}
	else
	    PL_lex_state = LEX_FORMLINE;
	PL_nextval[PL_nexttoke].opval = (OP*)newSVOP(OP_CONST, 0, stuff);
	force_next(THING);
	PL_nextval[PL_nexttoke].ival = OP_FORMLINE;
	force_next(LSTOP);
    }
    else {
	SvREFCNT_dec(stuff);
	PL_lex_formbrack = 0;
	PL_bufptr = s;
    }
    return s;
}

STATIC void
S_set_csh(pTHX)
{
#ifdef CSH
    if (!PL_cshlen)
	PL_cshlen = strlen(PL_cshname);
#endif
}

I32
Perl_start_subparse(pTHX_ I32 is_format, U32 flags)
{
    dTHR;
    I32 oldsavestack_ix = PL_savestack_ix;
    CV* outsidecv = PL_compcv;
    AV* comppadlist;

    if (PL_compcv) {
	assert(SvTYPE(PL_compcv) == SVt_PVCV);
    }
    SAVEI32(PL_subline);
    save_item(PL_subname);
    SAVEI32(PL_padix);
    SAVECOMPPAD();
    SAVESPTR(PL_comppad_name);
    SAVESPTR(PL_compcv);
    SAVEI32(PL_comppad_name_fill);
    SAVEI32(PL_min_intro_pending);
    SAVEI32(PL_max_intro_pending);
    SAVEI32(PL_pad_reset_pending);

    PL_compcv = (CV*)NEWSV(1104,0);
    sv_upgrade((SV *)PL_compcv, is_format ? SVt_PVFM : SVt_PVCV);
    CvFLAGS(PL_compcv) |= flags;

    PL_comppad = newAV();
    av_push(PL_comppad, Nullsv);
    PL_curpad = AvARRAY(PL_comppad);
    PL_comppad_name = newAV();
    PL_comppad_name_fill = 0;
    PL_min_intro_pending = 0;
    PL_padix = 0;
    PL_subline = CopLINE(PL_curcop);
#ifdef USE_THREADS
    av_store(PL_comppad_name, 0, newSVpvn("@_", 2));
    PL_curpad[0] = (SV*)newAV();
    SvPADMY_on(PL_curpad[0]);	/* XXX Needed? */
#endif /* USE_THREADS */

    comppadlist = newAV();
    AvREAL_off(comppadlist);
    av_store(comppadlist, 0, (SV*)PL_comppad_name);
    av_store(comppadlist, 1, (SV*)PL_comppad);

    CvPADLIST(PL_compcv) = comppadlist;
    CvOUTSIDE(PL_compcv) = (CV*)SvREFCNT_inc(outsidecv);
#ifdef USE_THREADS
    CvOWNER(PL_compcv) = 0;
    New(666, CvMUTEXP(PL_compcv), 1, perl_mutex);
    MUTEX_INIT(CvMUTEXP(PL_compcv));
#endif /* USE_THREADS */

    return oldsavestack_ix;
}

int
Perl_yywarn(pTHX_ char *s)
{
    dTHR;
    PL_in_eval |= EVAL_WARNONLY;
    yyerror(s);
    PL_in_eval &= ~EVAL_WARNONLY;
    return 0;
}

int
Perl_yyerror(pTHX_ char *s)
{
    dTHR;
    char *where = NULL;
    char *context = NULL;
    int contlen = -1;
    SV *msg;

    if (!yychar || (yychar == ';' && !PL_rsfp))
	where = "at EOF";
    else if (PL_bufptr > PL_oldoldbufptr && PL_bufptr - PL_oldoldbufptr < 200 &&
      PL_oldoldbufptr != PL_oldbufptr && PL_oldbufptr != PL_bufptr) {
	while (isSPACE(*PL_oldoldbufptr))
	    PL_oldoldbufptr++;
	context = PL_oldoldbufptr;
	contlen = PL_bufptr - PL_oldoldbufptr;
    }
    else if (PL_bufptr > PL_oldbufptr && PL_bufptr - PL_oldbufptr < 200 &&
      PL_oldbufptr != PL_bufptr) {
	while (isSPACE(*PL_oldbufptr))
	    PL_oldbufptr++;
	context = PL_oldbufptr;
	contlen = PL_bufptr - PL_oldbufptr;
    }
    else if (yychar > 255)
	where = "next token ???";
#ifdef USE_PURE_BISON
/*  GNU Bison sets the value -2 */
    else if (yychar == -2) {
#else
    else if ((yychar & 127) == 127) {
#endif
	if (PL_lex_state == LEX_NORMAL ||
	   (PL_lex_state == LEX_KNOWNEXT && PL_lex_defer == LEX_NORMAL))
	    where = "at end of line";
	else if (PL_lex_inpat)
	    where = "within pattern";
	else
	    where = "within string";
    }
    else {
	SV *where_sv = sv_2mortal(newSVpvn("next char ", 10));
	if (yychar < 32)
	    Perl_sv_catpvf(aTHX_ where_sv, "^%c", toCTRL(yychar));
	else if (isPRINT_LC(yychar))
	    Perl_sv_catpvf(aTHX_ where_sv, "%c", yychar);
	else
	    Perl_sv_catpvf(aTHX_ where_sv, "\\%03o", yychar & 255);
	where = SvPVX(where_sv);
    }
    msg = sv_2mortal(newSVpv(s, 0));
    Perl_sv_catpvf(aTHX_ msg, " at %s line %"IVdf", ",
		   CopFILE(PL_curcop), (IV)CopLINE(PL_curcop));
    if (context)
	Perl_sv_catpvf(aTHX_ msg, "near \"%.*s\"\n", contlen, context);
    else
	Perl_sv_catpvf(aTHX_ msg, "%s\n", where);
    if (PL_multi_start < PL_multi_end && (U32)(CopLINE(PL_curcop) - PL_multi_end) <= 1) {
        Perl_sv_catpvf(aTHX_ msg,
        "  (Might be a runaway multi-line %c%c string starting on line %"IVdf")\n",
                (int)PL_multi_open,(int)PL_multi_close,(IV)PL_multi_start);
        PL_multi_end = 0;
    }
    if (PL_in_eval & EVAL_WARNONLY)
	Perl_warn(aTHX_ "%"SVf, msg);
    else
	qerror(msg);
    if (PL_error_count >= 10)
	Perl_croak(aTHX_ "%s has too many errors.\n", CopFILE(PL_curcop));
    PL_in_my = 0;
    PL_in_my_stash = Nullhv;
    return 0;
}


#ifdef PERL_OBJECT
#include "XSUB.h"
#endif

/*
 * restore_rsfp
 * Restore a source filter.
 */

static void
restore_rsfp(pTHXo_ void *f)
{
    PerlIO *fp = (PerlIO*)f;

    if (PL_rsfp == PerlIO_stdin())
	PerlIO_clearerr(PL_rsfp);
    else if (PL_rsfp && (PL_rsfp != fp))
	PerlIO_close(PL_rsfp);
    PL_rsfp = fp;
}<|MERGE_RESOLUTION|>--- conflicted
+++ resolved
@@ -6683,16 +6683,13 @@
     register char *s = start;		/* current position in buffer */
     register char *d;			/* destination in temp buffer */
     register char *e;			/* end of temp buffer */
-<<<<<<< HEAD
+    IV tryiv;				/* used to see if it can be an IV */
+    UV tryuv;				/* used to see if it can be an UV */
 #if ( defined(USE_64_BIT_INT) && \
 	(!defined(HAS_STRTOLL)|| !defined(HAS_STRTOULL))) || \
     (!defined(USE_64_BIT_INT) && \
         (!defined(HAS_STRTOL) || !defined(HAS_STRTOUL)))
-    IV tryiv;				/* used to see if it can be an IV */
 #endif
-=======
-    UV tryuv;				/* used to see if it can be an UV */
->>>>>>> 5a89daa8
     NV value;				/* number read, as a double */
     SV *sv = Nullsv;			/* place to put the converted number */
     bool floatit;			/* boolean: int or float? */
