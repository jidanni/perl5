--- conflicted
+++ resolved
@@ -1225,18 +1225,6 @@
 	    return PRIVATEREF;
 	}
 
-<<<<<<< HEAD
-	if (!strchr(tokenbuf,':')
-	    && (tmp = pad_findmy(tokenbuf)) != NOT_IN_PAD) {
-	    if (last_lop_op == OP_SORT &&
-		tokenbuf[0] == '$' &&
-		(tokenbuf[1] == 'a' || tokenbuf[1] == 'b')
-		&& !tokenbuf[2])
-	    {
-		for (d = in_eval ? oldoldbufptr : linestart;
-		     d < bufend && *d != '\n';
-		     d++)
-=======
 	if (!strchr(tokenbuf,':')) {
 #ifdef USE_THREADS
 	    /* Check for single character per-thread magicals */
@@ -1254,7 +1242,6 @@
 		    tokenbuf[0] == '$' &&
 		    (tokenbuf[1] == 'a' || tokenbuf[1] == 'b')
 		    && !tokenbuf[2])
->>>>>>> 5756a3ac
 		{
 		    if (strnEQ(d,"<=>",3) || strnEQ(d,"cmp",3)) {
 			croak("Can't use \"my %s\" in sort comparison",
